--- conflicted
+++ resolved
@@ -309,10 +309,6 @@
 	const char *mprog_filename = NULL, *mprog_name = NULL;
 	struct xdp_redirect_cpu *skel;
 	struct bpf_map_info info = {};
-<<<<<<< HEAD
-	char ifname_buf[IF_NAMESIZE];
-=======
->>>>>>> df0cc57e
 	struct bpf_cpumap_val value;
 	__u32 infosz = sizeof(info);
 	int ret = EXIT_FAIL_OPTION;
@@ -328,10 +324,6 @@
 	int add_cpu = -1;
 	int ifindex = -1;
 	int *cpu, i, opt;
-<<<<<<< HEAD
-	char *ifname;
-=======
->>>>>>> df0cc57e
 	__u32 qsize;
 	int n_cpus;
 
@@ -397,18 +389,10 @@
 		case 'd':
 			if (strlen(optarg) >= IF_NAMESIZE) {
 				fprintf(stderr, "-d/--dev name too long\n");
-<<<<<<< HEAD
-				goto end_cpu;
-			}
-			ifname = (char *)&ifname_buf;
-			safe_strncpy(ifname, optarg, sizeof(ifname));
-			ifindex = if_nametoindex(ifname);
-=======
 				usage(argv, long_options, __doc__, mask, true, skel->obj);
 				goto end_cpu;
 			}
 			ifindex = if_nametoindex(optarg);
->>>>>>> df0cc57e
 			if (!ifindex)
 				ifindex = strtoul(optarg, NULL, 0);
 			if (!ifindex) {
