--- conflicted
+++ resolved
@@ -414,9 +414,6 @@
 #define __NR_pkey_mprotect	395
 #define __NR_pkey_alloc		396
 #define __NR_pkey_free		397
-<<<<<<< HEAD
-=======
 #define __NR_statx		398
->>>>>>> bebc6082
 
 #endif /* _UAPI_ASM_MICROBLAZE_UNISTD_H */