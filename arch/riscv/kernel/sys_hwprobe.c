// SPDX-License-Identifier: GPL-2.0-only
/*
 * The hwprobe interface, for allowing userspace to probe to see which features
 * are supported by the hardware.  See Documentation/arch/riscv/hwprobe.rst for
 * more details.
 */
#include <linux/syscalls.h>
#include <asm/cacheflush.h>
#include <asm/cpufeature.h>
#include <asm/hwprobe.h>
#include <asm/processor.h>
#include <asm/sbi.h>
#include <asm/switch_to.h>
#include <asm/uaccess.h>
#include <asm/unistd.h>
#include <asm/vector.h>
#include <vdso/vsyscall.h>


static void hwprobe_arch_id(struct riscv_hwprobe *pair,
			    const struct cpumask *cpus)
{
	u64 id = -1ULL;
	bool first = true;
	int cpu;

	for_each_cpu(cpu, cpus) {
		u64 cpu_id;

		switch (pair->key) {
		case RISCV_HWPROBE_KEY_MVENDORID:
			cpu_id = riscv_cached_mvendorid(cpu);
			break;
		case RISCV_HWPROBE_KEY_MIMPID:
			cpu_id = riscv_cached_mimpid(cpu);
			break;
		case RISCV_HWPROBE_KEY_MARCHID:
			cpu_id = riscv_cached_marchid(cpu);
			break;
		}

		if (first) {
			id = cpu_id;
			first = false;
		}

		/*
		 * If there's a mismatch for the given set, return -1 in the
		 * value.
		 */
		if (id != cpu_id) {
			id = -1ULL;
			break;
		}
	}

	pair->value = id;
}

static void hwprobe_isa_ext0(struct riscv_hwprobe *pair,
			     const struct cpumask *cpus)
{
	int cpu;
	u64 missing = 0;

	pair->value = 0;
	if (has_fpu())
		pair->value |= RISCV_HWPROBE_IMA_FD;

	if (riscv_isa_extension_available(NULL, c))
		pair->value |= RISCV_HWPROBE_IMA_C;

	if (has_vector() && riscv_isa_extension_available(NULL, v))
		pair->value |= RISCV_HWPROBE_IMA_V;

	/*
	 * Loop through and record extensions that 1) anyone has, and 2) anyone
	 * doesn't have.
	 */
	for_each_cpu(cpu, cpus) {
		struct riscv_isainfo *isainfo = &hart_isa[cpu];

#define EXT_KEY(ext)									\
	do {										\
		if (__riscv_isa_extension_available(isainfo->isa, RISCV_ISA_EXT_##ext))	\
			pair->value |= RISCV_HWPROBE_EXT_##ext;				\
		else									\
			missing |= RISCV_HWPROBE_EXT_##ext;				\
	} while (false)

		/*
		 * Only use EXT_KEY() for extensions which can be exposed to userspace,
		 * regardless of the kernel's configuration, as no other checks, besides
		 * presence in the hart_isa bitmap, are made.
		 */
		EXT_KEY(ZBA);
		EXT_KEY(ZBB);
		EXT_KEY(ZBS);
		EXT_KEY(ZICBOZ);
		EXT_KEY(ZBC);

		EXT_KEY(ZBKB);
		EXT_KEY(ZBKC);
		EXT_KEY(ZBKX);
		EXT_KEY(ZKND);
		EXT_KEY(ZKNE);
		EXT_KEY(ZKNH);
		EXT_KEY(ZKSED);
		EXT_KEY(ZKSH);
		EXT_KEY(ZKT);
		EXT_KEY(ZIHINTNTL);
		EXT_KEY(ZTSO);
		EXT_KEY(ZACAS);
		EXT_KEY(ZICOND);
<<<<<<< HEAD
		EXT_KEY(ZIHINTPAUSE);
		EXT_KEY(ZIMOP);
		EXT_KEY(ZCA);
		EXT_KEY(ZCB);
		EXT_KEY(ZCMOP);
=======
		EXT_KEY(ZAWRS);
>>>>>>> f2c43c61

		/*
		 * All the following extensions must depend on the kernel
		 * support of V.
		 */
		if (has_vector()) {
			EXT_KEY(ZVE32X);
			EXT_KEY(ZVE32F);
			EXT_KEY(ZVE64X);
			EXT_KEY(ZVE64F);
			EXT_KEY(ZVE64D);
			EXT_KEY(ZVBB);
			EXT_KEY(ZVBC);
			EXT_KEY(ZVKB);
			EXT_KEY(ZVKG);
			EXT_KEY(ZVKNED);
			EXT_KEY(ZVKNHA);
			EXT_KEY(ZVKNHB);
			EXT_KEY(ZVKSED);
			EXT_KEY(ZVKSH);
			EXT_KEY(ZVKT);
			EXT_KEY(ZVFH);
			EXT_KEY(ZVFHMIN);
		}

		if (has_fpu()) {
			EXT_KEY(ZFH);
			EXT_KEY(ZFHMIN);
			EXT_KEY(ZFA);
			EXT_KEY(ZCD);
			EXT_KEY(ZCF);
		}
#undef EXT_KEY
	}

	/* Now turn off reporting features if any CPU is missing it. */
	pair->value &= ~missing;
}

static bool hwprobe_ext0_has(const struct cpumask *cpus, unsigned long ext)
{
	struct riscv_hwprobe pair;

	hwprobe_isa_ext0(&pair, cpus);
	return (pair.value & ext);
}

#if defined(CONFIG_RISCV_PROBE_UNALIGNED_ACCESS)
static u64 hwprobe_misaligned(const struct cpumask *cpus)
{
	int cpu;
	u64 perf = -1ULL;

	for_each_cpu(cpu, cpus) {
		int this_perf = per_cpu(misaligned_access_speed, cpu);

		if (perf == -1ULL)
			perf = this_perf;

		if (perf != this_perf) {
			perf = RISCV_HWPROBE_MISALIGNED_UNKNOWN;
			break;
		}
	}

	if (perf == -1ULL)
		return RISCV_HWPROBE_MISALIGNED_UNKNOWN;

	return perf;
}
#else
static u64 hwprobe_misaligned(const struct cpumask *cpus)
{
	if (IS_ENABLED(CONFIG_RISCV_EFFICIENT_UNALIGNED_ACCESS))
		return RISCV_HWPROBE_MISALIGNED_FAST;

	if (IS_ENABLED(CONFIG_RISCV_EMULATED_UNALIGNED_ACCESS) && unaligned_ctl_available())
		return RISCV_HWPROBE_MISALIGNED_EMULATED;

	return RISCV_HWPROBE_MISALIGNED_SLOW;
}
#endif

static void hwprobe_one_pair(struct riscv_hwprobe *pair,
			     const struct cpumask *cpus)
{
	switch (pair->key) {
	case RISCV_HWPROBE_KEY_MVENDORID:
	case RISCV_HWPROBE_KEY_MARCHID:
	case RISCV_HWPROBE_KEY_MIMPID:
		hwprobe_arch_id(pair, cpus);
		break;
	/*
	 * The kernel already assumes that the base single-letter ISA
	 * extensions are supported on all harts, and only supports the
	 * IMA base, so just cheat a bit here and tell that to
	 * userspace.
	 */
	case RISCV_HWPROBE_KEY_BASE_BEHAVIOR:
		pair->value = RISCV_HWPROBE_BASE_BEHAVIOR_IMA;
		break;

	case RISCV_HWPROBE_KEY_IMA_EXT_0:
		hwprobe_isa_ext0(pair, cpus);
		break;

	case RISCV_HWPROBE_KEY_CPUPERF_0:
		pair->value = hwprobe_misaligned(cpus);
		break;

	case RISCV_HWPROBE_KEY_ZICBOZ_BLOCK_SIZE:
		pair->value = 0;
		if (hwprobe_ext0_has(cpus, RISCV_HWPROBE_EXT_ZICBOZ))
			pair->value = riscv_cboz_block_size;
		break;
	case RISCV_HWPROBE_KEY_HIGHEST_VIRT_ADDRESS:
		pair->value = user_max_virt_addr();
		break;

	/*
	 * For forward compatibility, unknown keys don't fail the whole
	 * call, but get their element key set to -1 and value set to 0
	 * indicating they're unrecognized.
	 */
	default:
		pair->key = -1;
		pair->value = 0;
		break;
	}
}

static int hwprobe_get_values(struct riscv_hwprobe __user *pairs,
			      size_t pair_count, size_t cpusetsize,
			      unsigned long __user *cpus_user,
			      unsigned int flags)
{
	size_t out;
	int ret;
	cpumask_t cpus;

	/* Check the reserved flags. */
	if (flags != 0)
		return -EINVAL;

	/*
	 * The interface supports taking in a CPU mask, and returns values that
	 * are consistent across that mask. Allow userspace to specify NULL and
	 * 0 as a shortcut to all online CPUs.
	 */
	cpumask_clear(&cpus);
	if (!cpusetsize && !cpus_user) {
		cpumask_copy(&cpus, cpu_online_mask);
	} else {
		if (cpusetsize > cpumask_size())
			cpusetsize = cpumask_size();

		ret = copy_from_user(&cpus, cpus_user, cpusetsize);
		if (ret)
			return -EFAULT;

		/*
		 * Userspace must provide at least one online CPU, without that
		 * there's no way to define what is supported.
		 */
		cpumask_and(&cpus, &cpus, cpu_online_mask);
		if (cpumask_empty(&cpus))
			return -EINVAL;
	}

	for (out = 0; out < pair_count; out++, pairs++) {
		struct riscv_hwprobe pair;

		if (get_user(pair.key, &pairs->key))
			return -EFAULT;

		pair.value = 0;
		hwprobe_one_pair(&pair, &cpus);
		ret = put_user(pair.key, &pairs->key);
		if (ret == 0)
			ret = put_user(pair.value, &pairs->value);

		if (ret)
			return -EFAULT;
	}

	return 0;
}

static int hwprobe_get_cpus(struct riscv_hwprobe __user *pairs,
			    size_t pair_count, size_t cpusetsize,
			    unsigned long __user *cpus_user,
			    unsigned int flags)
{
	cpumask_t cpus, one_cpu;
	bool clear_all = false;
	size_t i;
	int ret;

	if (flags != RISCV_HWPROBE_WHICH_CPUS)
		return -EINVAL;

	if (!cpusetsize || !cpus_user)
		return -EINVAL;

	if (cpusetsize > cpumask_size())
		cpusetsize = cpumask_size();

	ret = copy_from_user(&cpus, cpus_user, cpusetsize);
	if (ret)
		return -EFAULT;

	if (cpumask_empty(&cpus))
		cpumask_copy(&cpus, cpu_online_mask);

	cpumask_and(&cpus, &cpus, cpu_online_mask);

	cpumask_clear(&one_cpu);

	for (i = 0; i < pair_count; i++) {
		struct riscv_hwprobe pair, tmp;
		int cpu;

		ret = copy_from_user(&pair, &pairs[i], sizeof(pair));
		if (ret)
			return -EFAULT;

		if (!riscv_hwprobe_key_is_valid(pair.key)) {
			clear_all = true;
			pair = (struct riscv_hwprobe){ .key = -1, };
			ret = copy_to_user(&pairs[i], &pair, sizeof(pair));
			if (ret)
				return -EFAULT;
		}

		if (clear_all)
			continue;

		tmp = (struct riscv_hwprobe){ .key = pair.key, };

		for_each_cpu(cpu, &cpus) {
			cpumask_set_cpu(cpu, &one_cpu);

			hwprobe_one_pair(&tmp, &one_cpu);

			if (!riscv_hwprobe_pair_cmp(&tmp, &pair))
				cpumask_clear_cpu(cpu, &cpus);

			cpumask_clear_cpu(cpu, &one_cpu);
		}
	}

	if (clear_all)
		cpumask_clear(&cpus);

	ret = copy_to_user(cpus_user, &cpus, cpusetsize);
	if (ret)
		return -EFAULT;

	return 0;
}

static int do_riscv_hwprobe(struct riscv_hwprobe __user *pairs,
			    size_t pair_count, size_t cpusetsize,
			    unsigned long __user *cpus_user,
			    unsigned int flags)
{
	if (flags & RISCV_HWPROBE_WHICH_CPUS)
		return hwprobe_get_cpus(pairs, pair_count, cpusetsize,
					cpus_user, flags);

	return hwprobe_get_values(pairs, pair_count, cpusetsize,
				  cpus_user, flags);
}

#ifdef CONFIG_MMU

static int __init init_hwprobe_vdso_data(void)
{
	struct vdso_data *vd = __arch_get_k_vdso_data();
	struct arch_vdso_data *avd = &vd->arch_data;
	u64 id_bitsmash = 0;
	struct riscv_hwprobe pair;
	int key;

	/*
	 * Initialize vDSO data with the answers for the "all CPUs" case, to
	 * save a syscall in the common case.
	 */
	for (key = 0; key <= RISCV_HWPROBE_MAX_KEY; key++) {
		pair.key = key;
		hwprobe_one_pair(&pair, cpu_online_mask);

		WARN_ON_ONCE(pair.key < 0);

		avd->all_cpu_hwprobe_values[key] = pair.value;
		/*
		 * Smash together the vendor, arch, and impl IDs to see if
		 * they're all 0 or any negative.
		 */
		if (key <= RISCV_HWPROBE_KEY_MIMPID)
			id_bitsmash |= pair.value;
	}

	/*
	 * If the arch, vendor, and implementation ID are all the same across
	 * all harts, then assume all CPUs are the same, and allow the vDSO to
	 * answer queries for arbitrary masks. However if all values are 0 (not
	 * populated) or any value returns -1 (varies across CPUs), then the
	 * vDSO should defer to the kernel for exotic cpu masks.
	 */
	avd->homogeneous_cpus = id_bitsmash != 0 && id_bitsmash != -1;
	return 0;
}

arch_initcall_sync(init_hwprobe_vdso_data);

#endif /* CONFIG_MMU */

SYSCALL_DEFINE5(riscv_hwprobe, struct riscv_hwprobe __user *, pairs,
		size_t, pair_count, size_t, cpusetsize, unsigned long __user *,
		cpus, unsigned int, flags)
{
	return do_riscv_hwprobe(pairs, pair_count, cpusetsize,
				cpus, flags);
}<|MERGE_RESOLUTION|>--- conflicted
+++ resolved
@@ -112,15 +112,12 @@
 		EXT_KEY(ZTSO);
 		EXT_KEY(ZACAS);
 		EXT_KEY(ZICOND);
-<<<<<<< HEAD
 		EXT_KEY(ZIHINTPAUSE);
 		EXT_KEY(ZIMOP);
 		EXT_KEY(ZCA);
 		EXT_KEY(ZCB);
 		EXT_KEY(ZCMOP);
-=======
 		EXT_KEY(ZAWRS);
->>>>>>> f2c43c61
 
 		/*
 		 * All the following extensions must depend on the kernel
