--- conflicted
+++ resolved
@@ -7,15 +7,4 @@
 generic-y += export.h
 generic-y += kvm_para.h
 generic-y += local64.h
-<<<<<<< HEAD
-generic-y += mcs_spinlock.h
-generic-y += mm-arch-hooks.h
-generic-y += mmiowb.h
-generic-y += module.h
-generic-y += preempt.h
-generic-y += serial.h
-generic-y += trace_clock.h
-generic-y += word-at-a-time.h
-=======
-generic-y += mcs_spinlock.h
->>>>>>> a4adc2c2
+generic-y += mcs_spinlock.h