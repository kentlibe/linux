--- conflicted
+++ resolved
@@ -53,21 +53,7 @@
 		xlnx,scramble-enable;
 	};
 
-<<<<<<< HEAD
-	axi_jesd_gt: axi-jesd-gt-rx-tx@44a60000 {
-		compatible = "xlnx,axi-jesd-gt-1.0";
-		reg = <0x44a60000 0x10000>;
 
-		clocks = <&clk0_ad9528 8>, <&clk0_ad9528 9>;
-		clock-names = "adc_clk", "adc_sysref";
-
-		#clock-cells = <1>;
-		clock-output-names = "adc_gt_clk";
-
-		adi,rx-sys-clk-select = <3>;
-		adi,rx-out-clk-select = <4>;
-		adi,lanes = <8>;
-=======
 	axi_adxcvr: axi-adxcvr@44a60000 {
 		#address-cells = <1>;
 		#size-cells = <0>;
@@ -82,7 +68,6 @@
 		adi,sys-clk-select = <3>;
 		adi,out-clk-select = <4>;
 		adi,use-lpm-enable;
->>>>>>> 8ba57143
 	};
 };
 
