/* SPDX-License-Identifier: GPL-2.0 */
#ifndef __KVM_X86_VMX_H
#define __KVM_X86_VMX_H

#include <linux/kvm_host.h>

#include <asm/kvm.h>
#include <asm/intel_pt.h>

#include "capabilities.h"
#include "ops.h"
#include "vmcs.h"

extern const u32 vmx_msr_index[];
extern u64 host_efer;

#define MSR_TYPE_R	1
#define MSR_TYPE_W	2
#define MSR_TYPE_RW	3

#define X2APIC_MSR(r) (APIC_BASE_MSR + ((r) >> 4))

#define NR_AUTOLOAD_MSRS 8

struct vmx_msrs {
	unsigned int		nr;
	struct vmx_msr_entry	val[NR_AUTOLOAD_MSRS];
};

struct shared_msr_entry {
	unsigned index;
	u64 data;
	u64 mask;
};

enum segment_cache_field {
	SEG_FIELD_SEL = 0,
	SEG_FIELD_BASE = 1,
	SEG_FIELD_LIMIT = 2,
	SEG_FIELD_AR = 3,

	SEG_FIELD_NR = 4
};

/* Posted-Interrupt Descriptor */
struct pi_desc {
	u32 pir[8];     /* Posted interrupt requested */
	union {
		struct {
				/* bit 256 - Outstanding Notification */
			u16	on	: 1,
				/* bit 257 - Suppress Notification */
				sn	: 1,
				/* bit 271:258 - Reserved */
				rsvd_1	: 14;
				/* bit 279:272 - Notification Vector */
			u8	nv;
				/* bit 287:280 - Reserved */
			u8	rsvd_2;
				/* bit 319:288 - Notification Destination */
			u32	ndst;
		};
		u64 control;
	};
	u32 rsvd[6];
} __aligned(64);

#define RTIT_ADDR_RANGE		4

struct pt_ctx {
	u64 ctl;
	u64 status;
	u64 output_base;
	u64 output_mask;
	u64 cr3_match;
	u64 addr_a[RTIT_ADDR_RANGE];
	u64 addr_b[RTIT_ADDR_RANGE];
};

struct pt_desc {
	u64 ctl_bitmask;
	u32 addr_range;
	u32 caps[PT_CPUID_REGS_NUM * PT_CPUID_LEAVES];
	struct pt_ctx host;
	struct pt_ctx guest;
};

/*
 * The nested_vmx structure is part of vcpu_vmx, and holds information we need
 * for correct emulation of VMX (i.e., nested VMX) on this vcpu.
 */
struct nested_vmx {
	/* Has the level1 guest done vmxon? */
	bool vmxon;
	gpa_t vmxon_ptr;
	bool pml_full;

	/* The guest-physical address of the current VMCS L1 keeps for L2 */
	gpa_t current_vmptr;
	/*
	 * Cache of the guest's VMCS, existing outside of guest memory.
	 * Loaded from guest memory during VMPTRLD. Flushed to guest
	 * memory during VMCLEAR and VMPTRLD.
	 */
	struct vmcs12 *cached_vmcs12;
	/*
	 * Cache of the guest's shadow VMCS, existing outside of guest
	 * memory. Loaded from guest memory during VM entry. Flushed
	 * to guest memory during VM exit.
	 */
	struct vmcs12 *cached_shadow_vmcs12;
	/*
	 * Indicates if the shadow vmcs or enlightened vmcs must be updated
	 * with the data held by struct vmcs12.
	 */
	bool need_vmcs12_sync;
	bool dirty_vmcs12;

	/*
	 * vmcs02 has been initialized, i.e. state that is constant for
	 * vmcs02 has been written to the backing VMCS.  Initialization
	 * is delayed until L1 actually attempts to run a nested VM.
	 */
	bool vmcs02_initialized;

	bool change_vmcs01_virtual_apic_mode;

	/*
	 * Enlightened VMCS has been enabled. It does not mean that L1 has to
	 * use it. However, VMX features available to L1 will be limited based
	 * on what the enlightened VMCS supports.
	 */
	bool enlightened_vmcs_enabled;

	/* L2 must run next, and mustn't decide to exit to L1. */
	bool nested_run_pending;

	struct loaded_vmcs vmcs02;

	/*
	 * Guest pages referred to in the vmcs02 with host-physical
	 * pointers, so we must keep them pinned while L2 runs.
	 */
	struct page *apic_access_page;
	struct page *virtual_apic_page;
	struct page *pi_desc_page;
	struct pi_desc *pi_desc;
	bool pi_pending;
	u16 posted_intr_nv;

	struct hrtimer preemption_timer;
	bool preemption_timer_expired;

	/* to migrate it to L2 if VM_ENTRY_LOAD_DEBUG_CONTROLS is off */
	u64 vmcs01_debugctl;
	u64 vmcs01_guest_bndcfgs;

	u16 vpid02;
	u16 last_vpid;

	struct nested_vmx_msrs msrs;

	/* SMM related state */
	struct {
		/* in VMX operation on SMM entry? */
		bool vmxon;
		/* in guest mode on SMM entry? */
		bool guest_mode;
	} smm;

	gpa_t hv_evmcs_vmptr;
	struct page *hv_evmcs_page;
	struct hv_enlightened_vmcs *hv_evmcs;
};

struct vcpu_vmx {
	struct kvm_vcpu       vcpu;
	u8                    fail;
	u8		      msr_bitmap_mode;
	u32                   exit_intr_info;
	u32                   idt_vectoring_info;
	ulong                 rflags;
	struct shared_msr_entry *guest_msrs;
	int                   nmsrs;
	int                   save_nmsrs;
	bool                  guest_msrs_dirty;
	unsigned long	      host_idt_base;
#ifdef CONFIG_X86_64
	u64		      msr_host_kernel_gs_base;
	u64		      msr_guest_kernel_gs_base;
#endif

	u64		      arch_capabilities;
	u64		      spec_ctrl;

	u32 vm_entry_controls_shadow;
	u32 vm_exit_controls_shadow;
	u32 secondary_exec_control;

	/*
	 * loaded_vmcs points to the VMCS currently used in this vcpu. For a
	 * non-nested (L1) guest, it always points to vmcs01. For a nested
	 * guest (L2), it points to a different VMCS.  loaded_cpu_state points
	 * to the VMCS whose state is loaded into the CPU registers that only
	 * need to be switched when transitioning to/from the kernel; a NULL
	 * value indicates that host state is loaded.
	 */
	struct loaded_vmcs    vmcs01;
	struct loaded_vmcs   *loaded_vmcs;
	struct loaded_vmcs   *loaded_cpu_state;

	struct msr_autoload {
		struct vmx_msrs guest;
		struct vmx_msrs host;
	} msr_autoload;

	struct {
		int vm86_active;
		ulong save_rflags;
		struct kvm_segment segs[8];
	} rmode;
	struct {
		u32 bitmask; /* 4 bits per segment (1 bit per field) */
		struct kvm_save_segment {
			u16 selector;
			unsigned long base;
			u32 limit;
			u32 ar;
		} seg[8];
	} segment_cache;
	int vpid;
	bool emulation_required;

	u32 exit_reason;

	/* Posted interrupt descriptor */
	struct pi_desc pi_desc;

	/* Support for a guest hypervisor (nested VMX) */
	struct nested_vmx nested;

	/* Dynamic PLE window. */
	int ple_window;
	bool ple_window_dirty;

	bool req_immediate_exit;

	/* Support for PML */
#define PML_ENTITY_NUM		512
	struct page *pml_pg;

	/* apic deadline value in host tsc */
	u64 hv_deadline_tsc;

	u64 current_tsc_ratio;

	u32 host_pkru;

	unsigned long host_debugctlmsr;

	/*
	 * Only bits masked by msr_ia32_feature_control_valid_bits can be set in
	 * msr_ia32_feature_control. FEATURE_CONTROL_LOCKED is always included
	 * in msr_ia32_feature_control_valid_bits.
	 */
	u64 msr_ia32_feature_control;
	u64 msr_ia32_feature_control_valid_bits;
	u64 ept_pointer;

	struct pt_desc pt_desc;
};

enum ept_pointers_status {
	EPT_POINTERS_CHECK = 0,
	EPT_POINTERS_MATCH = 1,
	EPT_POINTERS_MISMATCH = 2
};

struct kvm_vmx {
	struct kvm kvm;

	unsigned int tss_addr;
	bool ept_identity_pagetable_done;
	gpa_t ept_identity_map_addr;

	enum ept_pointers_status ept_pointers_match;
	spinlock_t ept_pointer_lock;
};

bool nested_vmx_allowed(struct kvm_vcpu *vcpu);
void vmx_vcpu_load(struct kvm_vcpu *vcpu, int cpu);
void vmx_vcpu_put(struct kvm_vcpu *vcpu);
int allocate_vpid(void);
void free_vpid(int vpid);
void vmx_set_constant_host_state(struct vcpu_vmx *vmx);
void vmx_prepare_switch_to_guest(struct kvm_vcpu *vcpu);
int vmx_get_cpl(struct kvm_vcpu *vcpu);
unsigned long vmx_get_rflags(struct kvm_vcpu *vcpu);
void vmx_set_rflags(struct kvm_vcpu *vcpu, unsigned long rflags);
u32 vmx_get_interrupt_shadow(struct kvm_vcpu *vcpu);
void vmx_set_interrupt_shadow(struct kvm_vcpu *vcpu, int mask);
void vmx_set_efer(struct kvm_vcpu *vcpu, u64 efer);
void vmx_set_cr0(struct kvm_vcpu *vcpu, unsigned long cr0);
void vmx_set_cr3(struct kvm_vcpu *vcpu, unsigned long cr3);
int vmx_set_cr4(struct kvm_vcpu *vcpu, unsigned long cr4);
void set_cr4_guest_host_mask(struct vcpu_vmx *vmx);
void ept_save_pdptrs(struct kvm_vcpu *vcpu);
void vmx_get_segment(struct kvm_vcpu *vcpu, struct kvm_segment *var, int seg);
void vmx_set_segment(struct kvm_vcpu *vcpu, struct kvm_segment *var, int seg);
u64 construct_eptp(struct kvm_vcpu *vcpu, unsigned long root_hpa);
void update_exception_bitmap(struct kvm_vcpu *vcpu);
void vmx_update_msr_bitmap(struct kvm_vcpu *vcpu);
bool vmx_get_nmi_mask(struct kvm_vcpu *vcpu);
void vmx_set_nmi_mask(struct kvm_vcpu *vcpu, bool masked);
void vmx_set_virtual_apic_mode(struct kvm_vcpu *vcpu);
struct shared_msr_entry *find_msr_entry(struct vcpu_vmx *vmx, u32 msr);
void pt_update_intercept_for_msr(struct vcpu_vmx *vmx);

#define POSTED_INTR_ON  0
#define POSTED_INTR_SN  1

static inline bool pi_test_and_set_on(struct pi_desc *pi_desc)
{
	return test_and_set_bit(POSTED_INTR_ON,
			(unsigned long *)&pi_desc->control);
}

static inline bool pi_test_and_clear_on(struct pi_desc *pi_desc)
{
	return test_and_clear_bit(POSTED_INTR_ON,
			(unsigned long *)&pi_desc->control);
}

static inline int pi_test_and_set_pir(int vector, struct pi_desc *pi_desc)
{
	return test_and_set_bit(vector, (unsigned long *)pi_desc->pir);
}

static inline void pi_set_sn(struct pi_desc *pi_desc)
{
<<<<<<< HEAD
	return set_bit(POSTED_INTR_SN,
			(unsigned long *)&pi_desc->control);
=======
	set_bit(POSTED_INTR_SN,
		(unsigned long *)&pi_desc->control);
>>>>>>> 4a605bc0
}

static inline void pi_set_on(struct pi_desc *pi_desc)
{
	set_bit(POSTED_INTR_ON,
		(unsigned long *)&pi_desc->control);
}

static inline void pi_clear_on(struct pi_desc *pi_desc)
{
	clear_bit(POSTED_INTR_ON,
		(unsigned long *)&pi_desc->control);
}

static inline int pi_test_on(struct pi_desc *pi_desc)
{
	return test_bit(POSTED_INTR_ON,
			(unsigned long *)&pi_desc->control);
}

static inline int pi_test_sn(struct pi_desc *pi_desc)
{
	return test_bit(POSTED_INTR_SN,
			(unsigned long *)&pi_desc->control);
}

static inline u8 vmx_get_rvi(void)
{
	return vmcs_read16(GUEST_INTR_STATUS) & 0xff;
}

static inline void vm_entry_controls_reset_shadow(struct vcpu_vmx *vmx)
{
	vmx->vm_entry_controls_shadow = vmcs_read32(VM_ENTRY_CONTROLS);
}

static inline void vm_entry_controls_init(struct vcpu_vmx *vmx, u32 val)
{
	vmcs_write32(VM_ENTRY_CONTROLS, val);
	vmx->vm_entry_controls_shadow = val;
}

static inline void vm_entry_controls_set(struct vcpu_vmx *vmx, u32 val)
{
	if (vmx->vm_entry_controls_shadow != val)
		vm_entry_controls_init(vmx, val);
}

static inline u32 vm_entry_controls_get(struct vcpu_vmx *vmx)
{
	return vmx->vm_entry_controls_shadow;
}

static inline void vm_entry_controls_setbit(struct vcpu_vmx *vmx, u32 val)
{
	vm_entry_controls_set(vmx, vm_entry_controls_get(vmx) | val);
}

static inline void vm_entry_controls_clearbit(struct vcpu_vmx *vmx, u32 val)
{
	vm_entry_controls_set(vmx, vm_entry_controls_get(vmx) & ~val);
}

static inline void vm_exit_controls_reset_shadow(struct vcpu_vmx *vmx)
{
	vmx->vm_exit_controls_shadow = vmcs_read32(VM_EXIT_CONTROLS);
}

static inline void vm_exit_controls_init(struct vcpu_vmx *vmx, u32 val)
{
	vmcs_write32(VM_EXIT_CONTROLS, val);
	vmx->vm_exit_controls_shadow = val;
}

static inline void vm_exit_controls_set(struct vcpu_vmx *vmx, u32 val)
{
	if (vmx->vm_exit_controls_shadow != val)
		vm_exit_controls_init(vmx, val);
}

static inline u32 vm_exit_controls_get(struct vcpu_vmx *vmx)
{
	return vmx->vm_exit_controls_shadow;
}

static inline void vm_exit_controls_setbit(struct vcpu_vmx *vmx, u32 val)
{
	vm_exit_controls_set(vmx, vm_exit_controls_get(vmx) | val);
}

static inline void vm_exit_controls_clearbit(struct vcpu_vmx *vmx, u32 val)
{
	vm_exit_controls_set(vmx, vm_exit_controls_get(vmx) & ~val);
}

static inline void vmx_segment_cache_clear(struct vcpu_vmx *vmx)
{
	vmx->segment_cache.bitmask = 0;
}

static inline u32 vmx_vmentry_ctrl(void)
{
	u32 vmentry_ctrl = vmcs_config.vmentry_ctrl;
	if (pt_mode == PT_MODE_SYSTEM)
		vmentry_ctrl &= ~(VM_ENTRY_PT_CONCEAL_PIP |
				  VM_ENTRY_LOAD_IA32_RTIT_CTL);
	/* Loading of EFER and PERF_GLOBAL_CTRL are toggled dynamically */
	return vmentry_ctrl &
		~(VM_ENTRY_LOAD_IA32_PERF_GLOBAL_CTRL | VM_ENTRY_LOAD_IA32_EFER);
}

static inline u32 vmx_vmexit_ctrl(void)
{
	u32 vmexit_ctrl = vmcs_config.vmexit_ctrl;
	if (pt_mode == PT_MODE_SYSTEM)
		vmexit_ctrl &= ~(VM_EXIT_PT_CONCEAL_PIP |
				 VM_EXIT_CLEAR_IA32_RTIT_CTL);
	/* Loading of EFER and PERF_GLOBAL_CTRL are toggled dynamically */
	return vmexit_ctrl &
		~(VM_EXIT_LOAD_IA32_PERF_GLOBAL_CTRL | VM_EXIT_LOAD_IA32_EFER);
}

u32 vmx_exec_control(struct vcpu_vmx *vmx);

static inline struct kvm_vmx *to_kvm_vmx(struct kvm *kvm)
{
	return container_of(kvm, struct kvm_vmx, kvm);
}

static inline struct vcpu_vmx *to_vmx(struct kvm_vcpu *vcpu)
{
	return container_of(vcpu, struct vcpu_vmx, vcpu);
}

static inline struct pi_desc *vcpu_to_pi_desc(struct kvm_vcpu *vcpu)
{
	return &(to_vmx(vcpu)->pi_desc);
}

struct vmcs *alloc_vmcs_cpu(bool shadow, int cpu, gfp_t flags);
void free_vmcs(struct vmcs *vmcs);
int alloc_loaded_vmcs(struct loaded_vmcs *loaded_vmcs);
void free_loaded_vmcs(struct loaded_vmcs *loaded_vmcs);
void loaded_vmcs_init(struct loaded_vmcs *loaded_vmcs);
void loaded_vmcs_clear(struct loaded_vmcs *loaded_vmcs);

static inline struct vmcs *alloc_vmcs(bool shadow)
{
	return alloc_vmcs_cpu(shadow, raw_smp_processor_id(),
			      GFP_KERNEL_ACCOUNT);
}

u64 construct_eptp(struct kvm_vcpu *vcpu, unsigned long root_hpa);

static inline void __vmx_flush_tlb(struct kvm_vcpu *vcpu, int vpid,
				bool invalidate_gpa)
{
	if (enable_ept && (invalidate_gpa || !enable_vpid)) {
		if (!VALID_PAGE(vcpu->arch.mmu->root_hpa))
			return;
		ept_sync_context(construct_eptp(vcpu,
						vcpu->arch.mmu->root_hpa));
	} else {
		vpid_sync_context(vpid);
	}
}

static inline void vmx_flush_tlb(struct kvm_vcpu *vcpu, bool invalidate_gpa)
{
	__vmx_flush_tlb(vcpu, to_vmx(vcpu)->vpid, invalidate_gpa);
}

static inline void decache_tsc_multiplier(struct vcpu_vmx *vmx)
{
	vmx->current_tsc_ratio = vmx->vcpu.arch.tsc_scaling_ratio;
	vmcs_write64(TSC_MULTIPLIER, vmx->current_tsc_ratio);
}

#endif /* __KVM_X86_VMX_H */<|MERGE_RESOLUTION|>--- conflicted
+++ resolved
@@ -338,13 +338,8 @@
 
 static inline void pi_set_sn(struct pi_desc *pi_desc)
 {
-<<<<<<< HEAD
-	return set_bit(POSTED_INTR_SN,
-			(unsigned long *)&pi_desc->control);
-=======
 	set_bit(POSTED_INTR_SN,
 		(unsigned long *)&pi_desc->control);
->>>>>>> 4a605bc0
 }
 
 static inline void pi_set_on(struct pi_desc *pi_desc)
