--- conflicted
+++ resolved
@@ -7,11 +7,6 @@
 generic-y += kvm_types.h
 generic-y += local64.h
 generic-y += mcs_spinlock.h
-<<<<<<< HEAD
-generic-y += preempt.h
-generic-y += vtime.h
-=======
 generic-y += qrwlock.h
 generic-y += vtime.h
-generic-y += early_ioremap.h
->>>>>>> a4adc2c2
+generic-y += early_ioremap.h