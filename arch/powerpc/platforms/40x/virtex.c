/*
 * Xilinx Virtex (IIpro & 4FX) based board support
 *
 * Copyright 2007 Secret Lab Technologies Ltd.
 *
 * This file is licensed under the terms of the GNU General Public License
 * version 2. This program is licensed "as is" without any warranty of any
 * kind, whether express or implied.
 */

#include <linux/init.h>
#include <linux/of_platform.h>
#include <asm/machdep.h>
#include <asm/prom.h>
#include <asm/time.h>
#include <asm/xilinx_intc.h>
<<<<<<< HEAD
#include <asm/reg.h>
#include "40x.h"
=======
#include <asm/ppc4xx.h>
>>>>>>> c6d8f400

static struct of_device_id xilinx_of_bus_ids[] __initdata = {
	{ .compatible = "simple-bus", },
	{ .compatible = "xlnx,plb-v46-1.00.a", },
	{ .compatible = "xlnx,plb-v46-1.02.a", },
	{ .compatible = "xlnx,plb-v34-1.01.a", },
	{ .compatible = "xlnx,plb-v34-1.02.a", },
	{ .compatible = "xlnx,opb-v20-1.10.c", },
	{ .compatible = "xlnx,dcr-v29-1.00.a", },
	{ .compatible = "xlnx,compound", },
	{}
};

static int __init virtex_device_probe(void)
{
	of_platform_bus_probe(NULL, xilinx_of_bus_ids, NULL);

	return 0;
}
machine_device_initcall(virtex, virtex_device_probe);

static int __init virtex_probe(void)
{
	unsigned long root = of_get_flat_dt_root();

	if (!of_flat_dt_is_compatible(root, "xlnx,virtex"))
		return 0;

	return 1;
}

define_machine(virtex) {
	.name			= "Xilinx Virtex",
	.probe			= virtex_probe,
	.init_IRQ		= xilinx_intc_init_tree,
	.get_irq		= xilinx_intc_get_irq,
	.restart		= ppc4xx_reset_system,
	.calibrate_decr		= generic_calibrate_decr,
	.restart                = ppc40x_reset_system,
};<|MERGE_RESOLUTION|>--- conflicted
+++ resolved
@@ -14,12 +14,7 @@
 #include <asm/prom.h>
 #include <asm/time.h>
 #include <asm/xilinx_intc.h>
-<<<<<<< HEAD
-#include <asm/reg.h>
-#include "40x.h"
-=======
 #include <asm/ppc4xx.h>
->>>>>>> c6d8f400
 
 static struct of_device_id xilinx_of_bus_ids[] __initdata = {
 	{ .compatible = "simple-bus", },
@@ -58,5 +53,4 @@
 	.get_irq		= xilinx_intc_get_irq,
 	.restart		= ppc4xx_reset_system,
 	.calibrate_decr		= generic_calibrate_decr,
-	.restart                = ppc40x_reset_system,
 };