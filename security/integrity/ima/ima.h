--- conflicted
+++ resolved
@@ -183,19 +183,10 @@
 /* IMA integrity metadata associated with an inode */
 struct ima_iint_cache {
 	struct mutex mutex;	/* protects: version, flags, digest */
-<<<<<<< HEAD
-	u64 version;		/* track inode changes */
-	unsigned long flags;
-	unsigned long measured_pcrs;
-	unsigned long atomic_flags;
-	unsigned long real_ino;
-	dev_t real_dev;
-=======
 	struct integrity_inode_attributes real_inode;
 	unsigned long flags;
 	unsigned long measured_pcrs;
 	unsigned long atomic_flags;
->>>>>>> 0c383648
 	enum integrity_status ima_file_status:4;
 	enum integrity_status ima_mmap_status:4;
 	enum integrity_status ima_bprm_status:4;
