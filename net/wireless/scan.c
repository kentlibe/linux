/*
 * cfg80211 scan result handling
 *
 * Copyright 2008 Johannes Berg <johannes@sipsolutions.net>
 */
#include <linux/kernel.h>
#include <linux/slab.h>
#include <linux/module.h>
#include <linux/netdevice.h>
#include <linux/wireless.h>
#include <linux/nl80211.h>
#include <linux/etherdevice.h>
#include <net/arp.h>
#include <net/cfg80211.h>
#include <net/cfg80211-wext.h>
#include <net/iw_handler.h>
#include "core.h"
#include "nl80211.h"
#include "wext-compat.h"
#include "rdev-ops.h"

/**
 * DOC: BSS tree/list structure
 *
 * At the top level, the BSS list is kept in both a list in each
 * registered device (@bss_list) as well as an RB-tree for faster
 * lookup. In the RB-tree, entries can be looked up using their
 * channel, MESHID, MESHCONF (for MBSSes) or channel, BSSID, SSID
 * for other BSSes.
 *
 * Due to the possibility of hidden SSIDs, there's a second level
 * structure, the "hidden_list" and "hidden_beacon_bss" pointer.
 * The hidden_list connects all BSSes belonging to a single AP
 * that has a hidden SSID, and connects beacon and probe response
 * entries. For a probe response entry for a hidden SSID, the
 * hidden_beacon_bss pointer points to the BSS struct holding the
 * beacon's information.
 *
 * Reference counting is done for all these references except for
 * the hidden_list, so that a beacon BSS struct that is otherwise
 * not referenced has one reference for being on the bss_list and
 * one for each probe response entry that points to it using the
 * hidden_beacon_bss pointer. When a BSS struct that has such a
 * pointer is get/put, the refcount update is also propagated to
 * the referenced struct, this ensure that it cannot get removed
 * while somebody is using the probe response version.
 *
 * Note that the hidden_beacon_bss pointer never changes, due to
 * the reference counting. Therefore, no locking is needed for
 * it.
 *
 * Also note that the hidden_beacon_bss pointer is only relevant
 * if the driver uses something other than the IEs, e.g. private
 * data stored stored in the BSS struct, since the beacon IEs are
 * also linked into the probe response struct.
 */

#define IEEE80211_SCAN_RESULT_EXPIRE	(30 * HZ)

static void bss_free(struct cfg80211_internal_bss *bss)
{
	struct cfg80211_bss_ies *ies;

	if (WARN_ON(atomic_read(&bss->hold)))
		return;

	ies = (void *)rcu_access_pointer(bss->pub.beacon_ies);
	if (ies && !bss->pub.hidden_beacon_bss)
		kfree_rcu(ies, rcu_head);
	ies = (void *)rcu_access_pointer(bss->pub.proberesp_ies);
	if (ies)
		kfree_rcu(ies, rcu_head);

	/*
	 * This happens when the module is removed, it doesn't
	 * really matter any more save for completeness
	 */
	if (!list_empty(&bss->hidden_list))
		list_del(&bss->hidden_list);

	kfree(bss);
}

static inline void bss_ref_get(struct cfg80211_registered_device *rdev,
			       struct cfg80211_internal_bss *bss)
{
	lockdep_assert_held(&rdev->bss_lock);

	bss->refcount++;
	if (bss->pub.hidden_beacon_bss) {
		bss = container_of(bss->pub.hidden_beacon_bss,
				   struct cfg80211_internal_bss,
				   pub);
		bss->refcount++;
	}
}

static inline void bss_ref_put(struct cfg80211_registered_device *rdev,
			       struct cfg80211_internal_bss *bss)
{
	lockdep_assert_held(&rdev->bss_lock);

	if (bss->pub.hidden_beacon_bss) {
		struct cfg80211_internal_bss *hbss;
		hbss = container_of(bss->pub.hidden_beacon_bss,
				    struct cfg80211_internal_bss,
				    pub);
		hbss->refcount--;
		if (hbss->refcount == 0)
			bss_free(hbss);
	}
	bss->refcount--;
	if (bss->refcount == 0)
		bss_free(bss);
}

static bool __cfg80211_unlink_bss(struct cfg80211_registered_device *rdev,
				  struct cfg80211_internal_bss *bss)
{
	lockdep_assert_held(&rdev->bss_lock);

	if (!list_empty(&bss->hidden_list)) {
		/*
		 * don't remove the beacon entry if it has
		 * probe responses associated with it
		 */
		if (!bss->pub.hidden_beacon_bss)
			return false;
		/*
		 * if it's a probe response entry break its
		 * link to the other entries in the group
		 */
		list_del_init(&bss->hidden_list);
	}

	list_del_init(&bss->list);
	rb_erase(&bss->rbn, &rdev->bss_tree);
	bss_ref_put(rdev, bss);
	return true;
}

static void __cfg80211_bss_expire(struct cfg80211_registered_device *rdev,
				  unsigned long expire_time)
{
	struct cfg80211_internal_bss *bss, *tmp;
	bool expired = false;

	lockdep_assert_held(&rdev->bss_lock);

	list_for_each_entry_safe(bss, tmp, &rdev->bss_list, list) {
		if (atomic_read(&bss->hold))
			continue;
		if (!time_after(expire_time, bss->ts))
			continue;

		if (__cfg80211_unlink_bss(rdev, bss))
			expired = true;
	}

	if (expired)
		rdev->bss_generation++;
}

void ___cfg80211_scan_done(struct cfg80211_registered_device *rdev,
			   bool send_message)
{
	struct cfg80211_scan_request *request;
	struct wireless_dev *wdev;
	struct sk_buff *msg;
#ifdef CONFIG_CFG80211_WEXT
	union iwreq_data wrqu;
#endif

	ASSERT_RTNL();

	if (rdev->scan_msg) {
		nl80211_send_scan_result(rdev, rdev->scan_msg);
		rdev->scan_msg = NULL;
		return;
	}

	request = rdev->scan_req;
	if (!request)
		return;

	wdev = request->wdev;

	/*
	 * This must be before sending the other events!
	 * Otherwise, wpa_supplicant gets completely confused with
	 * wext events.
	 */
	if (wdev->netdev)
		cfg80211_sme_scan_done(wdev->netdev);

	if (!request->aborted &&
	    request->flags & NL80211_SCAN_FLAG_FLUSH) {
		/* flush entries from previous scans */
		spin_lock_bh(&rdev->bss_lock);
		__cfg80211_bss_expire(rdev, request->scan_start);
		spin_unlock_bh(&rdev->bss_lock);
	}

	msg = nl80211_build_scan_msg(rdev, wdev, request->aborted);

#ifdef CONFIG_CFG80211_WEXT
	if (wdev->netdev && !request->aborted) {
		memset(&wrqu, 0, sizeof(wrqu));

		wireless_send_event(wdev->netdev, SIOCGIWSCAN, &wrqu, NULL);
	}
#endif

	if (wdev->netdev)
		dev_put(wdev->netdev);

	rdev->scan_req = NULL;
	kfree(request);

	if (!send_message)
		rdev->scan_msg = msg;
	else
		nl80211_send_scan_result(rdev, msg);
}

void __cfg80211_scan_done(struct work_struct *wk)
{
	struct cfg80211_registered_device *rdev;

	rdev = container_of(wk, struct cfg80211_registered_device,
			    scan_done_wk);

	rtnl_lock();
	___cfg80211_scan_done(rdev, true);
	rtnl_unlock();
}

void cfg80211_scan_done(struct cfg80211_scan_request *request, bool aborted)
{
	trace_cfg80211_scan_done(request, aborted);
	WARN_ON(request != wiphy_to_rdev(request->wiphy)->scan_req);

	request->aborted = aborted;
	request->notified = true;
	queue_work(cfg80211_wq, &wiphy_to_rdev(request->wiphy)->scan_done_wk);
}
EXPORT_SYMBOL(cfg80211_scan_done);

void __cfg80211_sched_scan_results(struct work_struct *wk)
{
	struct cfg80211_registered_device *rdev;
	struct cfg80211_sched_scan_request *request;

	rdev = container_of(wk, struct cfg80211_registered_device,
			    sched_scan_results_wk);

	rtnl_lock();

	request = rdev->sched_scan_req;

	/* we don't have sched_scan_req anymore if the scan is stopping */
	if (request) {
		if (request->flags & NL80211_SCAN_FLAG_FLUSH) {
			/* flush entries from previous scans */
			spin_lock_bh(&rdev->bss_lock);
			__cfg80211_bss_expire(rdev, request->scan_start);
			spin_unlock_bh(&rdev->bss_lock);
			request->scan_start =
				jiffies + msecs_to_jiffies(request->interval);
		}
		nl80211_send_sched_scan_results(rdev, request->dev);
	}

	rtnl_unlock();
}

void cfg80211_sched_scan_results(struct wiphy *wiphy)
{
	trace_cfg80211_sched_scan_results(wiphy);
	/* ignore if we're not scanning */
	if (wiphy_to_rdev(wiphy)->sched_scan_req)
		queue_work(cfg80211_wq,
			   &wiphy_to_rdev(wiphy)->sched_scan_results_wk);
}
EXPORT_SYMBOL(cfg80211_sched_scan_results);

void cfg80211_sched_scan_stopped_rtnl(struct wiphy *wiphy)
{
	struct cfg80211_registered_device *rdev = wiphy_to_rdev(wiphy);

	ASSERT_RTNL();

	trace_cfg80211_sched_scan_stopped(wiphy);

	__cfg80211_stop_sched_scan(rdev, true);
}
EXPORT_SYMBOL(cfg80211_sched_scan_stopped_rtnl);

void cfg80211_sched_scan_stopped(struct wiphy *wiphy)
{
	rtnl_lock();
	cfg80211_sched_scan_stopped_rtnl(wiphy);
	rtnl_unlock();
}
EXPORT_SYMBOL(cfg80211_sched_scan_stopped);

int __cfg80211_stop_sched_scan(struct cfg80211_registered_device *rdev,
			       bool driver_initiated)
{
	struct net_device *dev;

	ASSERT_RTNL();

	if (!rdev->sched_scan_req)
		return -ENOENT;

	dev = rdev->sched_scan_req->dev;

	if (!driver_initiated) {
		int err = rdev_sched_scan_stop(rdev, dev);
		if (err)
			return err;
	}

	nl80211_send_sched_scan(rdev, dev, NL80211_CMD_SCHED_SCAN_STOPPED);

	kfree(rdev->sched_scan_req);
	rdev->sched_scan_req = NULL;

	return 0;
}

void cfg80211_bss_age(struct cfg80211_registered_device *rdev,
                      unsigned long age_secs)
{
	struct cfg80211_internal_bss *bss;
	unsigned long age_jiffies = msecs_to_jiffies(age_secs * MSEC_PER_SEC);

	spin_lock_bh(&rdev->bss_lock);
	list_for_each_entry(bss, &rdev->bss_list, list)
		bss->ts -= age_jiffies;
	spin_unlock_bh(&rdev->bss_lock);
}

void cfg80211_bss_expire(struct cfg80211_registered_device *rdev)
{
	__cfg80211_bss_expire(rdev, jiffies - IEEE80211_SCAN_RESULT_EXPIRE);
}

const u8 *cfg80211_find_ie(u8 eid, const u8 *ies, int len)
{
	while (len > 2 && ies[0] != eid) {
		len -= ies[1] + 2;
		ies += ies[1] + 2;
	}
	if (len < 2)
		return NULL;
	if (len < 2 + ies[1])
		return NULL;
	return ies;
}
EXPORT_SYMBOL(cfg80211_find_ie);

const u8 *cfg80211_find_vendor_ie(unsigned int oui, u8 oui_type,
				  const u8 *ies, int len)
{
	struct ieee80211_vendor_ie *ie;
	const u8 *pos = ies, *end = ies + len;
	int ie_oui;

	while (pos < end) {
		pos = cfg80211_find_ie(WLAN_EID_VENDOR_SPECIFIC, pos,
				       end - pos);
		if (!pos)
			return NULL;

		ie = (struct ieee80211_vendor_ie *)pos;

		/* make sure we can access ie->len */
		BUILD_BUG_ON(offsetof(struct ieee80211_vendor_ie, len) != 1);

		if (ie->len < sizeof(*ie))
			goto cont;

		ie_oui = ie->oui[0] << 16 | ie->oui[1] << 8 | ie->oui[2];
		if (ie_oui == oui && ie->oui_type == oui_type)
			return pos;
cont:
		pos += 2 + ie->len;
	}
	return NULL;
}
EXPORT_SYMBOL(cfg80211_find_vendor_ie);

static bool is_bss(struct cfg80211_bss *a, const u8 *bssid,
		   const u8 *ssid, size_t ssid_len)
{
	const struct cfg80211_bss_ies *ies;
	const u8 *ssidie;

	if (bssid && !ether_addr_equal(a->bssid, bssid))
		return false;

	if (!ssid)
		return true;

	ies = rcu_access_pointer(a->ies);
	if (!ies)
		return false;
	ssidie = cfg80211_find_ie(WLAN_EID_SSID, ies->data, ies->len);
	if (!ssidie)
		return false;
	if (ssidie[1] != ssid_len)
		return false;
	return memcmp(ssidie + 2, ssid, ssid_len) == 0;
}

/**
 * enum bss_compare_mode - BSS compare mode
 * @BSS_CMP_REGULAR: regular compare mode (for insertion and normal find)
 * @BSS_CMP_HIDE_ZLEN: find hidden SSID with zero-length mode
 * @BSS_CMP_HIDE_NUL: find hidden SSID with NUL-ed out mode
 */
enum bss_compare_mode {
	BSS_CMP_REGULAR,
	BSS_CMP_HIDE_ZLEN,
	BSS_CMP_HIDE_NUL,
};

static int cmp_bss(struct cfg80211_bss *a,
		   struct cfg80211_bss *b,
		   enum bss_compare_mode mode)
{
	const struct cfg80211_bss_ies *a_ies, *b_ies;
	const u8 *ie1 = NULL;
	const u8 *ie2 = NULL;
	int i, r;

	if (a->channel != b->channel)
		return b->channel->center_freq - a->channel->center_freq;

	a_ies = rcu_access_pointer(a->ies);
	if (!a_ies)
		return -1;
	b_ies = rcu_access_pointer(b->ies);
	if (!b_ies)
		return 1;

	if (WLAN_CAPABILITY_IS_STA_BSS(a->capability))
		ie1 = cfg80211_find_ie(WLAN_EID_MESH_ID,
				       a_ies->data, a_ies->len);
	if (WLAN_CAPABILITY_IS_STA_BSS(b->capability))
		ie2 = cfg80211_find_ie(WLAN_EID_MESH_ID,
				       b_ies->data, b_ies->len);
	if (ie1 && ie2) {
		int mesh_id_cmp;

		if (ie1[1] == ie2[1])
			mesh_id_cmp = memcmp(ie1 + 2, ie2 + 2, ie1[1]);
		else
			mesh_id_cmp = ie2[1] - ie1[1];

		ie1 = cfg80211_find_ie(WLAN_EID_MESH_CONFIG,
				       a_ies->data, a_ies->len);
		ie2 = cfg80211_find_ie(WLAN_EID_MESH_CONFIG,
				       b_ies->data, b_ies->len);
		if (ie1 && ie2) {
			if (mesh_id_cmp)
				return mesh_id_cmp;
			if (ie1[1] != ie2[1])
				return ie2[1] - ie1[1];
			return memcmp(ie1 + 2, ie2 + 2, ie1[1]);
		}
	}

	r = memcmp(a->bssid, b->bssid, sizeof(a->bssid));
	if (r)
		return r;

	ie1 = cfg80211_find_ie(WLAN_EID_SSID, a_ies->data, a_ies->len);
	ie2 = cfg80211_find_ie(WLAN_EID_SSID, b_ies->data, b_ies->len);

	if (!ie1 && !ie2)
		return 0;

	/*
	 * Note that with "hide_ssid", the function returns a match if
	 * the already-present BSS ("b") is a hidden SSID beacon for
	 * the new BSS ("a").
	 */

	/* sort missing IE before (left of) present IE */
	if (!ie1)
		return -1;
	if (!ie2)
		return 1;

	switch (mode) {
	case BSS_CMP_HIDE_ZLEN:
		/*
		 * In ZLEN mode we assume the BSS entry we're
		 * looking for has a zero-length SSID. So if
		 * the one we're looking at right now has that,
		 * return 0. Otherwise, return the difference
		 * in length, but since we're looking for the
		 * 0-length it's really equivalent to returning
		 * the length of the one we're looking at.
		 *
		 * No content comparison is needed as we assume
		 * the content length is zero.
		 */
		return ie2[1];
	case BSS_CMP_REGULAR:
	default:
		/* sort by length first, then by contents */
		if (ie1[1] != ie2[1])
			return ie2[1] - ie1[1];
		return memcmp(ie1 + 2, ie2 + 2, ie1[1]);
	case BSS_CMP_HIDE_NUL:
		if (ie1[1] != ie2[1])
			return ie2[1] - ie1[1];
		/* this is equivalent to memcmp(zeroes, ie2 + 2, len) */
		for (i = 0; i < ie2[1]; i++)
			if (ie2[i + 2])
				return -1;
		return 0;
	}
}

/* Returned bss is reference counted and must be cleaned up appropriately. */
struct cfg80211_bss *cfg80211_get_bss(struct wiphy *wiphy,
				      struct ieee80211_channel *channel,
				      const u8 *bssid,
				      const u8 *ssid, size_t ssid_len,
				      u16 capa_mask, u16 capa_val)
{
	struct cfg80211_registered_device *rdev = wiphy_to_rdev(wiphy);
	struct cfg80211_internal_bss *bss, *res = NULL;
	unsigned long now = jiffies;

	trace_cfg80211_get_bss(wiphy, channel, bssid, ssid, ssid_len, capa_mask,
			       capa_val);

	spin_lock_bh(&rdev->bss_lock);

	list_for_each_entry(bss, &rdev->bss_list, list) {
		if ((bss->pub.capability & capa_mask) != capa_val)
			continue;
		if (channel && bss->pub.channel != channel)
			continue;
		if (!is_valid_ether_addr(bss->pub.bssid))
			continue;
		/* Don't get expired BSS structs */
		if (time_after(now, bss->ts + IEEE80211_SCAN_RESULT_EXPIRE) &&
		    !atomic_read(&bss->hold))
			continue;
		if (is_bss(&bss->pub, bssid, ssid, ssid_len)) {
			res = bss;
			bss_ref_get(rdev, res);
			break;
		}
	}

	spin_unlock_bh(&rdev->bss_lock);
	if (!res)
		return NULL;
	trace_cfg80211_return_bss(&res->pub);
	return &res->pub;
}
EXPORT_SYMBOL(cfg80211_get_bss);

static void rb_insert_bss(struct cfg80211_registered_device *rdev,
			  struct cfg80211_internal_bss *bss)
{
	struct rb_node **p = &rdev->bss_tree.rb_node;
	struct rb_node *parent = NULL;
	struct cfg80211_internal_bss *tbss;
	int cmp;

	while (*p) {
		parent = *p;
		tbss = rb_entry(parent, struct cfg80211_internal_bss, rbn);

		cmp = cmp_bss(&bss->pub, &tbss->pub, BSS_CMP_REGULAR);

		if (WARN_ON(!cmp)) {
			/* will sort of leak this BSS */
			return;
		}

		if (cmp < 0)
			p = &(*p)->rb_left;
		else
			p = &(*p)->rb_right;
	}

	rb_link_node(&bss->rbn, parent, p);
	rb_insert_color(&bss->rbn, &rdev->bss_tree);
}

static struct cfg80211_internal_bss *
rb_find_bss(struct cfg80211_registered_device *rdev,
	    struct cfg80211_internal_bss *res,
	    enum bss_compare_mode mode)
{
	struct rb_node *n = rdev->bss_tree.rb_node;
	struct cfg80211_internal_bss *bss;
	int r;

	while (n) {
		bss = rb_entry(n, struct cfg80211_internal_bss, rbn);
		r = cmp_bss(&res->pub, &bss->pub, mode);

		if (r == 0)
			return bss;
		else if (r < 0)
			n = n->rb_left;
		else
			n = n->rb_right;
	}

	return NULL;
}

static bool cfg80211_combine_bsses(struct cfg80211_registered_device *rdev,
				   struct cfg80211_internal_bss *new)
{
	const struct cfg80211_bss_ies *ies;
	struct cfg80211_internal_bss *bss;
	const u8 *ie;
	int i, ssidlen;
	u8 fold = 0;

	ies = rcu_access_pointer(new->pub.beacon_ies);
	if (WARN_ON(!ies))
		return false;

	ie = cfg80211_find_ie(WLAN_EID_SSID, ies->data, ies->len);
	if (!ie) {
		/* nothing to do */
		return true;
	}

	ssidlen = ie[1];
	for (i = 0; i < ssidlen; i++)
		fold |= ie[2 + i];

	if (fold) {
		/* not a hidden SSID */
		return true;
	}

	/* This is the bad part ... */

	list_for_each_entry(bss, &rdev->bss_list, list) {
		if (!ether_addr_equal(bss->pub.bssid, new->pub.bssid))
			continue;
		if (bss->pub.channel != new->pub.channel)
			continue;
		if (bss->pub.scan_width != new->pub.scan_width)
			continue;
		if (rcu_access_pointer(bss->pub.beacon_ies))
			continue;
		ies = rcu_access_pointer(bss->pub.ies);
		if (!ies)
			continue;
		ie = cfg80211_find_ie(WLAN_EID_SSID, ies->data, ies->len);
		if (!ie)
			continue;
		if (ssidlen && ie[1] != ssidlen)
			continue;
		if (WARN_ON_ONCE(bss->pub.hidden_beacon_bss))
			continue;
		if (WARN_ON_ONCE(!list_empty(&bss->hidden_list)))
			list_del(&bss->hidden_list);
		/* combine them */
		list_add(&bss->hidden_list, &new->hidden_list);
		bss->pub.hidden_beacon_bss = &new->pub;
		new->refcount += bss->refcount;
		rcu_assign_pointer(bss->pub.beacon_ies,
				   new->pub.beacon_ies);
	}

	return true;
}

/* Returned bss is reference counted and must be cleaned up appropriately. */
static struct cfg80211_internal_bss *
cfg80211_bss_update(struct cfg80211_registered_device *rdev,
		    struct cfg80211_internal_bss *tmp,
		    bool signal_valid)
{
	struct cfg80211_internal_bss *found = NULL;

	if (WARN_ON(!tmp->pub.channel))
		return NULL;

	tmp->ts = jiffies;

	spin_lock_bh(&rdev->bss_lock);

	if (WARN_ON(!rcu_access_pointer(tmp->pub.ies))) {
		spin_unlock_bh(&rdev->bss_lock);
		return NULL;
	}

	found = rb_find_bss(rdev, tmp, BSS_CMP_REGULAR);

	if (found) {
		/* Update IEs */
		if (rcu_access_pointer(tmp->pub.proberesp_ies)) {
			const struct cfg80211_bss_ies *old;

			old = rcu_access_pointer(found->pub.proberesp_ies);

			rcu_assign_pointer(found->pub.proberesp_ies,
					   tmp->pub.proberesp_ies);
			/* Override possible earlier Beacon frame IEs */
			rcu_assign_pointer(found->pub.ies,
					   tmp->pub.proberesp_ies);
			if (old)
				kfree_rcu((struct cfg80211_bss_ies *)old,
					  rcu_head);
		} else if (rcu_access_pointer(tmp->pub.beacon_ies)) {
			const struct cfg80211_bss_ies *old;
			struct cfg80211_internal_bss *bss;

			if (found->pub.hidden_beacon_bss &&
			    !list_empty(&found->hidden_list)) {
				const struct cfg80211_bss_ies *f;

				/*
				 * The found BSS struct is one of the probe
				 * response members of a group, but we're
				 * receiving a beacon (beacon_ies in the tmp
				 * bss is used). This can only mean that the
				 * AP changed its beacon from not having an
				 * SSID to showing it, which is confusing so
				 * drop this information.
				 */

				f = rcu_access_pointer(tmp->pub.beacon_ies);
				kfree_rcu((struct cfg80211_bss_ies *)f,
					  rcu_head);
				goto drop;
			}

			old = rcu_access_pointer(found->pub.beacon_ies);

			rcu_assign_pointer(found->pub.beacon_ies,
					   tmp->pub.beacon_ies);

			/* Override IEs if they were from a beacon before */
			if (old == rcu_access_pointer(found->pub.ies))
				rcu_assign_pointer(found->pub.ies,
						   tmp->pub.beacon_ies);

			/* Assign beacon IEs to all sub entries */
			list_for_each_entry(bss, &found->hidden_list,
					    hidden_list) {
				const struct cfg80211_bss_ies *ies;

				ies = rcu_access_pointer(bss->pub.beacon_ies);
				WARN_ON(ies != old);

				rcu_assign_pointer(bss->pub.beacon_ies,
						   tmp->pub.beacon_ies);
			}

			if (old)
				kfree_rcu((struct cfg80211_bss_ies *)old,
					  rcu_head);
		}

		found->pub.beacon_interval = tmp->pub.beacon_interval;
		/*
		 * don't update the signal if beacon was heard on
		 * adjacent channel.
		 */
		if (signal_valid)
			found->pub.signal = tmp->pub.signal;
		found->pub.capability = tmp->pub.capability;
		found->ts = tmp->ts;
	} else {
		struct cfg80211_internal_bss *new;
		struct cfg80211_internal_bss *hidden;
		struct cfg80211_bss_ies *ies;

		/*
		 * create a copy -- the "res" variable that is passed in
		 * is allocated on the stack since it's not needed in the
		 * more common case of an update
		 */
		new = kzalloc(sizeof(*new) + rdev->wiphy.bss_priv_size,
			      GFP_ATOMIC);
		if (!new) {
			ies = (void *)rcu_dereference(tmp->pub.beacon_ies);
			if (ies)
				kfree_rcu(ies, rcu_head);
			ies = (void *)rcu_dereference(tmp->pub.proberesp_ies);
			if (ies)
				kfree_rcu(ies, rcu_head);
			goto drop;
		}
		memcpy(new, tmp, sizeof(*new));
		new->refcount = 1;
		INIT_LIST_HEAD(&new->hidden_list);

		if (rcu_access_pointer(tmp->pub.proberesp_ies)) {
			hidden = rb_find_bss(rdev, tmp, BSS_CMP_HIDE_ZLEN);
			if (!hidden)
				hidden = rb_find_bss(rdev, tmp,
						     BSS_CMP_HIDE_NUL);
			if (hidden) {
				new->pub.hidden_beacon_bss = &hidden->pub;
				list_add(&new->hidden_list,
					 &hidden->hidden_list);
				hidden->refcount++;
				rcu_assign_pointer(new->pub.beacon_ies,
						   hidden->pub.beacon_ies);
			}
		} else {
			/*
			 * Ok so we found a beacon, and don't have an entry. If
			 * it's a beacon with hidden SSID, we might be in for an
			 * expensive search for any probe responses that should
			 * be grouped with this beacon for updates ...
			 */
			if (!cfg80211_combine_bsses(rdev, new)) {
				kfree(new);
				goto drop;
			}
		}

		list_add_tail(&new->list, &rdev->bss_list);
		rb_insert_bss(rdev, new);
		found = new;
	}

	rdev->bss_generation++;
	bss_ref_get(rdev, found);
	spin_unlock_bh(&rdev->bss_lock);

	return found;
 drop:
	spin_unlock_bh(&rdev->bss_lock);
	return NULL;
}

static struct ieee80211_channel *
cfg80211_get_bss_channel(struct wiphy *wiphy, const u8 *ie, size_t ielen,
			 struct ieee80211_channel *channel)
{
	const u8 *tmp;
	u32 freq;
	int channel_number = -1;

	tmp = cfg80211_find_ie(WLAN_EID_DS_PARAMS, ie, ielen);
	if (tmp && tmp[1] == 1) {
		channel_number = tmp[2];
	} else {
		tmp = cfg80211_find_ie(WLAN_EID_HT_OPERATION, ie, ielen);
		if (tmp && tmp[1] >= sizeof(struct ieee80211_ht_operation)) {
			struct ieee80211_ht_operation *htop = (void *)(tmp + 2);

			channel_number = htop->primary_chan;
		}
	}

	if (channel_number < 0)
		return channel;

	freq = ieee80211_channel_to_frequency(channel_number, channel->band);
	channel = ieee80211_get_channel(wiphy, freq);
	if (!channel)
		return NULL;
	if (channel->flags & IEEE80211_CHAN_DISABLED)
		return NULL;
	return channel;
}

/* Returned bss is reference counted and must be cleaned up appropriately. */
struct cfg80211_bss*
cfg80211_inform_bss_width(struct wiphy *wiphy,
			  struct ieee80211_channel *rx_channel,
			  enum nl80211_bss_scan_width scan_width,
			  const u8 *bssid, u64 tsf, u16 capability,
			  u16 beacon_interval, const u8 *ie, size_t ielen,
			  s32 signal, gfp_t gfp)
{
	struct cfg80211_bss_ies *ies;
	struct ieee80211_channel *channel;
	struct cfg80211_internal_bss tmp = {}, *res;
	bool signal_valid;

	if (WARN_ON(!wiphy))
		return NULL;

	if (WARN_ON(wiphy->signal_type == CFG80211_SIGNAL_TYPE_UNSPEC &&
			(signal < 0 || signal > 100)))
		return NULL;

	channel = cfg80211_get_bss_channel(wiphy, ie, ielen, rx_channel);
	if (!channel)
		return NULL;

	memcpy(tmp.pub.bssid, bssid, ETH_ALEN);
	tmp.pub.channel = channel;
	tmp.pub.scan_width = scan_width;
	tmp.pub.signal = signal;
	tmp.pub.beacon_interval = beacon_interval;
	tmp.pub.capability = capability;
	/*
	 * Since we do not know here whether the IEs are from a Beacon or Probe
	 * Response frame, we need to pick one of the options and only use it
	 * with the driver that does not provide the full Beacon/Probe Response
	 * frame. Use Beacon frame pointer to avoid indicating that this should
	 * override the IEs pointer should we have received an earlier
	 * indication of Probe Response data.
	 */
	ies = kmalloc(sizeof(*ies) + ielen, gfp);
	if (!ies)
		return NULL;
	ies->len = ielen;
	ies->tsf = tsf;
	memcpy(ies->data, ie, ielen);

	rcu_assign_pointer(tmp.pub.beacon_ies, ies);
	rcu_assign_pointer(tmp.pub.ies, ies);

<<<<<<< HEAD
	res = cfg80211_bss_update(wiphy_to_rdev(wiphy), &tmp,
				  rx_channel == channel);
=======
	signal_valid = abs(rx_channel->center_freq - channel->center_freq) <=
		wiphy->max_adj_channel_rssi_comp;
	res = cfg80211_bss_update(wiphy_to_rdev(wiphy), &tmp, signal_valid);
>>>>>>> 03c44446
	if (!res)
		return NULL;

	if (res->pub.capability & WLAN_CAPABILITY_ESS)
		regulatory_hint_found_beacon(wiphy, channel, gfp);

	trace_cfg80211_return_bss(&res->pub);
	/* cfg80211_bss_update gives us a referenced result */
	return &res->pub;
}
EXPORT_SYMBOL(cfg80211_inform_bss_width);

/* Returned bss is reference counted and must be cleaned up appropriately. */
struct cfg80211_bss *
cfg80211_inform_bss_width_frame(struct wiphy *wiphy,
				struct ieee80211_channel *rx_channel,
				enum nl80211_bss_scan_width scan_width,
				struct ieee80211_mgmt *mgmt, size_t len,
				s32 signal, gfp_t gfp)
{
	struct cfg80211_internal_bss tmp = {}, *res;
	struct cfg80211_bss_ies *ies;
	struct ieee80211_channel *channel;
	bool signal_valid;
	size_t ielen = len - offsetof(struct ieee80211_mgmt,
				      u.probe_resp.variable);

	BUILD_BUG_ON(offsetof(struct ieee80211_mgmt, u.probe_resp.variable) !=
			offsetof(struct ieee80211_mgmt, u.beacon.variable));

	trace_cfg80211_inform_bss_width_frame(wiphy, rx_channel, scan_width, mgmt,
					      len, signal);

	if (WARN_ON(!mgmt))
		return NULL;

	if (WARN_ON(!wiphy))
		return NULL;

	if (WARN_ON(wiphy->signal_type == CFG80211_SIGNAL_TYPE_UNSPEC &&
		    (signal < 0 || signal > 100)))
		return NULL;

	if (WARN_ON(len < offsetof(struct ieee80211_mgmt, u.probe_resp.variable)))
		return NULL;

	channel = cfg80211_get_bss_channel(wiphy, mgmt->u.beacon.variable,
					   ielen, rx_channel);
	if (!channel)
		return NULL;

	ies = kmalloc(sizeof(*ies) + ielen, gfp);
	if (!ies)
		return NULL;
	ies->len = ielen;
	ies->tsf = le64_to_cpu(mgmt->u.probe_resp.timestamp);
	memcpy(ies->data, mgmt->u.probe_resp.variable, ielen);

	if (ieee80211_is_probe_resp(mgmt->frame_control))
		rcu_assign_pointer(tmp.pub.proberesp_ies, ies);
	else
		rcu_assign_pointer(tmp.pub.beacon_ies, ies);
	rcu_assign_pointer(tmp.pub.ies, ies);
	
	memcpy(tmp.pub.bssid, mgmt->bssid, ETH_ALEN);
	tmp.pub.channel = channel;
	tmp.pub.scan_width = scan_width;
	tmp.pub.signal = signal;
	tmp.pub.beacon_interval = le16_to_cpu(mgmt->u.probe_resp.beacon_int);
	tmp.pub.capability = le16_to_cpu(mgmt->u.probe_resp.capab_info);

<<<<<<< HEAD
	res = cfg80211_bss_update(wiphy_to_rdev(wiphy), &tmp,
				  rx_channel == channel);
=======
	signal_valid = abs(rx_channel->center_freq - channel->center_freq) <=
		wiphy->max_adj_channel_rssi_comp;
	res = cfg80211_bss_update(wiphy_to_rdev(wiphy), &tmp, signal_valid);
>>>>>>> 03c44446
	if (!res)
		return NULL;

	if (res->pub.capability & WLAN_CAPABILITY_ESS)
		regulatory_hint_found_beacon(wiphy, channel, gfp);

	trace_cfg80211_return_bss(&res->pub);
	/* cfg80211_bss_update gives us a referenced result */
	return &res->pub;
}
EXPORT_SYMBOL(cfg80211_inform_bss_width_frame);

void cfg80211_ref_bss(struct wiphy *wiphy, struct cfg80211_bss *pub)
{
	struct cfg80211_registered_device *rdev = wiphy_to_rdev(wiphy);
	struct cfg80211_internal_bss *bss;

	if (!pub)
		return;

	bss = container_of(pub, struct cfg80211_internal_bss, pub);

	spin_lock_bh(&rdev->bss_lock);
	bss_ref_get(rdev, bss);
	spin_unlock_bh(&rdev->bss_lock);
}
EXPORT_SYMBOL(cfg80211_ref_bss);

void cfg80211_put_bss(struct wiphy *wiphy, struct cfg80211_bss *pub)
{
	struct cfg80211_registered_device *rdev = wiphy_to_rdev(wiphy);
	struct cfg80211_internal_bss *bss;

	if (!pub)
		return;

	bss = container_of(pub, struct cfg80211_internal_bss, pub);

	spin_lock_bh(&rdev->bss_lock);
	bss_ref_put(rdev, bss);
	spin_unlock_bh(&rdev->bss_lock);
}
EXPORT_SYMBOL(cfg80211_put_bss);

void cfg80211_unlink_bss(struct wiphy *wiphy, struct cfg80211_bss *pub)
{
	struct cfg80211_registered_device *rdev = wiphy_to_rdev(wiphy);
	struct cfg80211_internal_bss *bss;

	if (WARN_ON(!pub))
		return;

	bss = container_of(pub, struct cfg80211_internal_bss, pub);

	spin_lock_bh(&rdev->bss_lock);
	if (!list_empty(&bss->list)) {
		if (__cfg80211_unlink_bss(rdev, bss))
			rdev->bss_generation++;
	}
	spin_unlock_bh(&rdev->bss_lock);
}
EXPORT_SYMBOL(cfg80211_unlink_bss);

#ifdef CONFIG_CFG80211_WEXT
static struct cfg80211_registered_device *
cfg80211_get_dev_from_ifindex(struct net *net, int ifindex)
{
	struct cfg80211_registered_device *rdev;
	struct net_device *dev;

	ASSERT_RTNL();

	dev = dev_get_by_index(net, ifindex);
	if (!dev)
		return ERR_PTR(-ENODEV);
	if (dev->ieee80211_ptr)
		rdev = wiphy_to_rdev(dev->ieee80211_ptr->wiphy);
	else
		rdev = ERR_PTR(-ENODEV);
	dev_put(dev);
	return rdev;
}

int cfg80211_wext_siwscan(struct net_device *dev,
			  struct iw_request_info *info,
			  union iwreq_data *wrqu, char *extra)
{
	struct cfg80211_registered_device *rdev;
	struct wiphy *wiphy;
	struct iw_scan_req *wreq = NULL;
	struct cfg80211_scan_request *creq = NULL;
	int i, err, n_channels = 0;
	enum ieee80211_band band;

	if (!netif_running(dev))
		return -ENETDOWN;

	if (wrqu->data.length == sizeof(struct iw_scan_req))
		wreq = (struct iw_scan_req *)extra;

	rdev = cfg80211_get_dev_from_ifindex(dev_net(dev), dev->ifindex);

	if (IS_ERR(rdev))
		return PTR_ERR(rdev);

	if (rdev->scan_req || rdev->scan_msg) {
		err = -EBUSY;
		goto out;
	}

	wiphy = &rdev->wiphy;

	/* Determine number of channels, needed to allocate creq */
	if (wreq && wreq->num_channels)
		n_channels = wreq->num_channels;
	else
		n_channels = ieee80211_get_num_supported_channels(wiphy);

	creq = kzalloc(sizeof(*creq) + sizeof(struct cfg80211_ssid) +
		       n_channels * sizeof(void *),
		       GFP_ATOMIC);
	if (!creq) {
		err = -ENOMEM;
		goto out;
	}

	creq->wiphy = wiphy;
	creq->wdev = dev->ieee80211_ptr;
	/* SSIDs come after channels */
	creq->ssids = (void *)&creq->channels[n_channels];
	creq->n_channels = n_channels;
	creq->n_ssids = 1;
	creq->scan_start = jiffies;

	/* translate "Scan on frequencies" request */
	i = 0;
	for (band = 0; band < IEEE80211_NUM_BANDS; band++) {
		int j;

		if (!wiphy->bands[band])
			continue;

		for (j = 0; j < wiphy->bands[band]->n_channels; j++) {
			/* ignore disabled channels */
			if (wiphy->bands[band]->channels[j].flags &
						IEEE80211_CHAN_DISABLED)
				continue;

			/* If we have a wireless request structure and the
			 * wireless request specifies frequencies, then search
			 * for the matching hardware channel.
			 */
			if (wreq && wreq->num_channels) {
				int k;
				int wiphy_freq = wiphy->bands[band]->channels[j].center_freq;
				for (k = 0; k < wreq->num_channels; k++) {
					struct iw_freq *freq =
						&wreq->channel_list[k];
					int wext_freq =
						cfg80211_wext_freq(freq);

					if (wext_freq == wiphy_freq)
						goto wext_freq_found;
				}
				goto wext_freq_not_found;
			}

		wext_freq_found:
			creq->channels[i] = &wiphy->bands[band]->channels[j];
			i++;
		wext_freq_not_found: ;
		}
	}
	/* No channels found? */
	if (!i) {
		err = -EINVAL;
		goto out;
	}

	/* Set real number of channels specified in creq->channels[] */
	creq->n_channels = i;

	/* translate "Scan for SSID" request */
	if (wreq) {
		if (wrqu->data.flags & IW_SCAN_THIS_ESSID) {
			if (wreq->essid_len > IEEE80211_MAX_SSID_LEN) {
				err = -EINVAL;
				goto out;
			}
			memcpy(creq->ssids[0].ssid, wreq->essid, wreq->essid_len);
			creq->ssids[0].ssid_len = wreq->essid_len;
		}
		if (wreq->scan_type == IW_SCAN_TYPE_PASSIVE)
			creq->n_ssids = 0;
	}

	for (i = 0; i < IEEE80211_NUM_BANDS; i++)
		if (wiphy->bands[i])
			creq->rates[i] = (1 << wiphy->bands[i]->n_bitrates) - 1;

	rdev->scan_req = creq;
	err = rdev_scan(rdev, creq);
	if (err) {
		rdev->scan_req = NULL;
		/* creq will be freed below */
	} else {
		nl80211_send_scan_start(rdev, dev->ieee80211_ptr);
		/* creq now owned by driver */
		creq = NULL;
		dev_hold(dev);
	}
 out:
	kfree(creq);
	return err;
}
EXPORT_SYMBOL_GPL(cfg80211_wext_siwscan);

static void ieee80211_scan_add_ies(struct iw_request_info *info,
				   const struct cfg80211_bss_ies *ies,
				   char **current_ev, char *end_buf)
{
	const u8 *pos, *end, *next;
	struct iw_event iwe;

	if (!ies)
		return;

	/*
	 * If needed, fragment the IEs buffer (at IE boundaries) into short
	 * enough fragments to fit into IW_GENERIC_IE_MAX octet messages.
	 */
	pos = ies->data;
	end = pos + ies->len;

	while (end - pos > IW_GENERIC_IE_MAX) {
		next = pos + 2 + pos[1];
		while (next + 2 + next[1] - pos < IW_GENERIC_IE_MAX)
			next = next + 2 + next[1];

		memset(&iwe, 0, sizeof(iwe));
		iwe.cmd = IWEVGENIE;
		iwe.u.data.length = next - pos;
		*current_ev = iwe_stream_add_point(info, *current_ev,
						   end_buf, &iwe,
						   (void *)pos);

		pos = next;
	}

	if (end > pos) {
		memset(&iwe, 0, sizeof(iwe));
		iwe.cmd = IWEVGENIE;
		iwe.u.data.length = end - pos;
		*current_ev = iwe_stream_add_point(info, *current_ev,
						   end_buf, &iwe,
						   (void *)pos);
	}
}

static char *
ieee80211_bss(struct wiphy *wiphy, struct iw_request_info *info,
	      struct cfg80211_internal_bss *bss, char *current_ev,
	      char *end_buf)
{
	const struct cfg80211_bss_ies *ies;
	struct iw_event iwe;
	const u8 *ie;
	u8 *buf, *cfg, *p;
	int rem, i, sig;
	bool ismesh = false;

	memset(&iwe, 0, sizeof(iwe));
	iwe.cmd = SIOCGIWAP;
	iwe.u.ap_addr.sa_family = ARPHRD_ETHER;
	memcpy(iwe.u.ap_addr.sa_data, bss->pub.bssid, ETH_ALEN);
	current_ev = iwe_stream_add_event(info, current_ev, end_buf, &iwe,
					  IW_EV_ADDR_LEN);

	memset(&iwe, 0, sizeof(iwe));
	iwe.cmd = SIOCGIWFREQ;
	iwe.u.freq.m = ieee80211_frequency_to_channel(bss->pub.channel->center_freq);
	iwe.u.freq.e = 0;
	current_ev = iwe_stream_add_event(info, current_ev, end_buf, &iwe,
					  IW_EV_FREQ_LEN);

	memset(&iwe, 0, sizeof(iwe));
	iwe.cmd = SIOCGIWFREQ;
	iwe.u.freq.m = bss->pub.channel->center_freq;
	iwe.u.freq.e = 6;
	current_ev = iwe_stream_add_event(info, current_ev, end_buf, &iwe,
					  IW_EV_FREQ_LEN);

	if (wiphy->signal_type != CFG80211_SIGNAL_TYPE_NONE) {
		memset(&iwe, 0, sizeof(iwe));
		iwe.cmd = IWEVQUAL;
		iwe.u.qual.updated = IW_QUAL_LEVEL_UPDATED |
				     IW_QUAL_NOISE_INVALID |
				     IW_QUAL_QUAL_UPDATED;
		switch (wiphy->signal_type) {
		case CFG80211_SIGNAL_TYPE_MBM:
			sig = bss->pub.signal / 100;
			iwe.u.qual.level = sig;
			iwe.u.qual.updated |= IW_QUAL_DBM;
			if (sig < -110)		/* rather bad */
				sig = -110;
			else if (sig > -40)	/* perfect */
				sig = -40;
			/* will give a range of 0 .. 70 */
			iwe.u.qual.qual = sig + 110;
			break;
		case CFG80211_SIGNAL_TYPE_UNSPEC:
			iwe.u.qual.level = bss->pub.signal;
			/* will give range 0 .. 100 */
			iwe.u.qual.qual = bss->pub.signal;
			break;
		default:
			/* not reached */
			break;
		}
		current_ev = iwe_stream_add_event(info, current_ev, end_buf,
						  &iwe, IW_EV_QUAL_LEN);
	}

	memset(&iwe, 0, sizeof(iwe));
	iwe.cmd = SIOCGIWENCODE;
	if (bss->pub.capability & WLAN_CAPABILITY_PRIVACY)
		iwe.u.data.flags = IW_ENCODE_ENABLED | IW_ENCODE_NOKEY;
	else
		iwe.u.data.flags = IW_ENCODE_DISABLED;
	iwe.u.data.length = 0;
	current_ev = iwe_stream_add_point(info, current_ev, end_buf,
					  &iwe, "");

	rcu_read_lock();
	ies = rcu_dereference(bss->pub.ies);
	rem = ies->len;
	ie = ies->data;

	while (rem >= 2) {
		/* invalid data */
		if (ie[1] > rem - 2)
			break;

		switch (ie[0]) {
		case WLAN_EID_SSID:
			memset(&iwe, 0, sizeof(iwe));
			iwe.cmd = SIOCGIWESSID;
			iwe.u.data.length = ie[1];
			iwe.u.data.flags = 1;
			current_ev = iwe_stream_add_point(info, current_ev, end_buf,
							  &iwe, (u8 *)ie + 2);
			break;
		case WLAN_EID_MESH_ID:
			memset(&iwe, 0, sizeof(iwe));
			iwe.cmd = SIOCGIWESSID;
			iwe.u.data.length = ie[1];
			iwe.u.data.flags = 1;
			current_ev = iwe_stream_add_point(info, current_ev, end_buf,
							  &iwe, (u8 *)ie + 2);
			break;
		case WLAN_EID_MESH_CONFIG:
			ismesh = true;
			if (ie[1] != sizeof(struct ieee80211_meshconf_ie))
				break;
			buf = kmalloc(50, GFP_ATOMIC);
			if (!buf)
				break;
			cfg = (u8 *)ie + 2;
			memset(&iwe, 0, sizeof(iwe));
			iwe.cmd = IWEVCUSTOM;
			sprintf(buf, "Mesh Network Path Selection Protocol ID: "
				"0x%02X", cfg[0]);
			iwe.u.data.length = strlen(buf);
			current_ev = iwe_stream_add_point(info, current_ev,
							  end_buf,
							  &iwe, buf);
			sprintf(buf, "Path Selection Metric ID: 0x%02X",
				cfg[1]);
			iwe.u.data.length = strlen(buf);
			current_ev = iwe_stream_add_point(info, current_ev,
							  end_buf,
							  &iwe, buf);
			sprintf(buf, "Congestion Control Mode ID: 0x%02X",
				cfg[2]);
			iwe.u.data.length = strlen(buf);
			current_ev = iwe_stream_add_point(info, current_ev,
							  end_buf,
							  &iwe, buf);
			sprintf(buf, "Synchronization ID: 0x%02X", cfg[3]);
			iwe.u.data.length = strlen(buf);
			current_ev = iwe_stream_add_point(info, current_ev,
							  end_buf,
							  &iwe, buf);
			sprintf(buf, "Authentication ID: 0x%02X", cfg[4]);
			iwe.u.data.length = strlen(buf);
			current_ev = iwe_stream_add_point(info, current_ev,
							  end_buf,
							  &iwe, buf);
			sprintf(buf, "Formation Info: 0x%02X", cfg[5]);
			iwe.u.data.length = strlen(buf);
			current_ev = iwe_stream_add_point(info, current_ev,
							  end_buf,
							  &iwe, buf);
			sprintf(buf, "Capabilities: 0x%02X", cfg[6]);
			iwe.u.data.length = strlen(buf);
			current_ev = iwe_stream_add_point(info, current_ev,
							  end_buf,
							  &iwe, buf);
			kfree(buf);
			break;
		case WLAN_EID_SUPP_RATES:
		case WLAN_EID_EXT_SUPP_RATES:
			/* display all supported rates in readable format */
			p = current_ev + iwe_stream_lcp_len(info);

			memset(&iwe, 0, sizeof(iwe));
			iwe.cmd = SIOCGIWRATE;
			/* Those two flags are ignored... */
			iwe.u.bitrate.fixed = iwe.u.bitrate.disabled = 0;

			for (i = 0; i < ie[1]; i++) {
				iwe.u.bitrate.value =
					((ie[i + 2] & 0x7f) * 500000);
				p = iwe_stream_add_value(info, current_ev, p,
						end_buf, &iwe, IW_EV_PARAM_LEN);
			}
			current_ev = p;
			break;
		}
		rem -= ie[1] + 2;
		ie += ie[1] + 2;
	}

	if (bss->pub.capability & (WLAN_CAPABILITY_ESS | WLAN_CAPABILITY_IBSS) ||
	    ismesh) {
		memset(&iwe, 0, sizeof(iwe));
		iwe.cmd = SIOCGIWMODE;
		if (ismesh)
			iwe.u.mode = IW_MODE_MESH;
		else if (bss->pub.capability & WLAN_CAPABILITY_ESS)
			iwe.u.mode = IW_MODE_MASTER;
		else
			iwe.u.mode = IW_MODE_ADHOC;
		current_ev = iwe_stream_add_event(info, current_ev, end_buf,
						  &iwe, IW_EV_UINT_LEN);
	}

	buf = kmalloc(31, GFP_ATOMIC);
	if (buf) {
		memset(&iwe, 0, sizeof(iwe));
		iwe.cmd = IWEVCUSTOM;
		sprintf(buf, "tsf=%016llx", (unsigned long long)(ies->tsf));
		iwe.u.data.length = strlen(buf);
		current_ev = iwe_stream_add_point(info, current_ev, end_buf,
						  &iwe, buf);
		memset(&iwe, 0, sizeof(iwe));
		iwe.cmd = IWEVCUSTOM;
		sprintf(buf, " Last beacon: %ums ago",
			elapsed_jiffies_msecs(bss->ts));
		iwe.u.data.length = strlen(buf);
		current_ev = iwe_stream_add_point(info, current_ev,
						  end_buf, &iwe, buf);
		kfree(buf);
	}

	ieee80211_scan_add_ies(info, ies, &current_ev, end_buf);
	rcu_read_unlock();

	return current_ev;
}


static int ieee80211_scan_results(struct cfg80211_registered_device *rdev,
				  struct iw_request_info *info,
				  char *buf, size_t len)
{
	char *current_ev = buf;
	char *end_buf = buf + len;
	struct cfg80211_internal_bss *bss;

	spin_lock_bh(&rdev->bss_lock);
	cfg80211_bss_expire(rdev);

	list_for_each_entry(bss, &rdev->bss_list, list) {
		if (buf + len - current_ev <= IW_EV_ADDR_LEN) {
			spin_unlock_bh(&rdev->bss_lock);
			return -E2BIG;
		}
		current_ev = ieee80211_bss(&rdev->wiphy, info, bss,
					   current_ev, end_buf);
	}
	spin_unlock_bh(&rdev->bss_lock);
	return current_ev - buf;
}


int cfg80211_wext_giwscan(struct net_device *dev,
			  struct iw_request_info *info,
			  struct iw_point *data, char *extra)
{
	struct cfg80211_registered_device *rdev;
	int res;

	if (!netif_running(dev))
		return -ENETDOWN;

	rdev = cfg80211_get_dev_from_ifindex(dev_net(dev), dev->ifindex);

	if (IS_ERR(rdev))
		return PTR_ERR(rdev);

	if (rdev->scan_req || rdev->scan_msg)
		return -EAGAIN;

	res = ieee80211_scan_results(rdev, info, extra, data->length);
	data->length = 0;
	if (res >= 0) {
		data->length = res;
		res = 0;
	}

	return res;
}
EXPORT_SYMBOL_GPL(cfg80211_wext_giwscan);
#endif<|MERGE_RESOLUTION|>--- conflicted
+++ resolved
@@ -928,14 +928,9 @@
 	rcu_assign_pointer(tmp.pub.beacon_ies, ies);
 	rcu_assign_pointer(tmp.pub.ies, ies);
 
-<<<<<<< HEAD
-	res = cfg80211_bss_update(wiphy_to_rdev(wiphy), &tmp,
-				  rx_channel == channel);
-=======
 	signal_valid = abs(rx_channel->center_freq - channel->center_freq) <=
 		wiphy->max_adj_channel_rssi_comp;
 	res = cfg80211_bss_update(wiphy_to_rdev(wiphy), &tmp, signal_valid);
->>>>>>> 03c44446
 	if (!res)
 		return NULL;
 
@@ -1007,14 +1002,9 @@
 	tmp.pub.beacon_interval = le16_to_cpu(mgmt->u.probe_resp.beacon_int);
 	tmp.pub.capability = le16_to_cpu(mgmt->u.probe_resp.capab_info);
 
-<<<<<<< HEAD
-	res = cfg80211_bss_update(wiphy_to_rdev(wiphy), &tmp,
-				  rx_channel == channel);
-=======
 	signal_valid = abs(rx_channel->center_freq - channel->center_freq) <=
 		wiphy->max_adj_channel_rssi_comp;
 	res = cfg80211_bss_update(wiphy_to_rdev(wiphy), &tmp, signal_valid);
->>>>>>> 03c44446
 	if (!res)
 		return NULL;
 
