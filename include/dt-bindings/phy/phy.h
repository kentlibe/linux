--- conflicted
+++ resolved
@@ -15,11 +15,8 @@
 #define PHY_TYPE_PCIE		2
 #define PHY_TYPE_USB2		3
 #define PHY_TYPE_USB3		4
-<<<<<<< HEAD
-#define PHY_TYPE_DP		5
-#define PHY_TYPE_SGMII		6
-=======
 #define PHY_TYPE_UFS		5
->>>>>>> 84df9525
+#define PHY_TYPE_DP		6
+#define PHY_TYPE_SGMII		7
 
 #endif /* _DT_BINDINGS_PHY */