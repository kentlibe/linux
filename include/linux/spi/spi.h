/* SPDX-License-Identifier: GPL-2.0-or-later
 *
 * Copyright (C) 2005 David Brownell
 */

#ifndef __LINUX_SPI_H
#define __LINUX_SPI_H

#include <linux/bits.h>
#include <linux/device.h>
#include <linux/mod_devicetable.h>
#include <linux/slab.h>
#include <linux/kthread.h>
#include <linux/completion.h>
#include <linux/scatterlist.h>
#include <linux/gpio/consumer.h>
#include <linux/ptp_clock_kernel.h>

#include <uapi/linux/spi/spi.h>

struct dma_chan;
struct software_node;
struct spi_controller;
struct spi_transfer;
struct spi_controller_mem_ops;

/*
 * INTERFACES between SPI master-side drivers and SPI slave protocol handlers,
 * and SPI infrastructure.
 */
extern struct bus_type spi_bus_type;

/**
 * struct spi_statistics - statistics for spi transfers
 * @lock:          lock protecting this structure
 *
 * @messages:      number of spi-messages handled
 * @transfers:     number of spi_transfers handled
 * @errors:        number of errors during spi_transfer
 * @timedout:      number of timeouts during spi_transfer
 *
 * @spi_sync:      number of times spi_sync is used
 * @spi_sync_immediate:
 *                 number of times spi_sync is executed immediately
 *                 in calling context without queuing and scheduling
 * @spi_async:     number of times spi_async is used
 *
 * @bytes:         number of bytes transferred to/from device
 * @bytes_tx:      number of bytes sent to device
 * @bytes_rx:      number of bytes received from device
 *
 * @transfer_bytes_histo:
 *                 transfer bytes histogramm
 *
 * @transfers_split_maxsize:
 *                 number of transfers that have been split because of
 *                 maxsize limit
 */
struct spi_statistics {
	spinlock_t		lock; /* lock for the whole structure */

	unsigned long		messages;
	unsigned long		transfers;
	unsigned long		errors;
	unsigned long		timedout;

	unsigned long		spi_sync;
	unsigned long		spi_sync_immediate;
	unsigned long		spi_async;

	unsigned long long	bytes;
	unsigned long long	bytes_rx;
	unsigned long long	bytes_tx;

#define SPI_STATISTICS_HISTO_SIZE 17
	unsigned long transfer_bytes_histo[SPI_STATISTICS_HISTO_SIZE];

	unsigned long transfers_split_maxsize;
};

void spi_statistics_add_transfer_stats(struct spi_statistics *stats,
				       struct spi_transfer *xfer,
				       struct spi_controller *ctlr);

#define SPI_STATISTICS_ADD_TO_FIELD(stats, field, count)	\
	do {							\
		unsigned long flags;				\
		spin_lock_irqsave(&(stats)->lock, flags);	\
		(stats)->field += count;			\
		spin_unlock_irqrestore(&(stats)->lock, flags);	\
	} while (0)

#define SPI_STATISTICS_INCREMENT_FIELD(stats, field)	\
	SPI_STATISTICS_ADD_TO_FIELD(stats, field, 1)

/**
 * struct spi_delay - SPI delay information
 * @value: Value for the delay
 * @unit: Unit for the delay
 */
struct spi_delay {
#define SPI_DELAY_UNIT_USECS	0
#define SPI_DELAY_UNIT_NSECS	1
#define SPI_DELAY_UNIT_SCK	2
	u16	value;
	u8	unit;
};

extern int spi_delay_to_ns(struct spi_delay *_delay, struct spi_transfer *xfer);
extern int spi_delay_exec(struct spi_delay *_delay, struct spi_transfer *xfer);

/**
 * struct spi_device - Controller side proxy for an SPI slave device
 * @dev: Driver model representation of the device.
 * @controller: SPI controller used with the device.
 * @master: Copy of controller, for backwards compatibility.
 * @max_speed_hz: Maximum clock rate to be used with this chip
 *	(on this board); may be changed by the device's driver.
 *	The spi_transfer.speed_hz can override this for each transfer.
 * @chip_select: Chipselect, distinguishing chips handled by @controller.
 * @mode: The spi mode defines how data is clocked out and in.
 *	This may be changed by the device's driver.
 *	The "active low" default for chipselect mode can be overridden
 *	(by specifying SPI_CS_HIGH) as can the "MSB first" default for
 *	each word in a transfer (by specifying SPI_LSB_FIRST).
 * @bits_per_word: Data transfers involve one or more words; word sizes
 *	like eight or 12 bits are common.  In-memory wordsizes are
 *	powers of two bytes (e.g. 20 bit samples use 32 bits).
 *	This may be changed by the device's driver, or left at the
 *	default (0) indicating protocol words are eight bit bytes.
 *	The spi_transfer.bits_per_word can override this for each transfer.
 * @rt: Make the pump thread real time priority.
 * @irq: Negative, or the number passed to request_irq() to receive
 *	interrupts from this device.
 * @controller_state: Controller's runtime state
 * @controller_data: Board-specific definitions for controller, such as
 *	FIFO initialization parameters; from board_info.controller_data
 * @modalias: Name of the driver to use with this device, or an alias
 *	for that name.  This appears in the sysfs "modalias" attribute
 *	for driver coldplugging, and in uevents used for hotplugging
 * @driver_override: If the name of a driver is written to this attribute, then
 *	the device will bind to the named driver and only the named driver.
 * @cs_gpio: LEGACY: gpio number of the chipselect line (optional, -ENOENT when
 *	not using a GPIO line) use cs_gpiod in new drivers by opting in on
 *	the spi_master.
 * @cs_gpiod: gpio descriptor of the chipselect line (optional, NULL when
 *	not using a GPIO line)
 * @word_delay: delay to be inserted between consecutive
 *	words of a transfer
<<<<<<< HEAD
 * @multi_die: Flash device with multiple dies.
 *
=======
 * @cs_setup: delay to be introduced by the controller after CS is asserted
 * @cs_hold: delay to be introduced by the controller before CS is deasserted
 * @cs_inactive: delay to be introduced by the controller after CS is
 *	deasserted. If @cs_change_delay is used from @spi_transfer, then the
 *	two delays will be added up.
>>>>>>> 8bb7eca9
 * @statistics: statistics for the spi_device
 *
 * A @spi_device is used to interchange data between an SPI slave
 * (usually a discrete chip) and CPU memory.
 *
 * In @dev, the platform_data is used to hold information about this
 * device that's meaningful to the device's protocol driver, but not
 * to its controller.  One example might be an identifier for a chip
 * variant with slightly different functionality; another might be
 * information about how this particular board wires the chip's pins.
 */
struct spi_device {
	struct device		dev;
	struct spi_controller	*controller;
	struct spi_controller	*master;	/* compatibility layer */
	u32			max_speed_hz;
	u8			chip_select;
	u8			bits_per_word;
	bool			rt;
#define SPI_NO_TX	BIT(31)		/* no transmit wire */
#define SPI_NO_RX	BIT(30)		/* no receive wire */
	/*
	 * All bits defined above should be covered by SPI_MODE_KERNEL_MASK.
	 * The SPI_MODE_KERNEL_MASK has the SPI_MODE_USER_MASK counterpart,
	 * which is defined in 'include/uapi/linux/spi/spi.h'.
	 * The bits defined here are from bit 31 downwards, while in
	 * SPI_MODE_USER_MASK are from 0 upwards.
	 * These bits must not overlap. A static assert check should make sure of that.
	 * If adding extra bits, make sure to decrease the bit index below as well.
	 */
#define SPI_MODE_KERNEL_MASK	(~(BIT(30) - 1))
	u32			mode;
	int			irq;
	void			*controller_state;
	void			*controller_data;
	char			modalias[SPI_NAME_SIZE];
	const char		*driver_override;
	int			cs_gpio;	/* LEGACY: chip select gpio */
	struct gpio_desc	*cs_gpiod;	/* chip select gpio desc */
	struct spi_delay	word_delay; /* inter-word delay */
<<<<<<< HEAD
	bool			multi_die;	/* flash with multiple dies*/
=======
	/* CS delays */
	struct spi_delay	cs_setup;
	struct spi_delay	cs_hold;
	struct spi_delay	cs_inactive;
>>>>>>> 8bb7eca9

	/* the statistics */
	struct spi_statistics	statistics;

	/*
	 * likely need more hooks for more protocol options affecting how
	 * the controller talks to each chip, like:
	 *  - memory packing (12 bit samples into low bits, others zeroed)
	 *  - priority
	 *  - chipselect delays
	 *  - ...
	 */
};

/* Make sure that SPI_MODE_KERNEL_MASK & SPI_MODE_USER_MASK don't overlap */
static_assert((SPI_MODE_KERNEL_MASK & SPI_MODE_USER_MASK) == 0,
	      "SPI_MODE_USER_MASK & SPI_MODE_KERNEL_MASK must not overlap");

static inline struct spi_device *to_spi_device(struct device *dev)
{
	return dev ? container_of(dev, struct spi_device, dev) : NULL;
}

/* most drivers won't need to care about device refcounting */
static inline struct spi_device *spi_dev_get(struct spi_device *spi)
{
	return (spi && get_device(&spi->dev)) ? spi : NULL;
}

static inline void spi_dev_put(struct spi_device *spi)
{
	if (spi)
		put_device(&spi->dev);
}

/* ctldata is for the bus_controller driver's runtime state */
static inline void *spi_get_ctldata(struct spi_device *spi)
{
	return spi->controller_state;
}

static inline void spi_set_ctldata(struct spi_device *spi, void *state)
{
	spi->controller_state = state;
}

/* device driver data */

static inline void spi_set_drvdata(struct spi_device *spi, void *data)
{
	dev_set_drvdata(&spi->dev, data);
}

static inline void *spi_get_drvdata(struct spi_device *spi)
{
	return dev_get_drvdata(&spi->dev);
}

struct spi_message;

/**
 * struct spi_driver - Host side "protocol" driver
 * @id_table: List of SPI devices supported by this driver
 * @probe: Binds this driver to the spi device.  Drivers can verify
 *	that the device is actually present, and may need to configure
 *	characteristics (such as bits_per_word) which weren't needed for
 *	the initial configuration done during system setup.
 * @remove: Unbinds this driver from the spi device
 * @shutdown: Standard shutdown callback used during system state
 *	transitions such as powerdown/halt and kexec
 * @driver: SPI device drivers should initialize the name and owner
 *	field of this structure.
 *
 * This represents the kind of device driver that uses SPI messages to
 * interact with the hardware at the other end of a SPI link.  It's called
 * a "protocol" driver because it works through messages rather than talking
 * directly to SPI hardware (which is what the underlying SPI controller
 * driver does to pass those messages).  These protocols are defined in the
 * specification for the device(s) supported by the driver.
 *
 * As a rule, those device protocols represent the lowest level interface
 * supported by a driver, and it will support upper level interfaces too.
 * Examples of such upper levels include frameworks like MTD, networking,
 * MMC, RTC, filesystem character device nodes, and hardware monitoring.
 */
struct spi_driver {
	const struct spi_device_id *id_table;
	int			(*probe)(struct spi_device *spi);
	int			(*remove)(struct spi_device *spi);
	void			(*shutdown)(struct spi_device *spi);
	struct device_driver	driver;
};

static inline struct spi_driver *to_spi_driver(struct device_driver *drv)
{
	return drv ? container_of(drv, struct spi_driver, driver) : NULL;
}

extern int __spi_register_driver(struct module *owner, struct spi_driver *sdrv);

/**
 * spi_unregister_driver - reverse effect of spi_register_driver
 * @sdrv: the driver to unregister
 * Context: can sleep
 */
static inline void spi_unregister_driver(struct spi_driver *sdrv)
{
	if (sdrv)
		driver_unregister(&sdrv->driver);
}

extern struct spi_device *spi_new_ancillary_device(struct spi_device *spi, u8 chip_select);

/* use a define to avoid include chaining to get THIS_MODULE */
#define spi_register_driver(driver) \
	__spi_register_driver(THIS_MODULE, driver)

/**
 * module_spi_driver() - Helper macro for registering a SPI driver
 * @__spi_driver: spi_driver struct
 *
 * Helper macro for SPI drivers which do not do anything special in module
 * init/exit. This eliminates a lot of boilerplate. Each module may only
 * use this macro once, and calling it replaces module_init() and module_exit()
 */
#define module_spi_driver(__spi_driver) \
	module_driver(__spi_driver, spi_register_driver, \
			spi_unregister_driver)

/**
 * struct spi_controller - interface to SPI master or slave controller
 * @dev: device interface to this driver
 * @list: link with the global spi_controller list
 * @bus_num: board-specific (and often SOC-specific) identifier for a
 *	given SPI controller.
 * @num_chipselect: chipselects are used to distinguish individual
 *	SPI slaves, and are numbered from zero to num_chipselects.
 *	each slave has a chipselect signal, but it's common that not
 *	every chipselect is connected to a slave.
 * @dma_alignment: SPI controller constraint on DMA buffers alignment.
 * @mode_bits: flags understood by this controller driver
 * @buswidth_override_bits: flags to override for this controller driver
 * @bits_per_word_mask: A mask indicating which values of bits_per_word are
 *	supported by the driver. Bit n indicates that a bits_per_word n+1 is
 *	supported. If set, the SPI core will reject any transfer with an
 *	unsupported bits_per_word. If not set, this value is simply ignored,
 *	and it's up to the individual driver to perform any validation.
 * @min_speed_hz: Lowest supported transfer speed
 * @max_speed_hz: Highest supported transfer speed
 * @flags: other constraints relevant to this driver
 * @slave: indicates that this is an SPI slave controller
 * @devm_allocated: whether the allocation of this struct is devres-managed
 * @max_transfer_size: function that returns the max transfer size for
 *	a &spi_device; may be %NULL, so the default %SIZE_MAX will be used.
 * @max_message_size: function that returns the max message size for
 *	a &spi_device; may be %NULL, so the default %SIZE_MAX will be used.
 * @io_mutex: mutex for physical bus access
 * @bus_lock_spinlock: spinlock for SPI bus locking
 * @bus_lock_mutex: mutex for exclusion of multiple callers
 * @bus_lock_flag: indicates that the SPI bus is locked for exclusive use
 * @setup: updates the device mode and clocking records used by a
 *	device's SPI controller; protocol code may call this.  This
 *	must fail if an unrecognized or unsupported mode is requested.
 *	It's always safe to call this unless transfers are pending on
 *	the device whose settings are being modified.
 * @set_cs_timing: optional hook for SPI devices to request SPI master
 * controller for configuring specific CS setup time, hold time and inactive
 * delay interms of clock counts
 * @transfer: adds a message to the controller's transfer queue.
 * @cleanup: frees controller-specific state
 * @can_dma: determine whether this controller supports DMA
 * @queued: whether this controller is providing an internal message queue
 * @kworker: pointer to thread struct for message pump
 * @pump_messages: work struct for scheduling work to the message pump
 * @queue_lock: spinlock to syncronise access to message queue
 * @queue: message queue
 * @idling: the device is entering idle state
 * @cur_msg: the currently in-flight message
 * @cur_msg_prepared: spi_prepare_message was called for the currently
 *                    in-flight message
 * @cur_msg_mapped: message has been mapped for DMA
 * @last_cs_enable: was enable true on the last call to set_cs.
 * @last_cs_mode_high: was (mode & SPI_CS_HIGH) true on the last call to set_cs.
 * @xfer_completion: used by core transfer_one_message()
 * @busy: message pump is busy
 * @running: message pump is running
 * @rt: whether this queue is set to run as a realtime task
 * @auto_runtime_pm: the core should ensure a runtime PM reference is held
 *                   while the hardware is prepared, using the parent
 *                   device for the spidev
 * @max_dma_len: Maximum length of a DMA transfer for the device.
 * @prepare_transfer_hardware: a message will soon arrive from the queue
 *	so the subsystem requests the driver to prepare the transfer hardware
 *	by issuing this call
 * @transfer_one_message: the subsystem calls the driver to transfer a single
 *	message while queuing transfers that arrive in the meantime. When the
 *	driver is finished with this message, it must call
 *	spi_finalize_current_message() so the subsystem can issue the next
 *	message
 * @unprepare_transfer_hardware: there are currently no more messages on the
 *	queue so the subsystem notifies the driver that it may relax the
 *	hardware by issuing this call
 *
 * @set_cs: set the logic level of the chip select line.  May be called
 *          from interrupt context.
 * @prepare_message: set up the controller to transfer a single message,
 *                   for example doing DMA mapping.  Called from threaded
 *                   context.
 * @transfer_one: transfer a single spi_transfer.
 *
 *                  - return 0 if the transfer is finished,
 *                  - return 1 if the transfer is still in progress. When
 *                    the driver is finished with this transfer it must
 *                    call spi_finalize_current_transfer() so the subsystem
 *                    can issue the next transfer. Note: transfer_one and
 *                    transfer_one_message are mutually exclusive; when both
 *                    are set, the generic subsystem does not call your
 *                    transfer_one callback.
 * @handle_err: the subsystem calls the driver to handle an error that occurs
 *		in the generic implementation of transfer_one_message().
 * @mem_ops: optimized/dedicated operations for interactions with SPI memory.
 *	     This field is optional and should only be implemented if the
 *	     controller has native support for memory like operations.
 * @unprepare_message: undo any work done by prepare_message().
 * @slave_abort: abort the ongoing transfer request on an SPI slave controller
 * @cs_gpios: LEGACY: array of GPIO descs to use as chip select lines; one per
 *	CS number. Any individual value may be -ENOENT for CS lines that
 *	are not GPIOs (driven by the SPI controller itself). Use the cs_gpiods
 *	in new drivers.
 * @cs_gpiods: Array of GPIO descs to use as chip select lines; one per CS
 *	number. Any individual value may be NULL for CS lines that
 *	are not GPIOs (driven by the SPI controller itself).
 * @use_gpio_descriptors: Turns on the code in the SPI core to parse and grab
 *	GPIO descriptors rather than using global GPIO numbers grabbed by the
 *	driver. This will fill in @cs_gpiods and @cs_gpios should not be used,
 *	and SPI devices will have the cs_gpiod assigned rather than cs_gpio.
 * @unused_native_cs: When cs_gpiods is used, spi_register_controller() will
 *	fill in this field with the first unused native CS, to be used by SPI
 *	controller drivers that need to drive a native CS when using GPIO CS.
 * @max_native_cs: When cs_gpiods is used, and this field is filled in,
 *	spi_register_controller() will validate all native CS (including the
 *	unused native CS) against this value.
 * @statistics: statistics for the spi_controller
 * @dma_tx: DMA transmit channel
 * @dma_rx: DMA receive channel
 * @dummy_rx: dummy receive buffer for full-duplex devices
 * @dummy_tx: dummy transmit buffer for full-duplex devices
 * @fw_translate_cs: If the boot firmware uses different numbering scheme
 *	what Linux expects, this optional hook can be used to translate
 *	between the two.
 * @ptp_sts_supported: If the driver sets this to true, it must provide a
 *	time snapshot in @spi_transfer->ptp_sts as close as possible to the
 *	moment in time when @spi_transfer->ptp_sts_word_pre and
 *	@spi_transfer->ptp_sts_word_post were transmitted.
 *	If the driver does not set this, the SPI core takes the snapshot as
 *	close to the driver hand-over as possible.
 * @irq_flags: Interrupt enable state during PTP system timestamping
 * @fallback: fallback to pio if dma transfer return failure with
 *	SPI_TRANS_FAIL_NO_START.
 *
 * Each SPI controller can communicate with one or more @spi_device
 * children.  These make a small bus, sharing MOSI, MISO and SCK signals
 * but not chip select signals.  Each device may be configured to use a
 * different clock rate, since those shared signals are ignored unless
 * the chip is selected.
 *
 * The driver for an SPI controller manages access to those devices through
 * a queue of spi_message transactions, copying data between CPU memory and
 * an SPI slave device.  For each such message it queues, it calls the
 * message's completion function when the transaction completes.
 */
struct spi_controller {
	struct device	dev;

	struct list_head list;

	/* other than negative (== assign one dynamically), bus_num is fully
	 * board-specific.  usually that simplifies to being SOC-specific.
	 * example:  one SOC has three SPI controllers, numbered 0..2,
	 * and one board's schematics might show it using SPI-2.  software
	 * would normally use bus_num=2 for that controller.
	 */
	s16			bus_num;

	/* chipselects will be integral to many controllers; some others
	 * might use board-specific GPIOs.
	 */
	u16			num_chipselect;

	/* some SPI controllers pose alignment requirements on DMAable
	 * buffers; let protocol drivers know about these requirements.
	 */
	u16			dma_alignment;

	/* spi_device.mode flags understood by this controller driver */
	u32			mode_bits;

	/* spi_device.mode flags override flags for this controller */
	u32			buswidth_override_bits;

	/* bitmask of supported bits_per_word for transfers */
	u32			bits_per_word_mask;
#define SPI_BPW_MASK(bits) BIT((bits) - 1)
#define SPI_BPW_RANGE_MASK(min, max) GENMASK((max) - 1, (min) - 1)

	/* limits on transfer speed */
	u32			min_speed_hz;
	u32			max_speed_hz;

	/* other constraints relevant to this driver */
	u16			flags;
#define SPI_CONTROLLER_HALF_DUPLEX	BIT(0)	/* can't do full duplex */
#define SPI_CONTROLLER_NO_RX		BIT(1)	/* can't do buffer read */
#define SPI_CONTROLLER_NO_TX		BIT(2)	/* can't do buffer write */
#define SPI_CONTROLLER_MUST_RX		BIT(3)	/* requires rx */
#define SPI_CONTROLLER_MUST_TX		BIT(4)	/* requires tx */

#define SPI_MASTER_GPIO_SS		BIT(5)	/* GPIO CS must select slave */

<<<<<<< HEAD
#define SPI_MASTER_QUAD_MODE	BIT(6) /* support quad mode */
	/*
	 * Controller may support data stripe feature when more than one
	 * chips are present.
	 * Setting data stripe will send data in following manner:
	 * -> even bytes i.e. 0, 2, 4,... are transmitted on lower data bus
	 * -> odd bytes i.e. 1, 3, 5,.. are transmitted on upper data bus
	 */
#define SPI_MASTER_DATA_STRIPE BIT(7)		/* support data stripe */
	/*
	 * Controller may support asserting more than one chip select at once.
	 * This flag will enable that feature.
	 */
#define SPI_MASTER_BOTH_CS	BIT(8)		/* assert both chip selects */
#define SPI_MASTER_U_PAGE	BIT(9)		/* select upper flash */
#define SPI_DUAL_BYTE_OP	BIT(10)		/* select Dual-Byte opcode */
=======
	/* flag indicating if the allocation of this struct is devres-managed */
	bool			devm_allocated;

>>>>>>> 8bb7eca9
	/* flag indicating this is an SPI slave controller */
	bool			slave;

	/*
	 * on some hardware transfer / message size may be constrained
	 * the limit may depend on device transfer settings
	 */
	size_t (*max_transfer_size)(struct spi_device *spi);
	size_t (*max_message_size)(struct spi_device *spi);

	/* I/O mutex */
	struct mutex		io_mutex;

	/* Used to avoid adding the same CS twice */
	struct mutex		add_lock;

	/* lock and mutex for SPI bus locking */
	spinlock_t		bus_lock_spinlock;
	struct mutex		bus_lock_mutex;

	/* flag indicating that the SPI bus is locked for exclusive use */
	bool			bus_lock_flag;

	/* Setup mode and clock, etc (spi driver may call many times).
	 *
	 * IMPORTANT:  this may be called when transfers to another
	 * device are active.  DO NOT UPDATE SHARED REGISTERS in ways
	 * which could break those transfers.
	 */
	int			(*setup)(struct spi_device *spi);

	/*
	 * set_cs_timing() method is for SPI controllers that supports
	 * configuring CS timing.
	 *
	 * This hook allows SPI client drivers to request SPI controllers
	 * to configure specific CS timing through spi_set_cs_timing() after
	 * spi_setup().
	 */
	int (*set_cs_timing)(struct spi_device *spi);

	/* bidirectional bulk transfers
	 *
	 * + The transfer() method may not sleep; its main role is
	 *   just to add the message to the queue.
	 * + For now there's no remove-from-queue operation, or
	 *   any other request management
	 * + To a given spi_device, message queueing is pure fifo
	 *
	 * + The controller's main job is to process its message queue,
	 *   selecting a chip (for masters), then transferring data
	 * + If there are multiple spi_device children, the i/o queue
	 *   arbitration algorithm is unspecified (round robin, fifo,
	 *   priority, reservations, preemption, etc)
	 *
	 * + Chipselect stays active during the entire message
	 *   (unless modified by spi_transfer.cs_change != 0).
	 * + The message transfers use clock and SPI mode parameters
	 *   previously established by setup() for this device
	 */
	int			(*transfer)(struct spi_device *spi,
						struct spi_message *mesg);

	/* called on release() to free memory provided by spi_controller */
	void			(*cleanup)(struct spi_device *spi);

	/*
	 * Used to enable core support for DMA handling, if can_dma()
	 * exists and returns true then the transfer will be mapped
	 * prior to transfer_one() being called.  The driver should
	 * not modify or store xfer and dma_tx and dma_rx must be set
	 * while the device is prepared.
	 */
	bool			(*can_dma)(struct spi_controller *ctlr,
					   struct spi_device *spi,
					   struct spi_transfer *xfer);
	struct device *dma_map_dev;

	/*
	 * These hooks are for drivers that want to use the generic
	 * controller transfer queueing mechanism. If these are used, the
	 * transfer() function above must NOT be specified by the driver.
	 * Over time we expect SPI drivers to be phased over to this API.
	 */
	bool				queued;
	struct kthread_worker		*kworker;
	struct kthread_work		pump_messages;
	spinlock_t			queue_lock;
	struct list_head		queue;
	struct spi_message		*cur_msg;
	bool				idling;
	bool				busy;
	bool				running;
	bool				rt;
	bool				auto_runtime_pm;
	bool                            cur_msg_prepared;
	bool				cur_msg_mapped;
	bool				last_cs_enable;
	bool				last_cs_mode_high;
	bool                            fallback;
	struct completion               xfer_completion;
	size_t				max_dma_len;

	int (*prepare_transfer_hardware)(struct spi_controller *ctlr);
	int (*transfer_one_message)(struct spi_controller *ctlr,
				    struct spi_message *mesg);
	int (*unprepare_transfer_hardware)(struct spi_controller *ctlr);
	int (*prepare_message)(struct spi_controller *ctlr,
			       struct spi_message *message);
	int (*unprepare_message)(struct spi_controller *ctlr,
				 struct spi_message *message);
	int (*slave_abort)(struct spi_controller *ctlr);

	/*
	 * These hooks are for drivers that use a generic implementation
	 * of transfer_one_message() provided by the core.
	 */
	void (*set_cs)(struct spi_device *spi, bool enable);
	int (*transfer_one)(struct spi_controller *ctlr, struct spi_device *spi,
			    struct spi_transfer *transfer);
	void (*handle_err)(struct spi_controller *ctlr,
			   struct spi_message *message);

	/* Optimized handlers for SPI memory-like operations. */
	const struct spi_controller_mem_ops *mem_ops;

	/* gpio chip select */
	int			*cs_gpios;
	struct gpio_desc	**cs_gpiods;
	bool			use_gpio_descriptors;
	s8			unused_native_cs;
	s8			max_native_cs;

	/* statistics */
	struct spi_statistics	statistics;

	/* DMA channels for use with core dmaengine helpers */
	struct dma_chan		*dma_tx;
	struct dma_chan		*dma_rx;

	/* dummy data for full duplex devices */
	void			*dummy_rx;
	void			*dummy_tx;

	int (*fw_translate_cs)(struct spi_controller *ctlr, unsigned cs);

	/*
	 * Driver sets this field to indicate it is able to snapshot SPI
	 * transfers (needed e.g. for reading the time of POSIX clocks)
	 */
	bool			ptp_sts_supported;

	/* Interrupt enable state during PTP system timestamping */
	unsigned long		irq_flags;
};

static inline void *spi_controller_get_devdata(struct spi_controller *ctlr)
{
	return dev_get_drvdata(&ctlr->dev);
}

static inline void spi_controller_set_devdata(struct spi_controller *ctlr,
					      void *data)
{
	dev_set_drvdata(&ctlr->dev, data);
}

static inline struct spi_controller *spi_controller_get(struct spi_controller *ctlr)
{
	if (!ctlr || !get_device(&ctlr->dev))
		return NULL;
	return ctlr;
}

static inline void spi_controller_put(struct spi_controller *ctlr)
{
	if (ctlr)
		put_device(&ctlr->dev);
}

static inline bool spi_controller_is_slave(struct spi_controller *ctlr)
{
	return IS_ENABLED(CONFIG_SPI_SLAVE) && ctlr->slave;
}

/* PM calls that need to be issued by the driver */
extern int spi_controller_suspend(struct spi_controller *ctlr);
extern int spi_controller_resume(struct spi_controller *ctlr);

/* Calls the driver make to interact with the message queue */
extern struct spi_message *spi_get_next_queued_message(struct spi_controller *ctlr);
extern void spi_finalize_current_message(struct spi_controller *ctlr);
extern void spi_finalize_current_transfer(struct spi_controller *ctlr);

/* Helper calls for driver to timestamp transfer */
void spi_take_timestamp_pre(struct spi_controller *ctlr,
			    struct spi_transfer *xfer,
			    size_t progress, bool irqs_off);
void spi_take_timestamp_post(struct spi_controller *ctlr,
			     struct spi_transfer *xfer,
			     size_t progress, bool irqs_off);

/* the spi driver core manages memory for the spi_controller classdev */
extern struct spi_controller *__spi_alloc_controller(struct device *host,
						unsigned int size, bool slave);

static inline struct spi_controller *spi_alloc_master(struct device *host,
						      unsigned int size)
{
	return __spi_alloc_controller(host, size, false);
}

static inline struct spi_controller *spi_alloc_slave(struct device *host,
						     unsigned int size)
{
	if (!IS_ENABLED(CONFIG_SPI_SLAVE))
		return NULL;

	return __spi_alloc_controller(host, size, true);
}

struct spi_controller *__devm_spi_alloc_controller(struct device *dev,
						   unsigned int size,
						   bool slave);

static inline struct spi_controller *devm_spi_alloc_master(struct device *dev,
							   unsigned int size)
{
	return __devm_spi_alloc_controller(dev, size, false);
}

static inline struct spi_controller *devm_spi_alloc_slave(struct device *dev,
							  unsigned int size)
{
	if (!IS_ENABLED(CONFIG_SPI_SLAVE))
		return NULL;

	return __devm_spi_alloc_controller(dev, size, true);
}

extern int spi_register_controller(struct spi_controller *ctlr);
extern int devm_spi_register_controller(struct device *dev,
					struct spi_controller *ctlr);
extern void spi_unregister_controller(struct spi_controller *ctlr);

extern struct spi_controller *spi_busnum_to_master(u16 busnum);

/*
 * SPI resource management while processing a SPI message
 */

typedef void (*spi_res_release_t)(struct spi_controller *ctlr,
				  struct spi_message *msg,
				  void *res);

/**
 * struct spi_res - spi resource management structure
 * @entry:   list entry
 * @release: release code called prior to freeing this resource
 * @data:    extra data allocated for the specific use-case
 *
 * this is based on ideas from devres, but focused on life-cycle
 * management during spi_message processing
 */
struct spi_res {
	struct list_head        entry;
	spi_res_release_t       release;
	unsigned long long      data[]; /* guarantee ull alignment */
};

extern void *spi_res_alloc(struct spi_device *spi,
			   spi_res_release_t release,
			   size_t size, gfp_t gfp);
extern void spi_res_add(struct spi_message *message, void *res);
extern void spi_res_free(void *res);

extern void spi_res_release(struct spi_controller *ctlr,
			    struct spi_message *message);

/*---------------------------------------------------------------------------*/

/*
 * I/O INTERFACE between SPI controller and protocol drivers
 *
 * Protocol drivers use a queue of spi_messages, each transferring data
 * between the controller and memory buffers.
 *
 * The spi_messages themselves consist of a series of read+write transfer
 * segments.  Those segments always read the same number of bits as they
 * write; but one or the other is easily ignored by passing a null buffer
 * pointer.  (This is unlike most types of I/O API, because SPI hardware
 * is full duplex.)
 *
 * NOTE:  Allocation of spi_transfer and spi_message memory is entirely
 * up to the protocol driver, which guarantees the integrity of both (as
 * well as the data buffers) for as long as the message is queued.
 */

/**
 * struct spi_transfer - a read/write buffer pair
 * @tx_buf: data to be written (dma-safe memory), or NULL
 * @rx_buf: data to be read (dma-safe memory), or NULL
 * @tx_dma: DMA address of tx_buf, if @spi_message.is_dma_mapped
 * @rx_dma: DMA address of rx_buf, if @spi_message.is_dma_mapped
 * @tx_nbits: number of bits used for writing. If 0 the default
 *      (SPI_NBITS_SINGLE) is used.
 * @rx_nbits: number of bits used for reading. If 0 the default
 *      (SPI_NBITS_SINGLE) is used.
 * @len: size of rx and tx buffers (in bytes)
 * @speed_hz: Select a speed other than the device default for this
 *      transfer. If 0 the default (from @spi_device) is used.
 * @dummy: number of dummy cycles.
 * @bits_per_word: select a bits_per_word other than the device default
 *      for this transfer. If 0 the default (from @spi_device) is used.
 * @dummy_data: indicates transfer is dummy bytes transfer.
 * @cs_change: affects chipselect after this transfer completes
 * @cs_change_delay: delay between cs deassert and assert when
 *      @cs_change is set and @spi_transfer is not the last in @spi_message
 * @delay: delay to be introduced after this transfer before
 *	(optionally) changing the chipselect status, then starting
 *	the next transfer or completing this @spi_message.
 * @word_delay: inter word delay to be introduced after each word size
 *	(set by bits_per_word) transmission.
 * @effective_speed_hz: the effective SCK-speed that was used to
 *      transfer this transfer. Set to 0 if the spi bus driver does
 *      not support it.
 * @transfer_list: transfers are sequenced through @spi_message.transfers
 * @tx_sg: Scatterlist for transmit, currently not for client use
 * @rx_sg: Scatterlist for receive, currently not for client use
 * @stripe: true-> enable stripe, false-> disable stripe.
 * @ptp_sts_word_pre: The word (subject to bits_per_word semantics) offset
 *	within @tx_buf for which the SPI device is requesting that the time
 *	snapshot for this transfer begins. Upon completing the SPI transfer,
 *	this value may have changed compared to what was requested, depending
 *	on the available snapshotting resolution (DMA transfer,
 *	@ptp_sts_supported is false, etc).
 * @ptp_sts_word_post: See @ptp_sts_word_post. The two can be equal (meaning
 *	that a single byte should be snapshotted).
 *	If the core takes care of the timestamp (if @ptp_sts_supported is false
 *	for this controller), it will set @ptp_sts_word_pre to 0, and
 *	@ptp_sts_word_post to the length of the transfer. This is done
 *	purposefully (instead of setting to spi_transfer->len - 1) to denote
 *	that a transfer-level snapshot taken from within the driver may still
 *	be of higher quality.
 * @ptp_sts: Pointer to a memory location held by the SPI slave device where a
 *	PTP system timestamp structure may lie. If drivers use PIO or their
 *	hardware has some sort of assist for retrieving exact transfer timing,
 *	they can (and should) assert @ptp_sts_supported and populate this
 *	structure using the ptp_read_system_*ts helper functions.
 *	The timestamp must represent the time at which the SPI slave device has
 *	processed the word, i.e. the "pre" timestamp should be taken before
 *	transmitting the "pre" word, and the "post" timestamp after receiving
 *	transmit confirmation from the controller for the "post" word.
 * @timestamped: true if the transfer has been timestamped
 * @error: Error status logged by spi controller driver.
 *
 * SPI transfers always write the same number of bytes as they read.
 * Protocol drivers should always provide @rx_buf and/or @tx_buf.
 * In some cases, they may also want to provide DMA addresses for
 * the data being transferred; that may reduce overhead, when the
 * underlying driver uses dma.
 *
 * If the transmit buffer is null, zeroes will be shifted out
 * while filling @rx_buf.  If the receive buffer is null, the data
 * shifted in will be discarded.  Only "len" bytes shift out (or in).
 * It's an error to try to shift out a partial word.  (For example, by
 * shifting out three bytes with word size of sixteen or twenty bits;
 * the former uses two bytes per word, the latter uses four bytes.)
 *
 * In-memory data values are always in native CPU byte order, translated
 * from the wire byte order (big-endian except with SPI_LSB_FIRST).  So
 * for example when bits_per_word is sixteen, buffers are 2N bytes long
 * (@len = 2N) and hold N sixteen bit words in CPU byte order.
 *
 * When the word size of the SPI transfer is not a power-of-two multiple
 * of eight bits, those in-memory words include extra bits.  In-memory
 * words are always seen by protocol drivers as right-justified, so the
 * undefined (rx) or unused (tx) bits are always the most significant bits.
 *
 * All SPI transfers start with the relevant chipselect active.  Normally
 * it stays selected until after the last transfer in a message.  Drivers
 * can affect the chipselect signal using cs_change.
 *
 * (i) If the transfer isn't the last one in the message, this flag is
 * used to make the chipselect briefly go inactive in the middle of the
 * message.  Toggling chipselect in this way may be needed to terminate
 * a chip command, letting a single spi_message perform all of group of
 * chip transactions together.
 *
 * (ii) When the transfer is the last one in the message, the chip may
 * stay selected until the next transfer.  On multi-device SPI busses
 * with nothing blocking messages going to other devices, this is just
 * a performance hint; starting a message to another device deselects
 * this one.  But in other cases, this can be used to ensure correctness.
 * Some devices need protocol transactions to be built from a series of
 * spi_message submissions, where the content of one message is determined
 * by the results of previous messages and where the whole transaction
 * ends when the chipselect goes intactive.
 *
 * When SPI can transfer in 1x,2x or 4x. It can get this transfer information
 * from device through @tx_nbits and @rx_nbits. In Bi-direction, these
 * two should both be set. User can set transfer mode with SPI_NBITS_SINGLE(1x)
 * SPI_NBITS_DUAL(2x) and SPI_NBITS_QUAD(4x) to support these three transfer.
 *
 * The code that submits an spi_message (and its spi_transfers)
 * to the lower layers is responsible for managing its memory.
 * Zero-initialize every field you don't set up explicitly, to
 * insulate against future API updates.  After you submit a message
 * and its transfers, ignore them until its completion callback.
 */
struct spi_transfer {
	/* it's ok if tx_buf == rx_buf (right?)
	 * for MicroWire, one buffer must be null
	 * buffers must work with dma_*map_single() calls, unless
	 *   spi_message.is_dma_mapped reports a pre-existing mapping
	 */
	const void	*tx_buf;
	void		*rx_buf;
	unsigned	len;

	dma_addr_t	tx_dma;
	dma_addr_t	rx_dma;
	struct sg_table tx_sg;
	struct sg_table rx_sg;

	unsigned	dummy_data:1;
	unsigned	cs_change:1;
	unsigned	tx_nbits:3;
	unsigned	rx_nbits:3;
#define	SPI_NBITS_SINGLE	0x01 /* 1bit transfer */
#define	SPI_NBITS_DUAL		0x02 /* 2bits transfer */
#define	SPI_NBITS_QUAD		0x04 /* 4bits transfer */
	u8		bits_per_word;
	struct spi_delay	delay;
	struct spi_delay	cs_change_delay;
	struct spi_delay	word_delay;
	u32		speed_hz;
	u32		dummy;
	bool		stripe;

	u32		effective_speed_hz;

	unsigned int	ptp_sts_word_pre;
	unsigned int	ptp_sts_word_post;

	struct ptp_system_timestamp *ptp_sts;

	bool		timestamped;

	struct list_head transfer_list;

#define SPI_TRANS_FAIL_NO_START	BIT(0)
	u16		error;
};

/**
 * struct spi_message - one multi-segment SPI transaction
 * @transfers: list of transfer segments in this transaction
 * @spi: SPI device to which the transaction is queued
 * @is_dma_mapped: if true, the caller provided both dma and cpu virtual
 *	addresses for each transfer buffer
 * @complete: called to report transaction completions
 * @context: the argument to complete() when it's called
 * @frame_length: the total number of bytes in the message
 * @actual_length: the total number of bytes that were transferred in all
 *	successful segments
 * @status: zero for success, else negative errno
 * @queue: for use by whichever driver currently owns the message
 * @state: for use by whichever driver currently owns the message
 * @resources: for resource management when the spi message is processed
 *
 * A @spi_message is used to execute an atomic sequence of data transfers,
 * each represented by a struct spi_transfer.  The sequence is "atomic"
 * in the sense that no other spi_message may use that SPI bus until that
 * sequence completes.  On some systems, many such sequences can execute as
 * a single programmed DMA transfer.  On all systems, these messages are
 * queued, and might complete after transactions to other devices.  Messages
 * sent to a given spi_device are always executed in FIFO order.
 *
 * The code that submits an spi_message (and its spi_transfers)
 * to the lower layers is responsible for managing its memory.
 * Zero-initialize every field you don't set up explicitly, to
 * insulate against future API updates.  After you submit a message
 * and its transfers, ignore them until its completion callback.
 */
struct spi_message {
	struct list_head	transfers;

	struct spi_device	*spi;

	unsigned		is_dma_mapped:1;

	/* REVISIT:  we might want a flag affecting the behavior of the
	 * last transfer ... allowing things like "read 16 bit length L"
	 * immediately followed by "read L bytes".  Basically imposing
	 * a specific message scheduling algorithm.
	 *
	 * Some controller drivers (message-at-a-time queue processing)
	 * could provide that as their default scheduling algorithm.  But
	 * others (with multi-message pipelines) could need a flag to
	 * tell them about such special cases.
	 */

	/* completion is reported through a callback */
	void			(*complete)(void *context);
	void			*context;
	unsigned		frame_length;
	unsigned		actual_length;
	int			status;

	/* for optional use by whatever driver currently owns the
	 * spi_message ...  between calls to spi_async and then later
	 * complete(), that's the spi_controller controller driver.
	 */
	struct list_head	queue;
	void			*state;

	/* list of spi_res reources when the spi message is processed */
	struct list_head        resources;
};

static inline void spi_message_init_no_memset(struct spi_message *m)
{
	INIT_LIST_HEAD(&m->transfers);
	INIT_LIST_HEAD(&m->resources);
}

static inline void spi_message_init(struct spi_message *m)
{
	memset(m, 0, sizeof *m);
	spi_message_init_no_memset(m);
}

static inline void
spi_message_add_tail(struct spi_transfer *t, struct spi_message *m)
{
	list_add_tail(&t->transfer_list, &m->transfers);
}

static inline void
spi_transfer_del(struct spi_transfer *t)
{
	list_del(&t->transfer_list);
}

static inline int
spi_transfer_delay_exec(struct spi_transfer *t)
{
	return spi_delay_exec(&t->delay, t);
}

/**
 * spi_message_init_with_transfers - Initialize spi_message and append transfers
 * @m: spi_message to be initialized
 * @xfers: An array of spi transfers
 * @num_xfers: Number of items in the xfer array
 *
 * This function initializes the given spi_message and adds each spi_transfer in
 * the given array to the message.
 */
static inline void
spi_message_init_with_transfers(struct spi_message *m,
struct spi_transfer *xfers, unsigned int num_xfers)
{
	unsigned int i;

	spi_message_init(m);
	for (i = 0; i < num_xfers; ++i)
		spi_message_add_tail(&xfers[i], m);
}

/* It's fine to embed message and transaction structures in other data
 * structures so long as you don't free them while they're in use.
 */

static inline struct spi_message *spi_message_alloc(unsigned ntrans, gfp_t flags)
{
	struct spi_message *m;

	m = kzalloc(sizeof(struct spi_message)
			+ ntrans * sizeof(struct spi_transfer),
			flags);
	if (m) {
		unsigned i;
		struct spi_transfer *t = (struct spi_transfer *)(m + 1);

		spi_message_init_no_memset(m);
		for (i = 0; i < ntrans; i++, t++)
			spi_message_add_tail(t, m);
	}
	return m;
}

static inline void spi_message_free(struct spi_message *m)
{
	kfree(m);
}

extern int spi_setup(struct spi_device *spi);
extern int spi_async(struct spi_device *spi, struct spi_message *message);
extern int spi_async_locked(struct spi_device *spi,
			    struct spi_message *message);
extern int spi_slave_abort(struct spi_device *spi);

static inline size_t
spi_max_message_size(struct spi_device *spi)
{
	struct spi_controller *ctlr = spi->controller;

	if (!ctlr->max_message_size)
		return SIZE_MAX;
	return ctlr->max_message_size(spi);
}

static inline size_t
spi_max_transfer_size(struct spi_device *spi)
{
	struct spi_controller *ctlr = spi->controller;
	size_t tr_max = SIZE_MAX;
	size_t msg_max = spi_max_message_size(spi);

	if (ctlr->max_transfer_size)
		tr_max = ctlr->max_transfer_size(spi);

	/* transfer size limit must not be greater than messsage size limit */
	return min(tr_max, msg_max);
}

/**
 * spi_is_bpw_supported - Check if bits per word is supported
 * @spi: SPI device
 * @bpw: Bits per word
 *
 * This function checks to see if the SPI controller supports @bpw.
 *
 * Returns:
 * True if @bpw is supported, false otherwise.
 */
static inline bool spi_is_bpw_supported(struct spi_device *spi, u32 bpw)
{
	u32 bpw_mask = spi->master->bits_per_word_mask;

	if (bpw == 8 || (bpw <= 32 && bpw_mask & SPI_BPW_MASK(bpw)))
		return true;

	return false;
}

/*---------------------------------------------------------------------------*/

/* SPI transfer replacement methods which make use of spi_res */

struct spi_replaced_transfers;
typedef void (*spi_replaced_release_t)(struct spi_controller *ctlr,
				       struct spi_message *msg,
				       struct spi_replaced_transfers *res);
/**
 * struct spi_replaced_transfers - structure describing the spi_transfer
 *                                 replacements that have occurred
 *                                 so that they can get reverted
 * @release:            some extra release code to get executed prior to
 *                      relasing this structure
 * @extradata:          pointer to some extra data if requested or NULL
 * @replaced_transfers: transfers that have been replaced and which need
 *                      to get restored
 * @replaced_after:     the transfer after which the @replaced_transfers
 *                      are to get re-inserted
 * @inserted:           number of transfers inserted
 * @inserted_transfers: array of spi_transfers of array-size @inserted,
 *                      that have been replacing replaced_transfers
 *
 * note: that @extradata will point to @inserted_transfers[@inserted]
 * if some extra allocation is requested, so alignment will be the same
 * as for spi_transfers
 */
struct spi_replaced_transfers {
	spi_replaced_release_t release;
	void *extradata;
	struct list_head replaced_transfers;
	struct list_head *replaced_after;
	size_t inserted;
	struct spi_transfer inserted_transfers[];
};

extern struct spi_replaced_transfers *spi_replace_transfers(
	struct spi_message *msg,
	struct spi_transfer *xfer_first,
	size_t remove,
	size_t insert,
	spi_replaced_release_t release,
	size_t extradatasize,
	gfp_t gfp);

/*---------------------------------------------------------------------------*/

/* SPI transfer transformation methods */

extern int spi_split_transfers_maxsize(struct spi_controller *ctlr,
				       struct spi_message *msg,
				       size_t maxsize,
				       gfp_t gfp);

/*---------------------------------------------------------------------------*/

/* All these synchronous SPI transfer routines are utilities layered
 * over the core async transfer primitive.  Here, "synchronous" means
 * they will sleep uninterruptibly until the async transfer completes.
 */

extern int spi_sync(struct spi_device *spi, struct spi_message *message);
extern int spi_sync_locked(struct spi_device *spi, struct spi_message *message);
extern int spi_bus_lock(struct spi_controller *ctlr);
extern int spi_bus_unlock(struct spi_controller *ctlr);

/**
 * spi_sync_transfer - synchronous SPI data transfer
 * @spi: device with which data will be exchanged
 * @xfers: An array of spi_transfers
 * @num_xfers: Number of items in the xfer array
 * Context: can sleep
 *
 * Does a synchronous SPI data transfer of the given spi_transfer array.
 *
 * For more specific semantics see spi_sync().
 *
 * Return: zero on success, else a negative error code.
 */
static inline int
spi_sync_transfer(struct spi_device *spi, struct spi_transfer *xfers,
	unsigned int num_xfers)
{
	struct spi_message msg;

	spi_message_init_with_transfers(&msg, xfers, num_xfers);

	return spi_sync(spi, &msg);
}

/**
 * spi_write - SPI synchronous write
 * @spi: device to which data will be written
 * @buf: data buffer
 * @len: data buffer size
 * Context: can sleep
 *
 * This function writes the buffer @buf.
 * Callable only from contexts that can sleep.
 *
 * Return: zero on success, else a negative error code.
 */
static inline int
spi_write(struct spi_device *spi, const void *buf, size_t len)
{
	struct spi_transfer	t = {
			.tx_buf		= buf,
			.len		= len,
		};

	return spi_sync_transfer(spi, &t, 1);
}

/**
 * spi_read - SPI synchronous read
 * @spi: device from which data will be read
 * @buf: data buffer
 * @len: data buffer size
 * Context: can sleep
 *
 * This function reads the buffer @buf.
 * Callable only from contexts that can sleep.
 *
 * Return: zero on success, else a negative error code.
 */
static inline int
spi_read(struct spi_device *spi, void *buf, size_t len)
{
	struct spi_transfer	t = {
			.rx_buf		= buf,
			.len		= len,
		};

	return spi_sync_transfer(spi, &t, 1);
}

/* this copies txbuf and rxbuf data; for small transfers only! */
extern int spi_write_then_read(struct spi_device *spi,
		const void *txbuf, unsigned n_tx,
		void *rxbuf, unsigned n_rx);

/**
 * spi_w8r8 - SPI synchronous 8 bit write followed by 8 bit read
 * @spi: device with which data will be exchanged
 * @cmd: command to be written before data is read back
 * Context: can sleep
 *
 * Callable only from contexts that can sleep.
 *
 * Return: the (unsigned) eight bit number returned by the
 * device, or else a negative error code.
 */
static inline ssize_t spi_w8r8(struct spi_device *spi, u8 cmd)
{
	ssize_t			status;
	u8			result;

	status = spi_write_then_read(spi, &cmd, 1, &result, 1);

	/* return negative errno or unsigned value */
	return (status < 0) ? status : result;
}

/**
 * spi_w8r16 - SPI synchronous 8 bit write followed by 16 bit read
 * @spi: device with which data will be exchanged
 * @cmd: command to be written before data is read back
 * Context: can sleep
 *
 * The number is returned in wire-order, which is at least sometimes
 * big-endian.
 *
 * Callable only from contexts that can sleep.
 *
 * Return: the (unsigned) sixteen bit number returned by the
 * device, or else a negative error code.
 */
static inline ssize_t spi_w8r16(struct spi_device *spi, u8 cmd)
{
	ssize_t			status;
	u16			result;

	status = spi_write_then_read(spi, &cmd, 1, &result, 2);

	/* return negative errno or unsigned value */
	return (status < 0) ? status : result;
}

/**
 * spi_w8r16be - SPI synchronous 8 bit write followed by 16 bit big-endian read
 * @spi: device with which data will be exchanged
 * @cmd: command to be written before data is read back
 * Context: can sleep
 *
 * This function is similar to spi_w8r16, with the exception that it will
 * convert the read 16 bit data word from big-endian to native endianness.
 *
 * Callable only from contexts that can sleep.
 *
 * Return: the (unsigned) sixteen bit number returned by the device in cpu
 * endianness, or else a negative error code.
 */
static inline ssize_t spi_w8r16be(struct spi_device *spi, u8 cmd)

{
	ssize_t status;
	__be16 result;

	status = spi_write_then_read(spi, &cmd, 1, &result, 2);
	if (status < 0)
		return status;

	return be16_to_cpu(result);
}

/*---------------------------------------------------------------------------*/

/*
 * INTERFACE between board init code and SPI infrastructure.
 *
 * No SPI driver ever sees these SPI device table segments, but
 * it's how the SPI core (or adapters that get hotplugged) grows
 * the driver model tree.
 *
 * As a rule, SPI devices can't be probed.  Instead, board init code
 * provides a table listing the devices which are present, with enough
 * information to bind and set up the device's driver.  There's basic
 * support for nonstatic configurations too; enough to handle adding
 * parport adapters, or microcontrollers acting as USB-to-SPI bridges.
 */

/**
 * struct spi_board_info - board-specific template for a SPI device
 * @modalias: Initializes spi_device.modalias; identifies the driver.
 * @platform_data: Initializes spi_device.platform_data; the particular
 *	data stored there is driver-specific.
 * @swnode: Software node for the device.
 * @controller_data: Initializes spi_device.controller_data; some
 *	controllers need hints about hardware setup, e.g. for DMA.
 * @irq: Initializes spi_device.irq; depends on how the board is wired.
 * @max_speed_hz: Initializes spi_device.max_speed_hz; based on limits
 *	from the chip datasheet and board-specific signal quality issues.
 * @bus_num: Identifies which spi_controller parents the spi_device; unused
 *	by spi_new_device(), and otherwise depends on board wiring.
 * @chip_select: Initializes spi_device.chip_select; depends on how
 *	the board is wired.
 * @mode: Initializes spi_device.mode; based on the chip datasheet, board
 *	wiring (some devices support both 3WIRE and standard modes), and
 *	possibly presence of an inverter in the chipselect path.
 *
 * When adding new SPI devices to the device tree, these structures serve
 * as a partial device template.  They hold information which can't always
 * be determined by drivers.  Information that probe() can establish (such
 * as the default transfer wordsize) is not included here.
 *
 * These structures are used in two places.  Their primary role is to
 * be stored in tables of board-specific device descriptors, which are
 * declared early in board initialization and then used (much later) to
 * populate a controller's device tree after the that controller's driver
 * initializes.  A secondary (and atypical) role is as a parameter to
 * spi_new_device() call, which happens after those controller drivers
 * are active in some dynamic board configuration models.
 */
struct spi_board_info {
	/* the device name and module name are coupled, like platform_bus;
	 * "modalias" is normally the driver name.
	 *
	 * platform_data goes to spi_device.dev.platform_data,
	 * controller_data goes to spi_device.controller_data,
	 * irq is copied too
	 */
	char		modalias[SPI_NAME_SIZE];
	const void	*platform_data;
	const struct software_node *swnode;
	void		*controller_data;
	int		irq;

	/* slower signaling on noisy or low voltage boards */
	u32		max_speed_hz;


	/* bus_num is board specific and matches the bus_num of some
	 * spi_controller that will probably be registered later.
	 *
	 * chip_select reflects how this chip is wired to that master;
	 * it's less than num_chipselect.
	 */
	u16		bus_num;
	u16		chip_select;

	/* mode becomes spi_device.mode, and is essential for chips
	 * where the default of SPI_CS_HIGH = 0 is wrong.
	 */
	u32		mode;

	/* ... may need additional spi_device chip config data here.
	 * avoid stuff protocol drivers can set; but include stuff
	 * needed to behave without being bound to a driver:
	 *  - quirks like clock rate mattering when not selected
	 */
};

#ifdef	CONFIG_SPI
extern int
spi_register_board_info(struct spi_board_info const *info, unsigned n);
#else
/* board init code may ignore whether SPI is configured or not */
static inline int
spi_register_board_info(struct spi_board_info const *info, unsigned n)
	{ return 0; }
#endif

/* If you're hotplugging an adapter with devices (parport, usb, etc)
 * use spi_new_device() to describe each device.  You can also call
 * spi_unregister_device() to start making that device vanish, but
 * normally that would be handled by spi_unregister_controller().
 *
 * You can also use spi_alloc_device() and spi_add_device() to use a two
 * stage registration sequence for each spi_device.  This gives the caller
 * some more control over the spi_device structure before it is registered,
 * but requires that caller to initialize fields that would otherwise
 * be defined using the board info.
 */
extern struct spi_device *
spi_alloc_device(struct spi_controller *ctlr);

extern int
spi_add_device(struct spi_device *spi);

extern struct spi_device *
spi_new_device(struct spi_controller *, struct spi_board_info *);

extern void spi_unregister_device(struct spi_device *spi);

extern const struct spi_device_id *
spi_get_device_id(const struct spi_device *sdev);

static inline bool
spi_transfer_is_last(struct spi_controller *ctlr, struct spi_transfer *xfer)
{
	return list_is_last(&xfer->transfer_list, &ctlr->cur_msg->transfers);
}

/* OF support code */
#if IS_ENABLED(CONFIG_OF)

/* must call put_device() when done with returned spi_device device */
extern struct spi_device *
of_find_spi_device_by_node(struct device_node *node);

#else

static inline struct spi_device *
of_find_spi_device_by_node(struct device_node *node)
{
	return NULL;
}

#endif /* IS_ENABLED(CONFIG_OF) */

/* Compatibility layer */
#define spi_master			spi_controller

#define SPI_MASTER_HALF_DUPLEX		SPI_CONTROLLER_HALF_DUPLEX
#define SPI_MASTER_NO_RX		SPI_CONTROLLER_NO_RX
#define SPI_MASTER_NO_TX		SPI_CONTROLLER_NO_TX
#define SPI_MASTER_MUST_RX		SPI_CONTROLLER_MUST_RX
#define SPI_MASTER_MUST_TX		SPI_CONTROLLER_MUST_TX

#define spi_master_get_devdata(_ctlr)	spi_controller_get_devdata(_ctlr)
#define spi_master_set_devdata(_ctlr, _data)	\
	spi_controller_set_devdata(_ctlr, _data)
#define spi_master_get(_ctlr)		spi_controller_get(_ctlr)
#define spi_master_put(_ctlr)		spi_controller_put(_ctlr)
#define spi_master_suspend(_ctlr)	spi_controller_suspend(_ctlr)
#define spi_master_resume(_ctlr)	spi_controller_resume(_ctlr)

#define spi_register_master(_ctlr)	spi_register_controller(_ctlr)
#define devm_spi_register_master(_dev, _ctlr) \
	devm_spi_register_controller(_dev, _ctlr)
#define spi_unregister_master(_ctlr)	spi_unregister_controller(_ctlr)

#endif /* __LINUX_SPI_H */<|MERGE_RESOLUTION|>--- conflicted
+++ resolved
@@ -147,16 +147,12 @@
  *	not using a GPIO line)
  * @word_delay: delay to be inserted between consecutive
  *	words of a transfer
-<<<<<<< HEAD
  * @multi_die: Flash device with multiple dies.
- *
-=======
  * @cs_setup: delay to be introduced by the controller after CS is asserted
  * @cs_hold: delay to be introduced by the controller before CS is deasserted
  * @cs_inactive: delay to be introduced by the controller after CS is
  *	deasserted. If @cs_change_delay is used from @spi_transfer, then the
  *	two delays will be added up.
->>>>>>> 8bb7eca9
  * @statistics: statistics for the spi_device
  *
  * A @spi_device is used to interchange data between an SPI slave
@@ -197,14 +193,11 @@
 	int			cs_gpio;	/* LEGACY: chip select gpio */
 	struct gpio_desc	*cs_gpiod;	/* chip select gpio desc */
 	struct spi_delay	word_delay; /* inter-word delay */
-<<<<<<< HEAD
 	bool			multi_die;	/* flash with multiple dies*/
-=======
 	/* CS delays */
 	struct spi_delay	cs_setup;
 	struct spi_delay	cs_hold;
 	struct spi_delay	cs_inactive;
->>>>>>> 8bb7eca9
 
 	/* the statistics */
 	struct spi_statistics	statistics;
@@ -524,7 +517,6 @@
 
 #define SPI_MASTER_GPIO_SS		BIT(5)	/* GPIO CS must select slave */
 
-<<<<<<< HEAD
 #define SPI_MASTER_QUAD_MODE	BIT(6) /* support quad mode */
 	/*
 	 * Controller may support data stripe feature when more than one
@@ -541,11 +533,9 @@
 #define SPI_MASTER_BOTH_CS	BIT(8)		/* assert both chip selects */
 #define SPI_MASTER_U_PAGE	BIT(9)		/* select upper flash */
 #define SPI_DUAL_BYTE_OP	BIT(10)		/* select Dual-Byte opcode */
-=======
 	/* flag indicating if the allocation of this struct is devres-managed */
 	bool			devm_allocated;
 
->>>>>>> 8bb7eca9
 	/* flag indicating this is an SPI slave controller */
 	bool			slave;
 
