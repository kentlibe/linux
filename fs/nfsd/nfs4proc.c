/*
 *  Server-side procedures for NFSv4.
 *
 *  Copyright (c) 2002 The Regents of the University of Michigan.
 *  All rights reserved.
 *
 *  Kendrick Smith <kmsmith@umich.edu>
 *  Andy Adamson   <andros@umich.edu>
 *
 *  Redistribution and use in source and binary forms, with or without
 *  modification, are permitted provided that the following conditions
 *  are met:
 *
 *  1. Redistributions of source code must retain the above copyright
 *     notice, this list of conditions and the following disclaimer.
 *  2. Redistributions in binary form must reproduce the above copyright
 *     notice, this list of conditions and the following disclaimer in the
 *     documentation and/or other materials provided with the distribution.
 *  3. Neither the name of the University nor the names of its
 *     contributors may be used to endorse or promote products derived
 *     from this software without specific prior written permission.
 *
 *  THIS SOFTWARE IS PROVIDED ``AS IS'' AND ANY EXPRESS OR IMPLIED
 *  WARRANTIES, INCLUDING, BUT NOT LIMITED TO, THE IMPLIED WARRANTIES OF
 *  MERCHANTABILITY AND FITNESS FOR A PARTICULAR PURPOSE ARE
 *  DISCLAIMED. IN NO EVENT SHALL THE REGENTS OR CONTRIBUTORS BE LIABLE
 *  FOR ANY DIRECT, INDIRECT, INCIDENTAL, SPECIAL, EXEMPLARY, OR
 *  CONSEQUENTIAL DAMAGES (INCLUDING, BUT NOT LIMITED TO, PROCUREMENT OF
 *  SUBSTITUTE GOODS OR SERVICES; LOSS OF USE, DATA, OR PROFITS; OR
 *  BUSINESS INTERRUPTION) HOWEVER CAUSED AND ON ANY THEORY OF
 *  LIABILITY, WHETHER IN CONTRACT, STRICT LIABILITY, OR TORT (INCLUDING
 *  NEGLIGENCE OR OTHERWISE) ARISING IN ANY WAY OUT OF THE USE OF THIS
 *  SOFTWARE, EVEN IF ADVISED OF THE POSSIBILITY OF SUCH DAMAGE.
 */
#include <linux/fs_struct.h>
#include <linux/file.h>
#include <linux/falloc.h>
#include <linux/slab.h>
#include <linux/kthread.h>
#include <linux/namei.h>

#include <linux/sunrpc/addr.h>
#include <linux/nfs_ssc.h>

#include "idmap.h"
#include "cache.h"
#include "xdr4.h"
#include "vfs.h"
#include "current_stateid.h"
#include "netns.h"
#include "acl.h"
#include "pnfs.h"
#include "trace.h"

static bool inter_copy_offload_enable;
module_param(inter_copy_offload_enable, bool, 0644);
MODULE_PARM_DESC(inter_copy_offload_enable,
		 "Enable inter server to server copy offload. Default: false");

#ifdef CONFIG_NFSD_V4_2_INTER_SSC
static int nfsd4_ssc_umount_timeout = 900000;		/* default to 15 mins */
module_param(nfsd4_ssc_umount_timeout, int, 0644);
MODULE_PARM_DESC(nfsd4_ssc_umount_timeout,
		"idle msecs before unmount export from source server");
#endif

#define NFSDDBG_FACILITY		NFSDDBG_PROC

static u32 nfsd_attrmask[] = {
	NFSD_WRITEABLE_ATTRS_WORD0,
	NFSD_WRITEABLE_ATTRS_WORD1,
	NFSD_WRITEABLE_ATTRS_WORD2
};

static u32 nfsd41_ex_attrmask[] = {
	NFSD_SUPPATTR_EXCLCREAT_WORD0,
	NFSD_SUPPATTR_EXCLCREAT_WORD1,
	NFSD_SUPPATTR_EXCLCREAT_WORD2
};

static __be32
check_attr_support(struct svc_rqst *rqstp, struct nfsd4_compound_state *cstate,
		   u32 *bmval, u32 *writable)
{
	struct dentry *dentry = cstate->current_fh.fh_dentry;
	struct svc_export *exp = cstate->current_fh.fh_export;

	if (!nfsd_attrs_supported(cstate->minorversion, bmval))
		return nfserr_attrnotsupp;
	if ((bmval[0] & FATTR4_WORD0_ACL) && !IS_POSIXACL(d_inode(dentry)))
		return nfserr_attrnotsupp;
	if ((bmval[2] & FATTR4_WORD2_SECURITY_LABEL) &&
			!(exp->ex_flags & NFSEXP_SECURITY_LABEL))
		return nfserr_attrnotsupp;
	if (writable && !bmval_is_subset(bmval, writable))
		return nfserr_inval;
	if (writable && (bmval[2] & FATTR4_WORD2_MODE_UMASK) &&
			(bmval[1] & FATTR4_WORD1_MODE))
		return nfserr_inval;
	return nfs_ok;
}

static __be32
nfsd4_check_open_attributes(struct svc_rqst *rqstp,
	struct nfsd4_compound_state *cstate, struct nfsd4_open *open)
{
	__be32 status = nfs_ok;

	if (open->op_create == NFS4_OPEN_CREATE) {
		if (open->op_createmode == NFS4_CREATE_UNCHECKED
		    || open->op_createmode == NFS4_CREATE_GUARDED)
			status = check_attr_support(rqstp, cstate,
					open->op_bmval, nfsd_attrmask);
		else if (open->op_createmode == NFS4_CREATE_EXCLUSIVE4_1)
			status = check_attr_support(rqstp, cstate,
					open->op_bmval, nfsd41_ex_attrmask);
	}

	return status;
}

static int
is_create_with_attrs(struct nfsd4_open *open)
{
	return open->op_create == NFS4_OPEN_CREATE
		&& (open->op_createmode == NFS4_CREATE_UNCHECKED
		    || open->op_createmode == NFS4_CREATE_GUARDED
		    || open->op_createmode == NFS4_CREATE_EXCLUSIVE4_1);
}

static inline void
fh_dup2(struct svc_fh *dst, struct svc_fh *src)
{
	fh_put(dst);
	dget(src->fh_dentry);
	if (src->fh_export)
		exp_get(src->fh_export);
	*dst = *src;
}

static __be32
do_open_permission(struct svc_rqst *rqstp, struct svc_fh *current_fh, struct nfsd4_open *open, int accmode)
{

	if (open->op_truncate &&
		!(open->op_share_access & NFS4_SHARE_ACCESS_WRITE))
		return nfserr_inval;

	accmode |= NFSD_MAY_READ_IF_EXEC;

	if (open->op_share_access & NFS4_SHARE_ACCESS_READ)
		accmode |= NFSD_MAY_READ;
	if (open->op_share_access & NFS4_SHARE_ACCESS_WRITE)
		accmode |= (NFSD_MAY_WRITE | NFSD_MAY_TRUNC);
	if (open->op_share_deny & NFS4_SHARE_DENY_READ)
		accmode |= NFSD_MAY_WRITE;

	return fh_verify(rqstp, current_fh, S_IFREG, accmode);
}

static __be32 nfsd_check_obj_isreg(struct svc_fh *fh)
{
	umode_t mode = d_inode(fh->fh_dentry)->i_mode;

	if (S_ISREG(mode))
		return nfs_ok;
	if (S_ISDIR(mode))
		return nfserr_isdir;
	/*
	 * Using err_symlink as our catch-all case may look odd; but
	 * there's no other obvious error for this case in 4.0, and we
	 * happen to know that it will cause the linux v4 client to do
	 * the right thing on attempts to open something other than a
	 * regular file.
	 */
	return nfserr_symlink;
}

static void nfsd4_set_open_owner_reply_cache(struct nfsd4_compound_state *cstate, struct nfsd4_open *open, struct svc_fh *resfh)
{
	if (nfsd4_has_session(cstate))
		return;
	fh_copy_shallow(&open->op_openowner->oo_owner.so_replay.rp_openfh,
			&resfh->fh_handle);
}

static inline bool nfsd4_create_is_exclusive(int createmode)
{
	return createmode == NFS4_CREATE_EXCLUSIVE ||
		createmode == NFS4_CREATE_EXCLUSIVE4_1;
}

static __be32
nfsd4_vfs_create(struct svc_fh *fhp, struct dentry *child,
		 struct nfsd4_open *open)
{
	struct file *filp;
	struct path path;
	int oflags;

	oflags = O_CREAT | O_LARGEFILE;
	switch (open->op_share_access & NFS4_SHARE_ACCESS_BOTH) {
	case NFS4_SHARE_ACCESS_WRITE:
		oflags |= O_WRONLY;
		break;
	case NFS4_SHARE_ACCESS_BOTH:
		oflags |= O_RDWR;
		break;
	default:
		oflags |= O_RDONLY;
	}

	path.mnt = fhp->fh_export->ex_path.mnt;
	path.dentry = child;
	filp = dentry_create(&path, oflags, open->op_iattr.ia_mode,
			     current_cred());
	if (IS_ERR(filp))
		return nfserrno(PTR_ERR(filp));

	open->op_filp = filp;
	return nfs_ok;
}

/*
 * Implement NFSv4's unchecked, guarded, and exclusive create
 * semantics for regular files. Open state for this new file is
 * subsequently fabricated in nfsd4_process_open2().
 *
 * Upon return, caller must release @fhp and @resfhp.
 */
static __be32
nfsd4_create_file(struct svc_rqst *rqstp, struct svc_fh *fhp,
		  struct svc_fh *resfhp, struct nfsd4_open *open)
{
	struct iattr *iap = &open->op_iattr;
	struct nfsd_attrs attrs = {
		.na_iattr	= iap,
		.na_seclabel	= &open->op_label,
	};
	struct dentry *parent, *child;
	__u32 v_mtime, v_atime;
	struct inode *inode;
	__be32 status;
	int host_err;

	if (isdotent(open->op_fname, open->op_fnamelen))
		return nfserr_exist;
	if (!(iap->ia_valid & ATTR_MODE))
		iap->ia_mode = 0;

	status = fh_verify(rqstp, fhp, S_IFDIR, NFSD_MAY_EXEC);
	if (status != nfs_ok)
		return status;
	parent = fhp->fh_dentry;
	inode = d_inode(parent);

	host_err = fh_want_write(fhp);
	if (host_err)
		return nfserrno(host_err);

	if (is_create_with_attrs(open))
		nfsd4_acl_to_attr(NF4REG, open->op_acl, &attrs);

	inode_lock_nested(inode, I_MUTEX_PARENT);

	child = lookup_one_len(open->op_fname, parent, open->op_fnamelen);
	if (IS_ERR(child)) {
		status = nfserrno(PTR_ERR(child));
		goto out;
	}

	if (d_really_is_negative(child)) {
		status = fh_verify(rqstp, fhp, S_IFDIR, NFSD_MAY_CREATE);
		if (status != nfs_ok)
			goto out;
	}

	status = fh_compose(resfhp, fhp->fh_export, child, fhp);
	if (status != nfs_ok)
		goto out;

	v_mtime = 0;
	v_atime = 0;
	if (nfsd4_create_is_exclusive(open->op_createmode)) {
		u32 *verifier = (u32 *)open->op_verf.data;

		/*
		 * Solaris 7 gets confused (bugid 4218508) if these have
		 * the high bit set, as do xfs filesystems without the
		 * "bigtime" feature. So just clear the high bits. If this
		 * is ever changed to use different attrs for storing the
		 * verifier, then do_open_lookup() will also need to be
		 * fixed accordingly.
		 */
		v_mtime = verifier[0] & 0x7fffffff;
		v_atime = verifier[1] & 0x7fffffff;
	}

	if (d_really_is_positive(child)) {
		/* NFSv4 protocol requires change attributes even though
		 * no change happened.
		 */
		status = fh_fill_both_attrs(fhp);
		if (status != nfs_ok)
			goto out;

		switch (open->op_createmode) {
		case NFS4_CREATE_UNCHECKED:
			if (!d_is_reg(child))
				break;

			/*
			 * In NFSv4, we don't want to truncate the file
			 * now. This would be wrong if the OPEN fails for
			 * some other reason. Furthermore, if the size is
			 * nonzero, we should ignore it according to spec!
			 */
			open->op_truncate = (iap->ia_valid & ATTR_SIZE) &&
						!iap->ia_size;
			break;
		case NFS4_CREATE_GUARDED:
			status = nfserr_exist;
			break;
		case NFS4_CREATE_EXCLUSIVE:
			if (inode_get_mtime_sec(d_inode(child)) == v_mtime &&
			    inode_get_atime_sec(d_inode(child)) == v_atime &&
			    d_inode(child)->i_size == 0) {
				open->op_created = true;
				break;		/* subtle */
			}
			status = nfserr_exist;
			break;
		case NFS4_CREATE_EXCLUSIVE4_1:
			if (inode_get_mtime_sec(d_inode(child)) == v_mtime &&
			    inode_get_atime_sec(d_inode(child)) == v_atime &&
			    d_inode(child)->i_size == 0) {
				open->op_created = true;
				goto set_attr;	/* subtle */
			}
			status = nfserr_exist;
		}
		goto out;
	}

	if (!IS_POSIXACL(inode))
		iap->ia_mode &= ~current_umask();

	status = fh_fill_pre_attrs(fhp);
	if (status != nfs_ok)
		goto out;
	status = nfsd4_vfs_create(fhp, child, open);
	if (status != nfs_ok)
		goto out;
	open->op_created = true;
	fh_fill_post_attrs(fhp);

	/* A newly created file already has a file size of zero. */
	if ((iap->ia_valid & ATTR_SIZE) && (iap->ia_size == 0))
		iap->ia_valid &= ~ATTR_SIZE;
	if (nfsd4_create_is_exclusive(open->op_createmode)) {
		iap->ia_valid = ATTR_MTIME | ATTR_ATIME |
				ATTR_MTIME_SET|ATTR_ATIME_SET;
		iap->ia_mtime.tv_sec = v_mtime;
		iap->ia_atime.tv_sec = v_atime;
		iap->ia_mtime.tv_nsec = 0;
		iap->ia_atime.tv_nsec = 0;
	}

set_attr:
	status = nfsd_create_setattr(rqstp, fhp, resfhp, &attrs);

	if (attrs.na_labelerr)
		open->op_bmval[2] &= ~FATTR4_WORD2_SECURITY_LABEL;
	if (attrs.na_aclerr)
		open->op_bmval[0] &= ~FATTR4_WORD0_ACL;
out:
	inode_unlock(inode);
	nfsd_attrs_free(&attrs);
	if (child && !IS_ERR(child))
		dput(child);
	fh_drop_write(fhp);
	return status;
}

/**
 * set_change_info - set up the change_info4 for a reply
 * @cinfo: pointer to nfsd4_change_info to be populated
 * @fhp: pointer to svc_fh to use as source
 *
 * Many operations in NFSv4 require change_info4 in the reply. This function
 * populates that from the info that we (should!) have already collected. In
 * the event that we didn't get any pre-attrs, just zero out both.
 */
static void
set_change_info(struct nfsd4_change_info *cinfo, struct svc_fh *fhp)
{
	cinfo->atomic = (u32)(fhp->fh_pre_saved && fhp->fh_post_saved && !fhp->fh_no_atomic_attr);
	cinfo->before_change = fhp->fh_pre_change;
	cinfo->after_change = fhp->fh_post_change;

	/*
	 * If fetching the pre-change attributes failed, then we should
	 * have already failed the whole operation. We could have still
	 * failed to fetch post-change attributes however.
	 *
	 * If we didn't get post-op attrs, just zero-out the after
	 * field since we don't know what it should be. If the pre_saved
	 * field isn't set for some reason, throw warning and just copy
	 * whatever is in the after field.
	 */
	if (WARN_ON_ONCE(!fhp->fh_pre_saved))
		cinfo->before_change = 0;
	if (!fhp->fh_post_saved)
		cinfo->after_change = cinfo->before_change + 1;
}

static __be32
do_open_lookup(struct svc_rqst *rqstp, struct nfsd4_compound_state *cstate, struct nfsd4_open *open, struct svc_fh **resfh)
{
	struct svc_fh *current_fh = &cstate->current_fh;
	int accmode;
	__be32 status;

	*resfh = kmalloc(sizeof(struct svc_fh), GFP_KERNEL);
	if (!*resfh)
		return nfserr_jukebox;
	fh_init(*resfh, NFS4_FHSIZE);
	open->op_truncate = false;

	if (open->op_create) {
		/* FIXME: check session persistence and pnfs flags.
		 * The nfsv4.1 spec requires the following semantics:
		 *
		 * Persistent   | pNFS   | Server REQUIRED | Client Allowed
		 * Reply Cache  | server |                 |
		 * -------------+--------+-----------------+--------------------
		 * no           | no     | EXCLUSIVE4_1    | EXCLUSIVE4_1
		 *              |        |                 | (SHOULD)
		 *              |        | and EXCLUSIVE4  | or EXCLUSIVE4
		 *              |        |                 | (SHOULD NOT)
		 * no           | yes    | EXCLUSIVE4_1    | EXCLUSIVE4_1
		 * yes          | no     | GUARDED4        | GUARDED4
		 * yes          | yes    | GUARDED4        | GUARDED4
		 */

		current->fs->umask = open->op_umask;
		status = nfsd4_create_file(rqstp, current_fh, *resfh, open);
		current->fs->umask = 0;

		/*
		 * Following rfc 3530 14.2.16, and rfc 5661 18.16.4
		 * use the returned bitmask to indicate which attributes
		 * we used to store the verifier:
		 */
		if (nfsd4_create_is_exclusive(open->op_createmode) && status == 0)
			open->op_bmval[1] |= (FATTR4_WORD1_TIME_ACCESS |
						FATTR4_WORD1_TIME_MODIFY);
	} else {
		status = nfsd_lookup(rqstp, current_fh,
				     open->op_fname, open->op_fnamelen, *resfh);
		if (status == nfs_ok)
			/* NFSv4 protocol requires change attributes even though
			 * no change happened.
			 */
			status = fh_fill_both_attrs(current_fh);
	}
	if (status)
		goto out;
	status = nfsd_check_obj_isreg(*resfh);
	if (status)
		goto out;

	nfsd4_set_open_owner_reply_cache(cstate, open, *resfh);
	accmode = NFSD_MAY_NOP;
	if (open->op_created ||
			open->op_claim_type == NFS4_OPEN_CLAIM_DELEGATE_CUR)
		accmode |= NFSD_MAY_OWNER_OVERRIDE;
	status = do_open_permission(rqstp, *resfh, open, accmode);
	set_change_info(&open->op_cinfo, current_fh);
out:
	return status;
}

static __be32
do_open_fhandle(struct svc_rqst *rqstp, struct nfsd4_compound_state *cstate, struct nfsd4_open *open)
{
	struct svc_fh *current_fh = &cstate->current_fh;
	int accmode = 0;

	/* We don't know the target directory, and therefore can not
	* set the change info
	*/

	memset(&open->op_cinfo, 0, sizeof(struct nfsd4_change_info));

	nfsd4_set_open_owner_reply_cache(cstate, open, current_fh);

	open->op_truncate = (open->op_iattr.ia_valid & ATTR_SIZE) &&
		(open->op_iattr.ia_size == 0);
	/*
	 * In the delegation case, the client is telling us about an
	 * open that it *already* performed locally, some time ago.  We
	 * should let it succeed now if possible.
	 *
	 * In the case of a CLAIM_FH open, on the other hand, the client
	 * may be counting on us to enforce permissions (the Linux 4.1
	 * client uses this for normal opens, for example).
	 */
	if (open->op_claim_type == NFS4_OPEN_CLAIM_DELEG_CUR_FH)
		accmode = NFSD_MAY_OWNER_OVERRIDE;

	return do_open_permission(rqstp, current_fh, open, accmode);
}

static void
copy_clientid(clientid_t *clid, struct nfsd4_session *session)
{
	struct nfsd4_sessionid *sid =
			(struct nfsd4_sessionid *)session->se_sessionid.data;

	clid->cl_boot = sid->clientid.cl_boot;
	clid->cl_id = sid->clientid.cl_id;
}

static __be32
nfsd4_open(struct svc_rqst *rqstp, struct nfsd4_compound_state *cstate,
	   union nfsd4_op_u *u)
{
	struct nfsd4_open *open = &u->open;
	__be32 status;
	struct svc_fh *resfh = NULL;
	struct net *net = SVC_NET(rqstp);
	struct nfsd_net *nn = net_generic(net, nfsd_net_id);
	bool reclaim = false;

	dprintk("NFSD: nfsd4_open filename %.*s op_openowner %p\n",
		(int)open->op_fnamelen, open->op_fname,
		open->op_openowner);

	open->op_filp = NULL;
	open->op_rqstp = rqstp;

	/* This check required by spec. */
	if (open->op_create && open->op_claim_type != NFS4_OPEN_CLAIM_NULL)
		return nfserr_inval;

	open->op_created = false;
	/*
	 * RFC5661 18.51.3
	 * Before RECLAIM_COMPLETE done, server should deny new lock
	 */
	if (nfsd4_has_session(cstate) &&
	    !test_bit(NFSD4_CLIENT_RECLAIM_COMPLETE, &cstate->clp->cl_flags) &&
	    open->op_claim_type != NFS4_OPEN_CLAIM_PREVIOUS)
		return nfserr_grace;

	if (nfsd4_has_session(cstate))
		copy_clientid(&open->op_clientid, cstate->session);

	/* check seqid for replay. set nfs4_owner */
	status = nfsd4_process_open1(cstate, open, nn);
	if (status == nfserr_replay_me) {
		struct nfs4_replay *rp = &open->op_openowner->oo_owner.so_replay;
		fh_put(&cstate->current_fh);
		fh_copy_shallow(&cstate->current_fh.fh_handle,
				&rp->rp_openfh);
		status = fh_verify(rqstp, &cstate->current_fh, 0, NFSD_MAY_NOP);
		if (status)
			dprintk("nfsd4_open: replay failed"
				" restoring previous filehandle\n");
		else
			status = nfserr_replay_me;
	}
	if (status)
		goto out;
	if (open->op_xdr_error) {
		status = open->op_xdr_error;
		goto out;
	}

	status = nfsd4_check_open_attributes(rqstp, cstate, open);
	if (status)
		goto out;

	/* Openowner is now set, so sequence id will get bumped.  Now we need
	 * these checks before we do any creates: */
	status = nfserr_grace;
	if (opens_in_grace(net) && open->op_claim_type != NFS4_OPEN_CLAIM_PREVIOUS)
		goto out;
	status = nfserr_no_grace;
	if (!opens_in_grace(net) && open->op_claim_type == NFS4_OPEN_CLAIM_PREVIOUS)
		goto out;

	switch (open->op_claim_type) {
	case NFS4_OPEN_CLAIM_DELEGATE_CUR:
	case NFS4_OPEN_CLAIM_NULL:
		status = do_open_lookup(rqstp, cstate, open, &resfh);
		if (status)
			goto out;
		break;
	case NFS4_OPEN_CLAIM_PREVIOUS:
		status = nfs4_check_open_reclaim(cstate->clp);
		if (status)
			goto out;
		open->op_openowner->oo_flags |= NFS4_OO_CONFIRMED;
		reclaim = true;
		fallthrough;
	case NFS4_OPEN_CLAIM_FH:
	case NFS4_OPEN_CLAIM_DELEG_CUR_FH:
		status = do_open_fhandle(rqstp, cstate, open);
		if (status)
			goto out;
		resfh = &cstate->current_fh;
		break;
	case NFS4_OPEN_CLAIM_DELEG_PREV_FH:
	case NFS4_OPEN_CLAIM_DELEGATE_PREV:
		status = nfserr_notsupp;
		goto out;
	default:
		status = nfserr_inval;
		goto out;
	}

	status = nfsd4_process_open2(rqstp, resfh, open);
	if (status && open->op_created)
		pr_warn("nfsd4_process_open2 failed to open newly-created file: status=%u\n",
			be32_to_cpu(status));
	if (reclaim && !status)
		nn->somebody_reclaimed = true;
out:
	if (open->op_filp) {
		fput(open->op_filp);
		open->op_filp = NULL;
	}
	if (resfh && resfh != &cstate->current_fh) {
		fh_dup2(&cstate->current_fh, resfh);
		fh_put(resfh);
		kfree(resfh);
	}
	nfsd4_cleanup_open_state(cstate, open);
	nfsd4_bump_seqid(cstate, status);
	return status;
}

/*
 * OPEN is the only seqid-mutating operation whose decoding can fail
 * with a seqid-mutating error (specifically, decoding of user names in
 * the attributes).  Therefore we have to do some processing to look up
 * the stateowner so that we can bump the seqid.
 */
static __be32 nfsd4_open_omfg(struct svc_rqst *rqstp, struct nfsd4_compound_state *cstate, struct nfsd4_op *op)
{
	struct nfsd4_open *open = &op->u.open;

	if (!seqid_mutating_err(ntohl(op->status)))
		return op->status;
	if (nfsd4_has_session(cstate))
		return op->status;
	open->op_xdr_error = op->status;
	return nfsd4_open(rqstp, cstate, &op->u);
}

/*
 * filehandle-manipulating ops.
 */
static __be32
nfsd4_getfh(struct svc_rqst *rqstp, struct nfsd4_compound_state *cstate,
	    union nfsd4_op_u *u)
{
	u->getfh = &cstate->current_fh;
	return nfs_ok;
}

static __be32
nfsd4_putfh(struct svc_rqst *rqstp, struct nfsd4_compound_state *cstate,
	    union nfsd4_op_u *u)
{
	struct nfsd4_putfh *putfh = &u->putfh;
	__be32 ret;

	fh_put(&cstate->current_fh);
	cstate->current_fh.fh_handle.fh_size = putfh->pf_fhlen;
	memcpy(&cstate->current_fh.fh_handle.fh_raw, putfh->pf_fhval,
	       putfh->pf_fhlen);
	ret = fh_verify(rqstp, &cstate->current_fh, 0, NFSD_MAY_BYPASS_GSS);
#ifdef CONFIG_NFSD_V4_2_INTER_SSC
	if (ret == nfserr_stale && putfh->no_verify) {
		SET_FH_FLAG(&cstate->current_fh, NFSD4_FH_FOREIGN);
		ret = 0;
	}
#endif
	return ret;
}

static __be32
nfsd4_putrootfh(struct svc_rqst *rqstp, struct nfsd4_compound_state *cstate,
		union nfsd4_op_u *u)
{
	fh_put(&cstate->current_fh);

	return exp_pseudoroot(rqstp, &cstate->current_fh);
}

static __be32
nfsd4_restorefh(struct svc_rqst *rqstp, struct nfsd4_compound_state *cstate,
		union nfsd4_op_u *u)
{
	if (!cstate->save_fh.fh_dentry)
		return nfserr_restorefh;

	fh_dup2(&cstate->current_fh, &cstate->save_fh);
	if (HAS_CSTATE_FLAG(cstate, SAVED_STATE_ID_FLAG)) {
		memcpy(&cstate->current_stateid, &cstate->save_stateid, sizeof(stateid_t));
		SET_CSTATE_FLAG(cstate, CURRENT_STATE_ID_FLAG);
	}
	return nfs_ok;
}

static __be32
nfsd4_savefh(struct svc_rqst *rqstp, struct nfsd4_compound_state *cstate,
	     union nfsd4_op_u *u)
{
	fh_dup2(&cstate->save_fh, &cstate->current_fh);
	if (HAS_CSTATE_FLAG(cstate, CURRENT_STATE_ID_FLAG)) {
		memcpy(&cstate->save_stateid, &cstate->current_stateid, sizeof(stateid_t));
		SET_CSTATE_FLAG(cstate, SAVED_STATE_ID_FLAG);
	}
	return nfs_ok;
}

/*
 * misc nfsv4 ops
 */
static __be32
nfsd4_access(struct svc_rqst *rqstp, struct nfsd4_compound_state *cstate,
	     union nfsd4_op_u *u)
{
	struct nfsd4_access *access = &u->access;
	u32 access_full;

	access_full = NFS3_ACCESS_FULL;
	if (cstate->minorversion >= 2)
		access_full |= NFS4_ACCESS_XALIST | NFS4_ACCESS_XAREAD |
			       NFS4_ACCESS_XAWRITE;

	if (access->ac_req_access & ~access_full)
		return nfserr_inval;

	access->ac_resp_access = access->ac_req_access;
	return nfsd_access(rqstp, &cstate->current_fh, &access->ac_resp_access,
			   &access->ac_supported);
}

static void gen_boot_verifier(nfs4_verifier *verifier, struct net *net)
{
	__be32 *verf = (__be32 *)verifier->data;

	BUILD_BUG_ON(2*sizeof(*verf) != sizeof(verifier->data));

	nfsd_copy_write_verifier(verf, net_generic(net, nfsd_net_id));
}

static __be32
nfsd4_commit(struct svc_rqst *rqstp, struct nfsd4_compound_state *cstate,
	     union nfsd4_op_u *u)
{
	struct nfsd4_commit *commit = &u->commit;
	struct nfsd_file *nf;
	__be32 status;

	status = nfsd_file_acquire(rqstp, &cstate->current_fh, NFSD_MAY_WRITE |
				   NFSD_MAY_NOT_BREAK_LEASE, &nf);
	if (status != nfs_ok)
		return status;

	status = nfsd_commit(rqstp, &cstate->current_fh, nf, commit->co_offset,
			     commit->co_count,
			     (__be32 *)commit->co_verf.data);
	nfsd_file_put(nf);
	return status;
}

static __be32
nfsd4_create(struct svc_rqst *rqstp, struct nfsd4_compound_state *cstate,
	     union nfsd4_op_u *u)
{
	struct nfsd4_create *create = &u->create;
	struct nfsd_attrs attrs = {
		.na_iattr	= &create->cr_iattr,
		.na_seclabel	= &create->cr_label,
	};
	struct svc_fh resfh;
	__be32 status;
	dev_t rdev;

	fh_init(&resfh, NFS4_FHSIZE);

	status = fh_verify(rqstp, &cstate->current_fh, S_IFDIR, NFSD_MAY_NOP);
	if (status)
		return status;

	status = check_attr_support(rqstp, cstate, create->cr_bmval,
				    nfsd_attrmask);
	if (status)
		return status;

	status = nfsd4_acl_to_attr(create->cr_type, create->cr_acl, &attrs);
	current->fs->umask = create->cr_umask;
	switch (create->cr_type) {
	case NF4LNK:
		status = nfsd_symlink(rqstp, &cstate->current_fh,
				      create->cr_name, create->cr_namelen,
				      create->cr_data, &attrs, &resfh);
		break;

	case NF4BLK:
		status = nfserr_inval;
		rdev = MKDEV(create->cr_specdata1, create->cr_specdata2);
		if (MAJOR(rdev) != create->cr_specdata1 ||
		    MINOR(rdev) != create->cr_specdata2)
			goto out_umask;
		status = nfsd_create(rqstp, &cstate->current_fh,
				     create->cr_name, create->cr_namelen,
				     &attrs, S_IFBLK, rdev, &resfh);
		break;

	case NF4CHR:
		status = nfserr_inval;
		rdev = MKDEV(create->cr_specdata1, create->cr_specdata2);
		if (MAJOR(rdev) != create->cr_specdata1 ||
		    MINOR(rdev) != create->cr_specdata2)
			goto out_umask;
		status = nfsd_create(rqstp, &cstate->current_fh,
				     create->cr_name, create->cr_namelen,
				     &attrs, S_IFCHR, rdev, &resfh);
		break;

	case NF4SOCK:
		status = nfsd_create(rqstp, &cstate->current_fh,
				     create->cr_name, create->cr_namelen,
				     &attrs, S_IFSOCK, 0, &resfh);
		break;

	case NF4FIFO:
		status = nfsd_create(rqstp, &cstate->current_fh,
				     create->cr_name, create->cr_namelen,
				     &attrs, S_IFIFO, 0, &resfh);
		break;

	case NF4DIR:
		create->cr_iattr.ia_valid &= ~ATTR_SIZE;
		status = nfsd_create(rqstp, &cstate->current_fh,
				     create->cr_name, create->cr_namelen,
				     &attrs, S_IFDIR, 0, &resfh);
		break;

	default:
		status = nfserr_badtype;
	}

	if (status)
		goto out;

	if (attrs.na_labelerr)
		create->cr_bmval[2] &= ~FATTR4_WORD2_SECURITY_LABEL;
	if (attrs.na_aclerr)
		create->cr_bmval[0] &= ~FATTR4_WORD0_ACL;
	set_change_info(&create->cr_cinfo, &cstate->current_fh);
	fh_dup2(&cstate->current_fh, &resfh);
out:
	fh_put(&resfh);
out_umask:
	current->fs->umask = 0;
	nfsd_attrs_free(&attrs);
	return status;
}

static __be32
nfsd4_getattr(struct svc_rqst *rqstp, struct nfsd4_compound_state *cstate,
	      union nfsd4_op_u *u)
{
	struct nfsd4_getattr *getattr = &u->getattr;
	__be32 status;

	status = fh_verify(rqstp, &cstate->current_fh, 0, NFSD_MAY_NOP);
	if (status)
		return status;

	if (getattr->ga_bmval[1] & NFSD_WRITEONLY_ATTRS_WORD1)
		return nfserr_inval;

	getattr->ga_bmval[0] &= nfsd_suppattrs[cstate->minorversion][0];
	getattr->ga_bmval[1] &= nfsd_suppattrs[cstate->minorversion][1];
	getattr->ga_bmval[2] &= nfsd_suppattrs[cstate->minorversion][2];

	getattr->ga_fhp = &cstate->current_fh;
	return nfs_ok;
}

static __be32
nfsd4_link(struct svc_rqst *rqstp, struct nfsd4_compound_state *cstate,
	   union nfsd4_op_u *u)
{
	struct nfsd4_link *link = &u->link;
	__be32 status;

	status = nfsd_link(rqstp, &cstate->current_fh,
			   link->li_name, link->li_namelen, &cstate->save_fh);
	if (!status)
		set_change_info(&link->li_cinfo, &cstate->current_fh);
	return status;
}

static __be32 nfsd4_do_lookupp(struct svc_rqst *rqstp, struct svc_fh *fh)
{
	struct svc_fh tmp_fh;
	__be32 ret;

	fh_init(&tmp_fh, NFS4_FHSIZE);
	ret = exp_pseudoroot(rqstp, &tmp_fh);
	if (ret)
		return ret;
	if (tmp_fh.fh_dentry == fh->fh_dentry) {
		fh_put(&tmp_fh);
		return nfserr_noent;
	}
	fh_put(&tmp_fh);
	return nfsd_lookup(rqstp, fh, "..", 2, fh);
}

static __be32
nfsd4_lookupp(struct svc_rqst *rqstp, struct nfsd4_compound_state *cstate,
	      union nfsd4_op_u *u)
{
	return nfsd4_do_lookupp(rqstp, &cstate->current_fh);
}

static __be32
nfsd4_lookup(struct svc_rqst *rqstp, struct nfsd4_compound_state *cstate,
	     union nfsd4_op_u *u)
{
	return nfsd_lookup(rqstp, &cstate->current_fh,
			   u->lookup.lo_name, u->lookup.lo_len,
			   &cstate->current_fh);
}

static __be32
nfsd4_read(struct svc_rqst *rqstp, struct nfsd4_compound_state *cstate,
	   union nfsd4_op_u *u)
{
	struct nfsd4_read *read = &u->read;
	__be32 status;

	read->rd_nf = NULL;

	trace_nfsd_read_start(rqstp, &cstate->current_fh,
			      read->rd_offset, read->rd_length);

	read->rd_length = min_t(u32, read->rd_length, svc_max_payload(rqstp));
	if (read->rd_offset > (u64)OFFSET_MAX)
		read->rd_offset = (u64)OFFSET_MAX;
	if (read->rd_offset + read->rd_length > (u64)OFFSET_MAX)
		read->rd_length = (u64)OFFSET_MAX - read->rd_offset;

	/*
	 * If we do a zero copy read, then a client will see read data
	 * that reflects the state of the file *after* performing the
	 * following compound.
	 *
	 * To ensure proper ordering, we therefore turn off zero copy if
	 * the client wants us to do more in this compound:
	 */
	if (!nfsd4_last_compound_op(rqstp)) {
		struct nfsd4_compoundargs *argp = rqstp->rq_argp;

		argp->splice_ok = false;
	}

	/* check stateid */
	status = nfs4_preprocess_stateid_op(rqstp, cstate, &cstate->current_fh,
					&read->rd_stateid, RD_STATE,
					&read->rd_nf, NULL);

	read->rd_rqstp = rqstp;
	read->rd_fhp = &cstate->current_fh;
	return status;
}


static void
nfsd4_read_release(union nfsd4_op_u *u)
{
	if (u->read.rd_nf)
		nfsd_file_put(u->read.rd_nf);
	trace_nfsd_read_done(u->read.rd_rqstp, u->read.rd_fhp,
			     u->read.rd_offset, u->read.rd_length);
}

static __be32
nfsd4_readdir(struct svc_rqst *rqstp, struct nfsd4_compound_state *cstate,
	      union nfsd4_op_u *u)
{
	struct nfsd4_readdir *readdir = &u->readdir;
	u64 cookie = readdir->rd_cookie;
	static const nfs4_verifier zeroverf;

	/* no need to check permission - this will be done in nfsd_readdir() */

	if (readdir->rd_bmval[1] & NFSD_WRITEONLY_ATTRS_WORD1)
		return nfserr_inval;

	readdir->rd_bmval[0] &= nfsd_suppattrs[cstate->minorversion][0];
	readdir->rd_bmval[1] &= nfsd_suppattrs[cstate->minorversion][1];
	readdir->rd_bmval[2] &= nfsd_suppattrs[cstate->minorversion][2];

	if ((cookie == 1) || (cookie == 2) ||
	    (cookie == 0 && memcmp(readdir->rd_verf.data, zeroverf.data, NFS4_VERIFIER_SIZE)))
		return nfserr_bad_cookie;

	readdir->rd_rqstp = rqstp;
	readdir->rd_fhp = &cstate->current_fh;
	return nfs_ok;
}

static __be32
nfsd4_readlink(struct svc_rqst *rqstp, struct nfsd4_compound_state *cstate,
	       union nfsd4_op_u *u)
{
	u->readlink.rl_rqstp = rqstp;
	u->readlink.rl_fhp = &cstate->current_fh;
	return nfs_ok;
}

static __be32
nfsd4_remove(struct svc_rqst *rqstp, struct nfsd4_compound_state *cstate,
	     union nfsd4_op_u *u)
{
	struct nfsd4_remove *remove = &u->remove;
	__be32 status;

	if (opens_in_grace(SVC_NET(rqstp)))
		return nfserr_grace;
	status = nfsd_unlink(rqstp, &cstate->current_fh, 0,
			     remove->rm_name, remove->rm_namelen);
	if (!status)
		set_change_info(&remove->rm_cinfo, &cstate->current_fh);
	return status;
}

static __be32
nfsd4_rename(struct svc_rqst *rqstp, struct nfsd4_compound_state *cstate,
	     union nfsd4_op_u *u)
{
	struct nfsd4_rename *rename = &u->rename;
	__be32 status;

	if (opens_in_grace(SVC_NET(rqstp)))
		return nfserr_grace;
	status = nfsd_rename(rqstp, &cstate->save_fh, rename->rn_sname,
			     rename->rn_snamelen, &cstate->current_fh,
			     rename->rn_tname, rename->rn_tnamelen);
	if (status)
		return status;
	set_change_info(&rename->rn_sinfo, &cstate->save_fh);
	set_change_info(&rename->rn_tinfo, &cstate->current_fh);
	return nfs_ok;
}

static __be32
nfsd4_secinfo(struct svc_rqst *rqstp, struct nfsd4_compound_state *cstate,
	      union nfsd4_op_u *u)
{
	struct nfsd4_secinfo *secinfo = &u->secinfo;
	struct svc_export *exp;
	struct dentry *dentry;
	__be32 err;

	err = fh_verify(rqstp, &cstate->current_fh, S_IFDIR, NFSD_MAY_EXEC);
	if (err)
		return err;
	err = nfsd_lookup_dentry(rqstp, &cstate->current_fh,
				    secinfo->si_name, secinfo->si_namelen,
				    &exp, &dentry);
	if (err)
		return err;
	if (d_really_is_negative(dentry)) {
		exp_put(exp);
		err = nfserr_noent;
	} else
		secinfo->si_exp = exp;
	dput(dentry);
	if (cstate->minorversion)
		/* See rfc 5661 section 2.6.3.1.1.8 */
		fh_put(&cstate->current_fh);
	return err;
}

static __be32
nfsd4_secinfo_no_name(struct svc_rqst *rqstp, struct nfsd4_compound_state *cstate,
		union nfsd4_op_u *u)
{
	__be32 err;

	switch (u->secinfo_no_name.sin_style) {
	case NFS4_SECINFO_STYLE4_CURRENT_FH:
		break;
	case NFS4_SECINFO_STYLE4_PARENT:
		err = nfsd4_do_lookupp(rqstp, &cstate->current_fh);
		if (err)
			return err;
		break;
	default:
		return nfserr_inval;
	}

	u->secinfo_no_name.sin_exp = exp_get(cstate->current_fh.fh_export);
	fh_put(&cstate->current_fh);
	return nfs_ok;
}

static void
nfsd4_secinfo_release(union nfsd4_op_u *u)
{
	if (u->secinfo.si_exp)
		exp_put(u->secinfo.si_exp);
}

static void
nfsd4_secinfo_no_name_release(union nfsd4_op_u *u)
{
	if (u->secinfo_no_name.sin_exp)
		exp_put(u->secinfo_no_name.sin_exp);
}

static __be32
nfsd4_setattr(struct svc_rqst *rqstp, struct nfsd4_compound_state *cstate,
	      union nfsd4_op_u *u)
{
	struct nfsd4_setattr *setattr = &u->setattr;
	struct nfsd_attrs attrs = {
		.na_iattr	= &setattr->sa_iattr,
		.na_seclabel	= &setattr->sa_label,
	};
	struct inode *inode;
	__be32 status = nfs_ok;
	bool save_no_wcc;
	int err;

	if (setattr->sa_iattr.ia_valid & ATTR_SIZE) {
		status = nfs4_preprocess_stateid_op(rqstp, cstate,
				&cstate->current_fh, &setattr->sa_stateid,
				WR_STATE, NULL, NULL);
		if (status)
			return status;
	}
	err = fh_want_write(&cstate->current_fh);
	if (err)
		return nfserrno(err);
	status = nfs_ok;

	status = check_attr_support(rqstp, cstate, setattr->sa_bmval,
				    nfsd_attrmask);
	if (status)
		goto out;

	inode = cstate->current_fh.fh_dentry->d_inode;
	status = nfsd4_acl_to_attr(S_ISDIR(inode->i_mode) ? NF4DIR : NF4REG,
				   setattr->sa_acl, &attrs);

	if (status)
		goto out;
	save_no_wcc = cstate->current_fh.fh_no_wcc;
	cstate->current_fh.fh_no_wcc = true;
	status = nfsd_setattr(rqstp, &cstate->current_fh, &attrs, NULL);
	cstate->current_fh.fh_no_wcc = save_no_wcc;
	if (!status)
		status = nfserrno(attrs.na_labelerr);
	if (!status)
		status = nfserrno(attrs.na_aclerr);
out:
	nfsd_attrs_free(&attrs);
	fh_drop_write(&cstate->current_fh);
	return status;
}

static __be32
nfsd4_write(struct svc_rqst *rqstp, struct nfsd4_compound_state *cstate,
	    union nfsd4_op_u *u)
{
	struct nfsd4_write *write = &u->write;
	stateid_t *stateid = &write->wr_stateid;
	struct nfsd_file *nf = NULL;
	__be32 status = nfs_ok;
	unsigned long cnt;
	int nvecs;

	if (write->wr_offset > (u64)OFFSET_MAX ||
	    write->wr_offset + write->wr_buflen > (u64)OFFSET_MAX)
		return nfserr_fbig;

	cnt = write->wr_buflen;
	trace_nfsd_write_start(rqstp, &cstate->current_fh,
			       write->wr_offset, cnt);
	status = nfs4_preprocess_stateid_op(rqstp, cstate, &cstate->current_fh,
						stateid, WR_STATE, &nf, NULL);
	if (status)
		return status;

	write->wr_how_written = write->wr_stable_how;

	nvecs = svc_fill_write_vector(rqstp, &write->wr_payload);
	WARN_ON_ONCE(nvecs > ARRAY_SIZE(rqstp->rq_vec));

	status = nfsd_vfs_write(rqstp, &cstate->current_fh, nf,
				write->wr_offset, rqstp->rq_vec, nvecs, &cnt,
				write->wr_how_written,
				(__be32 *)write->wr_verifier.data);
	nfsd_file_put(nf);

	write->wr_bytes_written = cnt;
	trace_nfsd_write_done(rqstp, &cstate->current_fh,
			      write->wr_offset, cnt);
	return status;
}

static __be32
nfsd4_verify_copy(struct svc_rqst *rqstp, struct nfsd4_compound_state *cstate,
		  stateid_t *src_stateid, struct nfsd_file **src,
		  stateid_t *dst_stateid, struct nfsd_file **dst)
{
	__be32 status;

	if (!cstate->save_fh.fh_dentry)
		return nfserr_nofilehandle;

	status = nfs4_preprocess_stateid_op(rqstp, cstate, &cstate->save_fh,
					    src_stateid, RD_STATE, src, NULL);
	if (status)
		goto out;

	status = nfs4_preprocess_stateid_op(rqstp, cstate, &cstate->current_fh,
					    dst_stateid, WR_STATE, dst, NULL);
	if (status)
		goto out_put_src;

	/* fix up for NFS-specific error code */
	if (!S_ISREG(file_inode((*src)->nf_file)->i_mode) ||
	    !S_ISREG(file_inode((*dst)->nf_file)->i_mode)) {
		status = nfserr_wrong_type;
		goto out_put_dst;
	}

out:
	return status;
out_put_dst:
	nfsd_file_put(*dst);
	*dst = NULL;
out_put_src:
	nfsd_file_put(*src);
	*src = NULL;
	goto out;
}

static __be32
nfsd4_clone(struct svc_rqst *rqstp, struct nfsd4_compound_state *cstate,
		union nfsd4_op_u *u)
{
	struct nfsd4_clone *clone = &u->clone;
	struct nfsd_file *src, *dst;
	__be32 status;

	status = nfsd4_verify_copy(rqstp, cstate, &clone->cl_src_stateid, &src,
				   &clone->cl_dst_stateid, &dst);
	if (status)
		goto out;

	status = nfsd4_clone_file_range(rqstp, src, clone->cl_src_pos,
			dst, clone->cl_dst_pos, clone->cl_count,
			EX_ISSYNC(cstate->current_fh.fh_export));

	nfsd_file_put(dst);
	nfsd_file_put(src);
out:
	return status;
}

static void nfs4_put_copy(struct nfsd4_copy *copy)
{
	if (!refcount_dec_and_test(&copy->refcount))
		return;
	kfree(copy->cp_src);
	kfree(copy);
}

static void nfsd4_stop_copy(struct nfsd4_copy *copy)
{
	if (!test_and_set_bit(NFSD4_COPY_F_STOPPED, &copy->cp_flags))
		kthread_stop(copy->copy_task);
	nfs4_put_copy(copy);
}

static struct nfsd4_copy *nfsd4_get_copy(struct nfs4_client *clp)
{
	struct nfsd4_copy *copy = NULL;

	spin_lock(&clp->async_lock);
	if (!list_empty(&clp->async_copies)) {
		copy = list_first_entry(&clp->async_copies, struct nfsd4_copy,
					copies);
		refcount_inc(&copy->refcount);
	}
	spin_unlock(&clp->async_lock);
	return copy;
}

void nfsd4_shutdown_copy(struct nfs4_client *clp)
{
	struct nfsd4_copy *copy;

	while ((copy = nfsd4_get_copy(clp)) != NULL)
		nfsd4_stop_copy(copy);
}
#ifdef CONFIG_NFSD_V4_2_INTER_SSC

extern struct file *nfs42_ssc_open(struct vfsmount *ss_mnt,
				   struct nfs_fh *src_fh,
				   nfs4_stateid *stateid);
extern void nfs42_ssc_close(struct file *filep);

extern void nfs_sb_deactive(struct super_block *sb);

#define NFSD42_INTERSSC_MOUNTOPS "vers=4.2,addr=%s,sec=sys"

/*
 * setup a work entry in the ssc delayed unmount list.
 */
static __be32 nfsd4_ssc_setup_dul(struct nfsd_net *nn, char *ipaddr,
				  struct nfsd4_ssc_umount_item **nsui,
				  struct svc_rqst *rqstp)
{
	struct nfsd4_ssc_umount_item *ni = NULL;
	struct nfsd4_ssc_umount_item *work = NULL;
	struct nfsd4_ssc_umount_item *tmp;
	DEFINE_WAIT(wait);
	__be32 status = 0;

	*nsui = NULL;
	work = kzalloc(sizeof(*work), GFP_KERNEL);
try_again:
	spin_lock(&nn->nfsd_ssc_lock);
	list_for_each_entry_safe(ni, tmp, &nn->nfsd_ssc_mount_list, nsui_list) {
		if (strncmp(ni->nsui_ipaddr, ipaddr, sizeof(ni->nsui_ipaddr)))
			continue;
		/* found a match */
		if (ni->nsui_busy) {
			/*  wait - and try again */
			prepare_to_wait(&nn->nfsd_ssc_waitq, &wait, TASK_IDLE);
			spin_unlock(&nn->nfsd_ssc_lock);

			/* allow 20secs for mount/unmount for now - revisit */
			if (svc_thread_should_stop(rqstp) ||
					(schedule_timeout(20*HZ) == 0)) {
				finish_wait(&nn->nfsd_ssc_waitq, &wait);
				kfree(work);
				return nfserr_eagain;
			}
			finish_wait(&nn->nfsd_ssc_waitq, &wait);
			goto try_again;
		}
		*nsui = ni;
		refcount_inc(&ni->nsui_refcnt);
		spin_unlock(&nn->nfsd_ssc_lock);
		kfree(work);

		/* return vfsmount in (*nsui)->nsui_vfsmount */
		return 0;
	}
	if (work) {
		strscpy(work->nsui_ipaddr, ipaddr, sizeof(work->nsui_ipaddr) - 1);
		refcount_set(&work->nsui_refcnt, 2);
		work->nsui_busy = true;
		list_add_tail(&work->nsui_list, &nn->nfsd_ssc_mount_list);
		*nsui = work;
	} else
		status = nfserr_resource;
	spin_unlock(&nn->nfsd_ssc_lock);
	return status;
}

static void nfsd4_ssc_update_dul(struct nfsd_net *nn,
				 struct nfsd4_ssc_umount_item *nsui,
				 struct vfsmount *ss_mnt)
{
	spin_lock(&nn->nfsd_ssc_lock);
	nsui->nsui_vfsmount = ss_mnt;
	nsui->nsui_busy = false;
	wake_up_all(&nn->nfsd_ssc_waitq);
	spin_unlock(&nn->nfsd_ssc_lock);
}

static void nfsd4_ssc_cancel_dul(struct nfsd_net *nn,
				 struct nfsd4_ssc_umount_item *nsui)
{
	spin_lock(&nn->nfsd_ssc_lock);
	list_del(&nsui->nsui_list);
	wake_up_all(&nn->nfsd_ssc_waitq);
	spin_unlock(&nn->nfsd_ssc_lock);
	kfree(nsui);
}

/*
 * Support one copy source server for now.
 */
static __be32
nfsd4_interssc_connect(struct nl4_server *nss, struct svc_rqst *rqstp,
		       struct nfsd4_ssc_umount_item **nsui)
{
	struct file_system_type *type;
	struct vfsmount *ss_mnt;
	struct nfs42_netaddr *naddr;
	struct sockaddr_storage tmp_addr;
	size_t tmp_addrlen, match_netid_len = 3;
	char *startsep = "", *endsep = "", *match_netid = "tcp";
	char *ipaddr, *dev_name, *raw_data;
	int len, raw_len;
	__be32 status = nfserr_inval;
	struct nfsd_net *nn = net_generic(SVC_NET(rqstp), nfsd_net_id);

	naddr = &nss->u.nl4_addr;
	tmp_addrlen = rpc_uaddr2sockaddr(SVC_NET(rqstp), naddr->addr,
					 naddr->addr_len,
					 (struct sockaddr *)&tmp_addr,
					 sizeof(tmp_addr));
	*nsui = NULL;
	if (tmp_addrlen == 0)
		goto out_err;

	if (tmp_addr.ss_family == AF_INET6) {
		startsep = "[";
		endsep = "]";
		match_netid = "tcp6";
		match_netid_len = 4;
	}

	if (naddr->netid_len != match_netid_len ||
		strncmp(naddr->netid, match_netid, naddr->netid_len))
		goto out_err;

	/* Construct the raw data for the vfs_kern_mount call */
	len = RPC_MAX_ADDRBUFLEN + 1;
	ipaddr = kzalloc(len, GFP_KERNEL);
	if (!ipaddr)
		goto out_err;

	rpc_ntop((struct sockaddr *)&tmp_addr, ipaddr, len);

	/* 2 for ipv6 endsep and startsep. 3 for ":/" and trailing '/0'*/

	raw_len = strlen(NFSD42_INTERSSC_MOUNTOPS) + strlen(ipaddr);
	raw_data = kzalloc(raw_len, GFP_KERNEL);
	if (!raw_data)
		goto out_free_ipaddr;

	snprintf(raw_data, raw_len, NFSD42_INTERSSC_MOUNTOPS, ipaddr);

	status = nfserr_nodev;
	type = get_fs_type("nfs");
	if (!type)
		goto out_free_rawdata;

	/* Set the server:<export> for the vfs_kern_mount call */
	dev_name = kzalloc(len + 5, GFP_KERNEL);
	if (!dev_name)
		goto out_free_rawdata;
	snprintf(dev_name, len + 5, "%s%s%s:/", startsep, ipaddr, endsep);

	status = nfsd4_ssc_setup_dul(nn, ipaddr, nsui, rqstp);
	if (status)
		goto out_free_devname;
	if ((*nsui)->nsui_vfsmount)
		goto out_done;

	/* Use an 'internal' mount: SB_KERNMOUNT -> MNT_INTERNAL */
	ss_mnt = vfs_kern_mount(type, SB_KERNMOUNT, dev_name, raw_data);
	module_put(type->owner);
	if (IS_ERR(ss_mnt)) {
		status = nfserr_nodev;
		nfsd4_ssc_cancel_dul(nn, *nsui);
		goto out_free_devname;
	}
	nfsd4_ssc_update_dul(nn, *nsui, ss_mnt);
out_done:
	status = 0;

out_free_devname:
	kfree(dev_name);
out_free_rawdata:
	kfree(raw_data);
out_free_ipaddr:
	kfree(ipaddr);
out_err:
	return status;
}

/*
 * Verify COPY destination stateid.
 *
 * Connect to the source server with NFSv4.1.
 * Create the source struct file for nfsd_copy_range.
 * Called with COPY cstate:
 *    SAVED_FH: source filehandle
 *    CURRENT_FH: destination filehandle
 */
static __be32
nfsd4_setup_inter_ssc(struct svc_rqst *rqstp,
		      struct nfsd4_compound_state *cstate,
		      struct nfsd4_copy *copy)
{
	struct svc_fh *s_fh = NULL;
	stateid_t *s_stid = &copy->cp_src_stateid;
	__be32 status = nfserr_inval;

	/* Verify the destination stateid and set dst struct file*/
	status = nfs4_preprocess_stateid_op(rqstp, cstate, &cstate->current_fh,
					    &copy->cp_dst_stateid,
					    WR_STATE, &copy->nf_dst, NULL);
	if (status)
		goto out;

	status = nfsd4_interssc_connect(copy->cp_src, rqstp, &copy->ss_nsui);
	if (status)
		goto out;

	s_fh = &cstate->save_fh;

	copy->c_fh.size = s_fh->fh_handle.fh_size;
	memcpy(copy->c_fh.data, &s_fh->fh_handle.fh_raw, copy->c_fh.size);
	copy->stateid.seqid = cpu_to_be32(s_stid->si_generation);
	memcpy(copy->stateid.other, (void *)&s_stid->si_opaque,
	       sizeof(stateid_opaque_t));

	status = 0;
out:
	return status;
}

static void
nfsd4_cleanup_inter_ssc(struct nfsd4_ssc_umount_item *nsui, struct file *filp,
			struct nfsd_file *dst)
{
	struct nfsd_net *nn = net_generic(dst->nf_net, nfsd_net_id);
	long timeout = msecs_to_jiffies(nfsd4_ssc_umount_timeout);

	nfs42_ssc_close(filp);
	fput(filp);

	spin_lock(&nn->nfsd_ssc_lock);
	list_del(&nsui->nsui_list);
	/*
	 * vfsmount can be shared by multiple exports,
	 * decrement refcnt. If the count drops to 1 it
	 * will be unmounted when nsui_expire expires.
	 */
	refcount_dec(&nsui->nsui_refcnt);
	nsui->nsui_expire = jiffies + timeout;
	list_add_tail(&nsui->nsui_list, &nn->nfsd_ssc_mount_list);
	spin_unlock(&nn->nfsd_ssc_lock);
}

#else /* CONFIG_NFSD_V4_2_INTER_SSC */

static __be32
nfsd4_setup_inter_ssc(struct svc_rqst *rqstp,
		      struct nfsd4_compound_state *cstate,
		      struct nfsd4_copy *copy)
{
	return nfserr_inval;
}

static void
nfsd4_cleanup_inter_ssc(struct nfsd4_ssc_umount_item *nsui, struct file *filp,
			struct nfsd_file *dst)
{
}

static struct file *nfs42_ssc_open(struct vfsmount *ss_mnt,
				   struct nfs_fh *src_fh,
				   nfs4_stateid *stateid)
{
	return NULL;
}
#endif /* CONFIG_NFSD_V4_2_INTER_SSC */

static __be32
nfsd4_setup_intra_ssc(struct svc_rqst *rqstp,
		      struct nfsd4_compound_state *cstate,
		      struct nfsd4_copy *copy)
{
	return nfsd4_verify_copy(rqstp, cstate, &copy->cp_src_stateid,
				 &copy->nf_src, &copy->cp_dst_stateid,
				 &copy->nf_dst);
}

static void nfsd4_cb_offload_release(struct nfsd4_callback *cb)
{
	struct nfsd4_cb_offload *cbo =
		container_of(cb, struct nfsd4_cb_offload, co_cb);

	kfree(cbo);
}

static int nfsd4_cb_offload_done(struct nfsd4_callback *cb,
				 struct rpc_task *task)
{
	struct nfsd4_cb_offload *cbo =
		container_of(cb, struct nfsd4_cb_offload, co_cb);

	trace_nfsd_cb_offload_done(&cbo->co_res.cb_stateid, task);
	return 1;
}

static const struct nfsd4_callback_ops nfsd4_cb_offload_ops = {
	.release = nfsd4_cb_offload_release,
	.done = nfsd4_cb_offload_done
};

static void nfsd4_init_copy_res(struct nfsd4_copy *copy, bool sync)
{
	copy->cp_res.wr_stable_how =
		test_bit(NFSD4_COPY_F_COMMITTED, &copy->cp_flags) ?
			NFS_FILE_SYNC : NFS_UNSTABLE;
	nfsd4_copy_set_sync(copy, sync);
	gen_boot_verifier(&copy->cp_res.wr_verifier, copy->cp_clp->net);
}

static ssize_t _nfsd_copy_file_range(struct nfsd4_copy *copy,
				     struct file *dst,
				     struct file *src)
{
	errseq_t since;
	ssize_t bytes_copied = 0;
	u64 bytes_total = copy->cp_count;
	u64 src_pos = copy->cp_src_pos;
	u64 dst_pos = copy->cp_dst_pos;
	int status;
	loff_t end;

	/* See RFC 7862 p.67: */
	if (bytes_total == 0)
		bytes_total = ULLONG_MAX;
	do {
		/* Only async copies can be stopped here */
		if (kthread_should_stop())
			break;
		bytes_copied = nfsd_copy_file_range(src, src_pos, dst, dst_pos,
						    bytes_total);
		if (bytes_copied <= 0)
			break;
		bytes_total -= bytes_copied;
		copy->cp_res.wr_bytes_written += bytes_copied;
		src_pos += bytes_copied;
		dst_pos += bytes_copied;
	} while (bytes_total > 0 && nfsd4_copy_is_async(copy));
	/* for a non-zero asynchronous copy do a commit of data */
	if (nfsd4_copy_is_async(copy) && copy->cp_res.wr_bytes_written > 0) {
		since = READ_ONCE(dst->f_wb_err);
		end = copy->cp_dst_pos + copy->cp_res.wr_bytes_written - 1;
		status = vfs_fsync_range(dst, copy->cp_dst_pos, end, 0);
		if (!status)
			status = filemap_check_wb_err(dst->f_mapping, since);
		if (!status)
			set_bit(NFSD4_COPY_F_COMMITTED, &copy->cp_flags);
	}
	return bytes_copied;
}

static __be32 nfsd4_do_copy(struct nfsd4_copy *copy,
			    struct file *src, struct file *dst,
			    bool sync)
{
	__be32 status;
	ssize_t bytes;

	bytes = _nfsd_copy_file_range(copy, dst, src);

	/* for async copy, we ignore the error, client can always retry
	 * to get the error
	 */
	if (bytes < 0 && !copy->cp_res.wr_bytes_written)
		status = nfserrno(bytes);
	else {
		nfsd4_init_copy_res(copy, sync);
		status = nfs_ok;
	}
	return status;
}

static void dup_copy_fields(struct nfsd4_copy *src, struct nfsd4_copy *dst)
{
	dst->cp_src_pos = src->cp_src_pos;
	dst->cp_dst_pos = src->cp_dst_pos;
	dst->cp_count = src->cp_count;
	dst->cp_flags = src->cp_flags;
	memcpy(&dst->cp_res, &src->cp_res, sizeof(src->cp_res));
	memcpy(&dst->fh, &src->fh, sizeof(src->fh));
	dst->cp_clp = src->cp_clp;
	dst->nf_dst = nfsd_file_get(src->nf_dst);
	/* for inter, nf_src doesn't exist yet */
	if (!nfsd4_ssc_is_inter(src))
		dst->nf_src = nfsd_file_get(src->nf_src);

	memcpy(&dst->cp_stateid, &src->cp_stateid, sizeof(src->cp_stateid));
	memcpy(dst->cp_src, src->cp_src, sizeof(struct nl4_server));
	memcpy(&dst->stateid, &src->stateid, sizeof(src->stateid));
	memcpy(&dst->c_fh, &src->c_fh, sizeof(src->c_fh));
	dst->ss_nsui = src->ss_nsui;
}

static void release_copy_files(struct nfsd4_copy *copy)
{
	if (copy->nf_src)
		nfsd_file_put(copy->nf_src);
	if (copy->nf_dst)
		nfsd_file_put(copy->nf_dst);
}

static void cleanup_async_copy(struct nfsd4_copy *copy)
{
	nfs4_free_copy_state(copy);
	release_copy_files(copy);
	if (copy->cp_clp) {
		spin_lock(&copy->cp_clp->async_lock);
		if (!list_empty(&copy->copies))
			list_del_init(&copy->copies);
		spin_unlock(&copy->cp_clp->async_lock);
	}
	nfs4_put_copy(copy);
}

static void nfsd4_send_cb_offload(struct nfsd4_copy *copy)
{
	struct nfsd4_cb_offload *cbo;

	cbo = kzalloc(sizeof(*cbo), GFP_KERNEL);
	if (!cbo)
		return;

	memcpy(&cbo->co_res, &copy->cp_res, sizeof(copy->cp_res));
	memcpy(&cbo->co_fh, &copy->fh, sizeof(copy->fh));
	cbo->co_nfserr = copy->nfserr;

	nfsd4_init_cb(&cbo->co_cb, copy->cp_clp, &nfsd4_cb_offload_ops,
		      NFSPROC4_CLNT_CB_OFFLOAD);
	trace_nfsd_cb_offload(copy->cp_clp, &cbo->co_res.cb_stateid,
			      &cbo->co_fh, copy->cp_count, copy->nfserr);
	nfsd4_run_cb(&cbo->co_cb);
}

/**
 * nfsd4_do_async_copy - kthread function for background server-side COPY
 * @data: arguments for COPY operation
 *
 * Return values:
 *   %0: Copy operation is done.
 */
static int nfsd4_do_async_copy(void *data)
{
	struct nfsd4_copy *copy = (struct nfsd4_copy *)data;

	trace_nfsd_copy_do_async(copy);
	if (nfsd4_ssc_is_inter(copy)) {
		struct file *filp;

		filp = nfs42_ssc_open(copy->ss_nsui->nsui_vfsmount,
				      &copy->c_fh, &copy->stateid);
		if (IS_ERR(filp)) {
			switch (PTR_ERR(filp)) {
			case -EBADF:
				copy->nfserr = nfserr_wrong_type;
				break;
			default:
				copy->nfserr = nfserr_offload_denied;
			}
			/* ss_mnt will be unmounted by the laundromat */
			goto do_callback;
		}
		copy->nfserr = nfsd4_do_copy(copy, filp, copy->nf_dst->nf_file,
					     false);
		nfsd4_cleanup_inter_ssc(copy->ss_nsui, filp, copy->nf_dst);
	} else {
		copy->nfserr = nfsd4_do_copy(copy, copy->nf_src->nf_file,
					     copy->nf_dst->nf_file, false);
	}

do_callback:
	set_bit(NFSD4_COPY_F_COMPLETED, &copy->cp_flags);
	nfsd4_send_cb_offload(copy);
	cleanup_async_copy(copy);
	return 0;
}

static __be32
nfsd4_copy(struct svc_rqst *rqstp, struct nfsd4_compound_state *cstate,
		union nfsd4_op_u *u)
{
	struct nfsd4_copy *copy = &u->copy;
	__be32 status;
	struct nfsd4_copy *async_copy = NULL;

<<<<<<< HEAD
=======
	/*
	 * Currently, async COPY is not reliable. Force all COPY
	 * requests to be synchronous to avoid client application
	 * hangs waiting for COPY completion.
	 */
	nfsd4_copy_set_sync(copy, true);

>>>>>>> 0c383648
	copy->cp_clp = cstate->clp;
	if (nfsd4_ssc_is_inter(copy)) {
		trace_nfsd_copy_inter(copy);
		if (!inter_copy_offload_enable || nfsd4_copy_is_sync(copy)) {
			status = nfserr_notsupp;
			goto out;
		}
		status = nfsd4_setup_inter_ssc(rqstp, cstate, copy);
		if (status) {
			trace_nfsd_copy_done(copy, status);
			return nfserr_offload_denied;
		}
	} else {
		trace_nfsd_copy_intra(copy);
		status = nfsd4_setup_intra_ssc(rqstp, cstate, copy);
		if (status) {
			trace_nfsd_copy_done(copy, status);
			return status;
		}
	}

	memcpy(&copy->fh, &cstate->current_fh.fh_handle,
		sizeof(struct knfsd_fh));
	if (nfsd4_copy_is_async(copy)) {
		struct nfsd_net *nn = net_generic(SVC_NET(rqstp), nfsd_net_id);

		status = nfserrno(-ENOMEM);
		async_copy = kzalloc(sizeof(struct nfsd4_copy), GFP_KERNEL);
		if (!async_copy)
			goto out_err;
		INIT_LIST_HEAD(&async_copy->copies);
		refcount_set(&async_copy->refcount, 1);
		async_copy->cp_src = kmalloc(sizeof(*async_copy->cp_src), GFP_KERNEL);
		if (!async_copy->cp_src)
			goto out_err;
		if (!nfs4_init_copy_state(nn, copy))
			goto out_err;
		memcpy(&copy->cp_res.cb_stateid, &copy->cp_stateid.cs_stid,
			sizeof(copy->cp_res.cb_stateid));
		dup_copy_fields(copy, async_copy);
		async_copy->copy_task = kthread_create(nfsd4_do_async_copy,
				async_copy, "%s", "copy thread");
		if (IS_ERR(async_copy->copy_task))
			goto out_err;
		spin_lock(&async_copy->cp_clp->async_lock);
		list_add(&async_copy->copies,
				&async_copy->cp_clp->async_copies);
		spin_unlock(&async_copy->cp_clp->async_lock);
		wake_up_process(async_copy->copy_task);
		status = nfs_ok;
	} else {
		status = nfsd4_do_copy(copy, copy->nf_src->nf_file,
				       copy->nf_dst->nf_file, true);
	}
out:
	trace_nfsd_copy_done(copy, status);
	release_copy_files(copy);
	return status;
out_err:
	if (nfsd4_ssc_is_inter(copy)) {
		/*
		 * Source's vfsmount of inter-copy will be unmounted
		 * by the laundromat. Use copy instead of async_copy
		 * since async_copy->ss_nsui might not be set yet.
		 */
		refcount_dec(&copy->ss_nsui->nsui_refcnt);
	}
	if (async_copy)
		cleanup_async_copy(async_copy);
	status = nfserrno(-ENOMEM);
	goto out;
}

static struct nfsd4_copy *
find_async_copy_locked(struct nfs4_client *clp, stateid_t *stateid)
{
	struct nfsd4_copy *copy;

	lockdep_assert_held(&clp->async_lock);

	list_for_each_entry(copy, &clp->async_copies, copies) {
		if (memcmp(&copy->cp_stateid.cs_stid, stateid, NFS4_STATEID_SIZE))
			continue;
		return copy;
	}
	return NULL;
}

static struct nfsd4_copy *
find_async_copy(struct nfs4_client *clp, stateid_t *stateid)
{
	struct nfsd4_copy *copy;

	spin_lock(&clp->async_lock);
	copy = find_async_copy_locked(clp, stateid);
	if (copy)
		refcount_inc(&copy->refcount);
	spin_unlock(&clp->async_lock);
	return copy;
}

static __be32
nfsd4_offload_cancel(struct svc_rqst *rqstp,
		     struct nfsd4_compound_state *cstate,
		     union nfsd4_op_u *u)
{
	struct nfsd4_offload_status *os = &u->offload_status;
	struct nfsd4_copy *copy;
	struct nfs4_client *clp = cstate->clp;

	copy = find_async_copy(clp, &os->stateid);
	if (!copy) {
		struct nfsd_net *nn = net_generic(SVC_NET(rqstp), nfsd_net_id);

		return manage_cpntf_state(nn, &os->stateid, clp, NULL);
	} else
		nfsd4_stop_copy(copy);

	return nfs_ok;
}

static __be32
nfsd4_copy_notify(struct svc_rqst *rqstp, struct nfsd4_compound_state *cstate,
		  union nfsd4_op_u *u)
{
	struct nfsd4_copy_notify *cn = &u->copy_notify;
	__be32 status;
	struct nfsd_net *nn = net_generic(SVC_NET(rqstp), nfsd_net_id);
	struct nfs4_stid *stid;
	struct nfs4_cpntf_state *cps;
	struct nfs4_client *clp = cstate->clp;

	status = nfs4_preprocess_stateid_op(rqstp, cstate, &cstate->current_fh,
					&cn->cpn_src_stateid, RD_STATE, NULL,
					&stid);
	if (status)
		return status;

	cn->cpn_lease_time.tv_sec = nn->nfsd4_lease;
	cn->cpn_lease_time.tv_nsec = 0;

	status = nfserrno(-ENOMEM);
	cps = nfs4_alloc_init_cpntf_state(nn, stid);
	if (!cps)
		goto out;
	memcpy(&cn->cpn_cnr_stateid, &cps->cp_stateid.cs_stid, sizeof(stateid_t));
	memcpy(&cps->cp_p_stateid, &stid->sc_stateid, sizeof(stateid_t));
	memcpy(&cps->cp_p_clid, &clp->cl_clientid, sizeof(clientid_t));

	/* For now, only return one server address in cpn_src, the
	 * address used by the client to connect to this server.
	 */
	cn->cpn_src->nl4_type = NL4_NETADDR;
	status = nfsd4_set_netaddr((struct sockaddr *)&rqstp->rq_daddr,
				 &cn->cpn_src->u.nl4_addr);
	WARN_ON_ONCE(status);
	if (status) {
		nfs4_put_cpntf_state(nn, cps);
		goto out;
	}
out:
	nfs4_put_stid(stid);
	return status;
}

static __be32
nfsd4_fallocate(struct svc_rqst *rqstp, struct nfsd4_compound_state *cstate,
		struct nfsd4_fallocate *fallocate, int flags)
{
	__be32 status;
	struct nfsd_file *nf;

	status = nfs4_preprocess_stateid_op(rqstp, cstate, &cstate->current_fh,
					    &fallocate->falloc_stateid,
					    WR_STATE, &nf, NULL);
	if (status != nfs_ok)
		return status;

	status = nfsd4_vfs_fallocate(rqstp, &cstate->current_fh, nf->nf_file,
				     fallocate->falloc_offset,
				     fallocate->falloc_length,
				     flags);
	nfsd_file_put(nf);
	return status;
}

static __be32
nfsd4_offload_status(struct svc_rqst *rqstp,
		     struct nfsd4_compound_state *cstate,
		     union nfsd4_op_u *u)
{
	struct nfsd4_offload_status *os = &u->offload_status;
	__be32 status = nfs_ok;
	struct nfsd4_copy *copy;
	struct nfs4_client *clp = cstate->clp;

	os->completed = false;
	spin_lock(&clp->async_lock);
	copy = find_async_copy_locked(clp, &os->stateid);
	if (copy) {
		os->count = copy->cp_res.wr_bytes_written;
		if (test_bit(NFSD4_COPY_F_COMPLETED, &copy->cp_flags)) {
			os->completed = true;
			os->status = copy->nfserr;
		}
	} else
		status = nfserr_bad_stateid;
	spin_unlock(&clp->async_lock);

	return status;
}

static __be32
nfsd4_allocate(struct svc_rqst *rqstp, struct nfsd4_compound_state *cstate,
	       union nfsd4_op_u *u)
{
	return nfsd4_fallocate(rqstp, cstate, &u->allocate, 0);
}

static __be32
nfsd4_deallocate(struct svc_rqst *rqstp, struct nfsd4_compound_state *cstate,
		 union nfsd4_op_u *u)
{
	return nfsd4_fallocate(rqstp, cstate, &u->deallocate,
			       FALLOC_FL_PUNCH_HOLE | FALLOC_FL_KEEP_SIZE);
}

static __be32
nfsd4_seek(struct svc_rqst *rqstp, struct nfsd4_compound_state *cstate,
	   union nfsd4_op_u *u)
{
	struct nfsd4_seek *seek = &u->seek;
	int whence;
	__be32 status;
	struct nfsd_file *nf;

	status = nfs4_preprocess_stateid_op(rqstp, cstate, &cstate->current_fh,
					    &seek->seek_stateid,
					    RD_STATE, &nf, NULL);
	if (status)
		return status;

	switch (seek->seek_whence) {
	case NFS4_CONTENT_DATA:
		whence = SEEK_DATA;
		break;
	case NFS4_CONTENT_HOLE:
		whence = SEEK_HOLE;
		break;
	default:
		status = nfserr_union_notsupp;
		goto out;
	}

	/*
	 * Note:  This call does change file->f_pos, but nothing in NFSD
	 *        should ever file->f_pos.
	 */
	seek->seek_pos = vfs_llseek(nf->nf_file, seek->seek_offset, whence);
	if (seek->seek_pos < 0)
		status = nfserrno(seek->seek_pos);
	else if (seek->seek_pos >= i_size_read(file_inode(nf->nf_file)))
		seek->seek_eof = true;

out:
	nfsd_file_put(nf);
	return status;
}

/* This routine never returns NFS_OK!  If there are no other errors, it
 * will return NFSERR_SAME or NFSERR_NOT_SAME depending on whether the
 * attributes matched.  VERIFY is implemented by mapping NFSERR_SAME
 * to NFS_OK after the call; NVERIFY by mapping NFSERR_NOT_SAME to NFS_OK.
 */
static __be32
_nfsd4_verify(struct svc_rqst *rqstp, struct nfsd4_compound_state *cstate,
	     struct nfsd4_verify *verify)
{
	__be32 *buf, *p;
	int count;
	__be32 status;

	status = fh_verify(rqstp, &cstate->current_fh, 0, NFSD_MAY_NOP);
	if (status)
		return status;

	status = check_attr_support(rqstp, cstate, verify->ve_bmval, NULL);
	if (status)
		return status;

	if ((verify->ve_bmval[0] & FATTR4_WORD0_RDATTR_ERROR)
	    || (verify->ve_bmval[1] & NFSD_WRITEONLY_ATTRS_WORD1))
		return nfserr_inval;
	if (verify->ve_attrlen & 3)
		return nfserr_inval;

	/* count in words:
	 *   bitmap_len(1) + bitmap(2) + attr_len(1) = 4
	 */
	count = 4 + (verify->ve_attrlen >> 2);
	buf = kmalloc(count << 2, GFP_KERNEL);
	if (!buf)
		return nfserr_jukebox;

	p = buf;
	status = nfsd4_encode_fattr_to_buf(&p, count, &cstate->current_fh,
				    cstate->current_fh.fh_export,
				    cstate->current_fh.fh_dentry,
				    verify->ve_bmval,
				    rqstp, 0);
	/*
	 * If nfsd4_encode_fattr() ran out of space, assume that's because
	 * the attributes are longer (hence different) than those given:
	 */
	if (status == nfserr_resource)
		status = nfserr_not_same;
	if (status)
		goto out_kfree;

	/* skip bitmap */
	p = buf + 1 + ntohl(buf[0]);
	status = nfserr_not_same;
	if (ntohl(*p++) != verify->ve_attrlen)
		goto out_kfree;
	if (!memcmp(p, verify->ve_attrval, verify->ve_attrlen))
		status = nfserr_same;

out_kfree:
	kfree(buf);
	return status;
}

static __be32
nfsd4_nverify(struct svc_rqst *rqstp, struct nfsd4_compound_state *cstate,
	      union nfsd4_op_u *u)
{
	__be32 status;

	status = _nfsd4_verify(rqstp, cstate, &u->verify);
	return status == nfserr_not_same ? nfs_ok : status;
}

static __be32
nfsd4_verify(struct svc_rqst *rqstp, struct nfsd4_compound_state *cstate,
	     union nfsd4_op_u *u)
{
	__be32 status;

	status = _nfsd4_verify(rqstp, cstate, &u->nverify);
	return status == nfserr_same ? nfs_ok : status;
}

static __be32
nfsd4_get_dir_delegation(struct svc_rqst *rqstp,
			 struct nfsd4_compound_state *cstate,
			 union nfsd4_op_u *u)
{
	struct nfsd4_get_dir_delegation *gdd = &u->get_dir_delegation;

	/*
	 * RFC 8881, section 18.39.3 says:
	 *
	 * "The server may refuse to grant the delegation. In that case, the
	 *  server will return NFS4ERR_DIRDELEG_UNAVAIL."
	 *
	 * This is sub-optimal, since it means that the server would need to
	 * abort compound processing just because the delegation wasn't
	 * available. RFC8881bis should change this to allow the server to
	 * return NFS4_OK with a non-fatal status of GDD4_UNAVAIL in this
	 * situation.
	 */
	gdd->gddrnf_status = GDD4_UNAVAIL;
	return nfs_ok;
}

#ifdef CONFIG_NFSD_PNFS
static const struct nfsd4_layout_ops *
nfsd4_layout_verify(struct svc_export *exp, unsigned int layout_type)
{
	if (!exp->ex_layout_types) {
		dprintk("%s: export does not support pNFS\n", __func__);
		return NULL;
	}

	if (layout_type >= LAYOUT_TYPE_MAX ||
	    !(exp->ex_layout_types & (1 << layout_type))) {
		dprintk("%s: layout type %d not supported\n",
			__func__, layout_type);
		return NULL;
	}

	return nfsd4_layout_ops[layout_type];
}

static __be32
nfsd4_getdeviceinfo(struct svc_rqst *rqstp,
		struct nfsd4_compound_state *cstate, union nfsd4_op_u *u)
{
	struct nfsd4_getdeviceinfo *gdp = &u->getdeviceinfo;
	const struct nfsd4_layout_ops *ops;
	struct nfsd4_deviceid_map *map;
	struct svc_export *exp;
	__be32 nfserr;

	dprintk("%s: layout_type %u dev_id [0x%llx:0x%x] maxcnt %u\n",
	       __func__,
	       gdp->gd_layout_type,
	       gdp->gd_devid.fsid_idx, gdp->gd_devid.generation,
	       gdp->gd_maxcount);

	map = nfsd4_find_devid_map(gdp->gd_devid.fsid_idx);
	if (!map) {
		dprintk("%s: couldn't find device ID to export mapping!\n",
			__func__);
		return nfserr_noent;
	}

	exp = rqst_exp_find(rqstp, map->fsid_type, map->fsid);
	if (IS_ERR(exp)) {
		dprintk("%s: could not find device id\n", __func__);
		return nfserr_noent;
	}

	nfserr = nfserr_layoutunavailable;
	ops = nfsd4_layout_verify(exp, gdp->gd_layout_type);
	if (!ops)
		goto out;

	nfserr = nfs_ok;
	if (gdp->gd_maxcount != 0) {
		nfserr = ops->proc_getdeviceinfo(exp->ex_path.mnt->mnt_sb,
				rqstp, cstate->clp, gdp);
	}

	gdp->gd_notify_types &= ops->notify_types;
out:
	exp_put(exp);
	return nfserr;
}

static void
nfsd4_getdeviceinfo_release(union nfsd4_op_u *u)
{
	kfree(u->getdeviceinfo.gd_device);
}

static __be32
nfsd4_layoutget(struct svc_rqst *rqstp,
		struct nfsd4_compound_state *cstate, union nfsd4_op_u *u)
{
	struct nfsd4_layoutget *lgp = &u->layoutget;
	struct svc_fh *current_fh = &cstate->current_fh;
	const struct nfsd4_layout_ops *ops;
	struct nfs4_layout_stateid *ls;
	__be32 nfserr;
	int accmode = NFSD_MAY_READ_IF_EXEC;

	switch (lgp->lg_seg.iomode) {
	case IOMODE_READ:
		accmode |= NFSD_MAY_READ;
		break;
	case IOMODE_RW:
		accmode |= NFSD_MAY_READ | NFSD_MAY_WRITE;
		break;
	default:
		dprintk("%s: invalid iomode %d\n",
			__func__, lgp->lg_seg.iomode);
		nfserr = nfserr_badiomode;
		goto out;
	}

	nfserr = fh_verify(rqstp, current_fh, 0, accmode);
	if (nfserr)
		goto out;

	nfserr = nfserr_layoutunavailable;
	ops = nfsd4_layout_verify(current_fh->fh_export, lgp->lg_layout_type);
	if (!ops)
		goto out;

	/*
	 * Verify minlength and range as per RFC5661:
	 *  o  If loga_length is less than loga_minlength,
	 *     the metadata server MUST return NFS4ERR_INVAL.
	 *  o  If the sum of loga_offset and loga_minlength exceeds
	 *     NFS4_UINT64_MAX, and loga_minlength is not
	 *     NFS4_UINT64_MAX, the error NFS4ERR_INVAL MUST result.
	 *  o  If the sum of loga_offset and loga_length exceeds
	 *     NFS4_UINT64_MAX, and loga_length is not NFS4_UINT64_MAX,
	 *     the error NFS4ERR_INVAL MUST result.
	 */
	nfserr = nfserr_inval;
	if (lgp->lg_seg.length < lgp->lg_minlength ||
	    (lgp->lg_minlength != NFS4_MAX_UINT64 &&
	     lgp->lg_minlength > NFS4_MAX_UINT64 - lgp->lg_seg.offset) ||
	    (lgp->lg_seg.length != NFS4_MAX_UINT64 &&
	     lgp->lg_seg.length > NFS4_MAX_UINT64 - lgp->lg_seg.offset))
		goto out;
	if (lgp->lg_seg.length == 0)
		goto out;

	nfserr = nfsd4_preprocess_layout_stateid(rqstp, cstate, &lgp->lg_sid,
						true, lgp->lg_layout_type, &ls);
	if (nfserr) {
		trace_nfsd_layout_get_lookup_fail(&lgp->lg_sid);
		goto out;
	}

	nfserr = nfserr_recallconflict;
	if (atomic_read(&ls->ls_stid.sc_file->fi_lo_recalls))
		goto out_put_stid;

	nfserr = ops->proc_layoutget(d_inode(current_fh->fh_dentry),
				     current_fh, lgp);
	if (nfserr)
		goto out_put_stid;

	nfserr = nfsd4_insert_layout(lgp, ls);

out_put_stid:
	mutex_unlock(&ls->ls_mutex);
	nfs4_put_stid(&ls->ls_stid);
out:
	return nfserr;
}

static void
nfsd4_layoutget_release(union nfsd4_op_u *u)
{
	kfree(u->layoutget.lg_content);
}

static __be32
nfsd4_layoutcommit(struct svc_rqst *rqstp,
		struct nfsd4_compound_state *cstate, union nfsd4_op_u *u)
{
	struct nfsd4_layoutcommit *lcp = &u->layoutcommit;
	const struct nfsd4_layout_seg *seg = &lcp->lc_seg;
	struct svc_fh *current_fh = &cstate->current_fh;
	const struct nfsd4_layout_ops *ops;
	loff_t new_size = lcp->lc_last_wr + 1;
	struct inode *inode;
	struct nfs4_layout_stateid *ls;
	__be32 nfserr;

	nfserr = fh_verify(rqstp, current_fh, 0, NFSD_MAY_WRITE);
	if (nfserr)
		goto out;

	nfserr = nfserr_layoutunavailable;
	ops = nfsd4_layout_verify(current_fh->fh_export, lcp->lc_layout_type);
	if (!ops)
		goto out;
	inode = d_inode(current_fh->fh_dentry);

	nfserr = nfserr_inval;
	if (new_size <= seg->offset) {
		dprintk("pnfsd: last write before layout segment\n");
		goto out;
	}
	if (new_size > seg->offset + seg->length) {
		dprintk("pnfsd: last write beyond layout segment\n");
		goto out;
	}
	if (!lcp->lc_newoffset && new_size > i_size_read(inode)) {
		dprintk("pnfsd: layoutcommit beyond EOF\n");
		goto out;
	}

	nfserr = nfsd4_preprocess_layout_stateid(rqstp, cstate, &lcp->lc_sid,
						false, lcp->lc_layout_type,
						&ls);
	if (nfserr) {
		trace_nfsd_layout_commit_lookup_fail(&lcp->lc_sid);
		/* fixup error code as per RFC5661 */
		if (nfserr == nfserr_bad_stateid)
			nfserr = nfserr_badlayout;
		goto out;
	}

	/* LAYOUTCOMMIT does not require any serialization */
	mutex_unlock(&ls->ls_mutex);

	if (new_size > i_size_read(inode)) {
		lcp->lc_size_chg = true;
		lcp->lc_newsize = new_size;
	} else {
		lcp->lc_size_chg = false;
	}

	nfserr = ops->proc_layoutcommit(inode, lcp);
	nfs4_put_stid(&ls->ls_stid);
out:
	return nfserr;
}

static __be32
nfsd4_layoutreturn(struct svc_rqst *rqstp,
		struct nfsd4_compound_state *cstate, union nfsd4_op_u *u)
{
	struct nfsd4_layoutreturn *lrp = &u->layoutreturn;
	struct svc_fh *current_fh = &cstate->current_fh;
	__be32 nfserr;

	nfserr = fh_verify(rqstp, current_fh, 0, NFSD_MAY_NOP);
	if (nfserr)
		goto out;

	nfserr = nfserr_layoutunavailable;
	if (!nfsd4_layout_verify(current_fh->fh_export, lrp->lr_layout_type))
		goto out;

	switch (lrp->lr_seg.iomode) {
	case IOMODE_READ:
	case IOMODE_RW:
	case IOMODE_ANY:
		break;
	default:
		dprintk("%s: invalid iomode %d\n", __func__,
			lrp->lr_seg.iomode);
		nfserr = nfserr_inval;
		goto out;
	}

	switch (lrp->lr_return_type) {
	case RETURN_FILE:
		nfserr = nfsd4_return_file_layouts(rqstp, cstate, lrp);
		break;
	case RETURN_FSID:
	case RETURN_ALL:
		nfserr = nfsd4_return_client_layouts(rqstp, cstate, lrp);
		break;
	default:
		dprintk("%s: invalid return_type %d\n", __func__,
			lrp->lr_return_type);
		nfserr = nfserr_inval;
		break;
	}
out:
	return nfserr;
}
#endif /* CONFIG_NFSD_PNFS */

static __be32
nfsd4_getxattr(struct svc_rqst *rqstp, struct nfsd4_compound_state *cstate,
	       union nfsd4_op_u *u)
{
	struct nfsd4_getxattr *getxattr = &u->getxattr;

	return nfsd_getxattr(rqstp, &cstate->current_fh,
			     getxattr->getxa_name, &getxattr->getxa_buf,
			     &getxattr->getxa_len);
}

static __be32
nfsd4_setxattr(struct svc_rqst *rqstp, struct nfsd4_compound_state *cstate,
	   union nfsd4_op_u *u)
{
	struct nfsd4_setxattr *setxattr = &u->setxattr;
	__be32 ret;

	if (opens_in_grace(SVC_NET(rqstp)))
		return nfserr_grace;

	ret = nfsd_setxattr(rqstp, &cstate->current_fh, setxattr->setxa_name,
			    setxattr->setxa_buf, setxattr->setxa_len,
			    setxattr->setxa_flags);

	if (!ret)
		set_change_info(&setxattr->setxa_cinfo, &cstate->current_fh);

	return ret;
}

static __be32
nfsd4_listxattrs(struct svc_rqst *rqstp, struct nfsd4_compound_state *cstate,
	   union nfsd4_op_u *u)
{
	/*
	 * Get the entire list, then copy out only the user attributes
	 * in the encode function.
	 */
	return nfsd_listxattr(rqstp, &cstate->current_fh,
			     &u->listxattrs.lsxa_buf, &u->listxattrs.lsxa_len);
}

static __be32
nfsd4_removexattr(struct svc_rqst *rqstp, struct nfsd4_compound_state *cstate,
	   union nfsd4_op_u *u)
{
	struct nfsd4_removexattr *removexattr = &u->removexattr;
	__be32 ret;

	if (opens_in_grace(SVC_NET(rqstp)))
		return nfserr_grace;

	ret = nfsd_removexattr(rqstp, &cstate->current_fh,
	    removexattr->rmxa_name);

	if (!ret)
		set_change_info(&removexattr->rmxa_cinfo, &cstate->current_fh);

	return ret;
}

/*
 * NULL call.
 */
static __be32
nfsd4_proc_null(struct svc_rqst *rqstp)
{
	return rpc_success;
}

static inline void nfsd4_increment_op_stats(struct nfsd_net *nn, u32 opnum)
{
	if (opnum >= FIRST_NFS4_OP && opnum <= LAST_NFS4_OP)
		percpu_counter_inc(&nn->counter[NFSD_STATS_NFS4_OP(opnum)]);
}

static const struct nfsd4_operation nfsd4_ops[];

static const char *nfsd4_op_name(unsigned opnum);

/*
 * Enforce NFSv4.1 COMPOUND ordering rules:
 *
 * Also note, enforced elsewhere:
 *	- SEQUENCE other than as first op results in
 *	  NFS4ERR_SEQUENCE_POS. (Enforced in nfsd4_sequence().)
 *	- BIND_CONN_TO_SESSION must be the only op in its compound.
 *	  (Enforced in nfsd4_bind_conn_to_session().)
 *	- DESTROY_SESSION must be the final operation in a compound, if
 *	  sessionid's in SEQUENCE and DESTROY_SESSION are the same.
 *	  (Enforced in nfsd4_destroy_session().)
 */
static __be32 nfs41_check_op_ordering(struct nfsd4_compoundargs *args)
{
	struct nfsd4_op *first_op = &args->ops[0];

	/* These ordering requirements don't apply to NFSv4.0: */
	if (args->minorversion == 0)
		return nfs_ok;
	/* This is weird, but OK, not our problem: */
	if (args->opcnt == 0)
		return nfs_ok;
	if (first_op->status == nfserr_op_illegal)
		return nfs_ok;
	if (!(nfsd4_ops[first_op->opnum].op_flags & ALLOWED_AS_FIRST_OP))
		return nfserr_op_not_in_session;
	if (first_op->opnum == OP_SEQUENCE)
		return nfs_ok;
	/*
	 * So first_op is something allowed outside a session, like
	 * EXCHANGE_ID; but then it has to be the only op in the
	 * compound:
	 */
	if (args->opcnt != 1)
		return nfserr_not_only_op;
	return nfs_ok;
}

const struct nfsd4_operation *OPDESC(struct nfsd4_op *op)
{
	return &nfsd4_ops[op->opnum];
}

bool nfsd4_cache_this_op(struct nfsd4_op *op)
{
	if (op->opnum == OP_ILLEGAL)
		return false;
	return OPDESC(op)->op_flags & OP_CACHEME;
}

static bool need_wrongsec_check(struct svc_rqst *rqstp)
{
	struct nfsd4_compoundres *resp = rqstp->rq_resp;
	struct nfsd4_compoundargs *argp = rqstp->rq_argp;
	struct nfsd4_op *this = &argp->ops[resp->opcnt - 1];
	struct nfsd4_op *next = &argp->ops[resp->opcnt];
	const struct nfsd4_operation *thisd = OPDESC(this);
	const struct nfsd4_operation *nextd;

	/*
	 * Most ops check wronsec on our own; only the putfh-like ops
	 * have special rules.
	 */
	if (!(thisd->op_flags & OP_IS_PUTFH_LIKE))
		return false;
	/*
	 * rfc 5661 2.6.3.1.1.6: don't bother erroring out a
	 * put-filehandle operation if we're not going to use the
	 * result:
	 */
	if (argp->opcnt == resp->opcnt)
		return false;
	if (next->opnum == OP_ILLEGAL)
		return false;
	nextd = OPDESC(next);
	/*
	 * Rest of 2.6.3.1.1: certain operations will return WRONGSEC
	 * errors themselves as necessary; others should check for them
	 * now:
	 */
	return !(nextd->op_flags & OP_HANDLES_WRONGSEC);
}

#ifdef CONFIG_NFSD_V4_2_INTER_SSC
static void
check_if_stalefh_allowed(struct nfsd4_compoundargs *args)
{
	struct nfsd4_op	*op, *current_op = NULL, *saved_op = NULL;
	struct nfsd4_copy *copy;
	struct nfsd4_putfh *putfh;
	int i;

	/* traverse all operation and if it's a COPY compound, mark the
	 * source filehandle to skip verification
	 */
	for (i = 0; i < args->opcnt; i++) {
		op = &args->ops[i];
		if (op->opnum == OP_PUTFH)
			current_op = op;
		else if (op->opnum == OP_SAVEFH)
			saved_op = current_op;
		else if (op->opnum == OP_RESTOREFH)
			current_op = saved_op;
		else if (op->opnum == OP_COPY) {
			copy = (struct nfsd4_copy *)&op->u;
			if (!saved_op) {
				op->status = nfserr_nofilehandle;
				return;
			}
			putfh = (struct nfsd4_putfh *)&saved_op->u;
			if (nfsd4_ssc_is_inter(copy))
				putfh->no_verify = true;
		}
	}
}
#else
static void
check_if_stalefh_allowed(struct nfsd4_compoundargs *args)
{
}
#endif

/*
 * COMPOUND call.
 */
static __be32
nfsd4_proc_compound(struct svc_rqst *rqstp)
{
	struct nfsd4_compoundargs *args = rqstp->rq_argp;
	struct nfsd4_compoundres *resp = rqstp->rq_resp;
	struct nfsd4_op	*op;
	struct nfsd4_compound_state *cstate = &resp->cstate;
	struct svc_fh *current_fh = &cstate->current_fh;
	struct svc_fh *save_fh = &cstate->save_fh;
	struct nfsd_net *nn = net_generic(SVC_NET(rqstp), nfsd_net_id);
	__be32		status;

	resp->xdr = &rqstp->rq_res_stream;
	resp->statusp = resp->xdr->p;

	/* reserve space for: NFS status code */
	xdr_reserve_space(resp->xdr, XDR_UNIT);

	/* reserve space for: taglen, tag, and opcnt */
	xdr_reserve_space(resp->xdr, XDR_UNIT * 2 + args->taglen);
	resp->taglen = args->taglen;
	resp->tag = args->tag;
	resp->rqstp = rqstp;
	cstate->minorversion = args->minorversion;
	fh_init(current_fh, NFS4_FHSIZE);
	fh_init(save_fh, NFS4_FHSIZE);
	/*
	 * Don't use the deferral mechanism for NFSv4; compounds make it
	 * too hard to avoid non-idempotency problems.
	 */
	clear_bit(RQ_USEDEFERRAL, &rqstp->rq_flags);

	/*
	 * According to RFC3010, this takes precedence over all other errors.
	 */
	status = nfserr_minor_vers_mismatch;
	if (nfsd_minorversion(nn, args->minorversion, NFSD_TEST) <= 0)
		goto out;

	status = nfs41_check_op_ordering(args);
	if (status) {
		op = &args->ops[0];
		op->status = status;
		resp->opcnt = 1;
		goto encode_op;
	}
	check_if_stalefh_allowed(args);

	rqstp->rq_lease_breaker = (void **)&cstate->clp;

	trace_nfsd_compound(rqstp, args->tag, args->taglen, args->client_opcnt);
	while (!status && resp->opcnt < args->opcnt) {
		op = &args->ops[resp->opcnt++];

		if (unlikely(resp->opcnt == NFSD_MAX_OPS_PER_COMPOUND)) {
			/* If there are still more operations to process,
			 * stop here and report NFS4ERR_RESOURCE. */
			if (cstate->minorversion == 0 &&
			    args->client_opcnt > resp->opcnt) {
				op->status = nfserr_resource;
				goto encode_op;
			}
		}

		/*
		 * The XDR decode routines may have pre-set op->status;
		 * for example, if there is a miscellaneous XDR error
		 * it will be set to nfserr_bad_xdr.
		 */
		if (op->status) {
			if (op->opnum == OP_OPEN)
				op->status = nfsd4_open_omfg(rqstp, cstate, op);
			goto encode_op;
		}
		if (!current_fh->fh_dentry &&
				!HAS_FH_FLAG(current_fh, NFSD4_FH_FOREIGN)) {
			if (!(op->opdesc->op_flags & ALLOWED_WITHOUT_FH)) {
				op->status = nfserr_nofilehandle;
				goto encode_op;
			}
		} else if (current_fh->fh_export &&
			   current_fh->fh_export->ex_fslocs.migrated &&
			  !(op->opdesc->op_flags & ALLOWED_ON_ABSENT_FS)) {
			op->status = nfserr_moved;
			goto encode_op;
		}

		fh_clear_pre_post_attrs(current_fh);

		/* If op is non-idempotent */
		if (op->opdesc->op_flags & OP_MODIFIES_SOMETHING) {
			/*
			 * Don't execute this op if we couldn't encode a
			 * successful reply:
			 */
			u32 plen = op->opdesc->op_rsize_bop(rqstp, op);
			/*
			 * Plus if there's another operation, make sure
			 * we'll have space to at least encode an error:
			 */
			if (resp->opcnt < args->opcnt)
				plen += COMPOUND_ERR_SLACK_SPACE;
			op->status = nfsd4_check_resp_size(resp, plen);
		}

		if (op->status)
			goto encode_op;

		if (op->opdesc->op_get_currentstateid)
			op->opdesc->op_get_currentstateid(cstate, &op->u);
		op->status = op->opdesc->op_func(rqstp, cstate, &op->u);

		/* Only from SEQUENCE */
		if (cstate->status == nfserr_replay_cache) {
			dprintk("%s NFS4.1 replay from cache\n", __func__);
			status = op->status;
			goto out;
		}
		if (!op->status) {
			if (op->opdesc->op_set_currentstateid)
				op->opdesc->op_set_currentstateid(cstate, &op->u);

			if (op->opdesc->op_flags & OP_CLEAR_STATEID)
				clear_current_stateid(cstate);

			if (current_fh->fh_export &&
					need_wrongsec_check(rqstp))
				op->status = check_nfsd_access(current_fh->fh_export, rqstp);
		}
encode_op:
		if (op->status == nfserr_replay_me) {
			op->replay = &cstate->replay_owner->so_replay;
			nfsd4_encode_replay(resp->xdr, op);
			status = op->status = op->replay->rp_status;
		} else {
			nfsd4_encode_operation(resp, op);
			status = op->status;
		}

		trace_nfsd_compound_status(args->client_opcnt, resp->opcnt,
					   status, nfsd4_op_name(op->opnum));

		nfsd4_cstate_clear_replay(cstate);
		nfsd4_increment_op_stats(nn, op->opnum);
	}

	fh_put(current_fh);
	fh_put(save_fh);
	BUG_ON(cstate->replay_owner);
out:
	cstate->status = status;
	/* Reset deferral mechanism for RPC deferrals */
	set_bit(RQ_USEDEFERRAL, &rqstp->rq_flags);
	return rpc_success;
}

#define op_encode_hdr_size		(2)
#define op_encode_stateid_maxsz		(XDR_QUADLEN(NFS4_STATEID_SIZE))
#define op_encode_verifier_maxsz	(XDR_QUADLEN(NFS4_VERIFIER_SIZE))
#define op_encode_change_info_maxsz	(5)
#define nfs4_fattr_bitmap_maxsz		(4)

/* We'll fall back on returning no lockowner if run out of space: */
#define op_encode_lockowner_maxsz	(0)
#define op_encode_lock_denied_maxsz	(8 + op_encode_lockowner_maxsz)

#define nfs4_owner_maxsz		(1 + XDR_QUADLEN(IDMAP_NAMESZ))

#define op_encode_ace_maxsz		(3 + nfs4_owner_maxsz)
#define op_encode_delegation_maxsz	(1 + op_encode_stateid_maxsz + 1 + \
					 op_encode_ace_maxsz)

#define op_encode_channel_attrs_maxsz	(6 + 1 + 1)

/*
 * The _rsize() helpers are invoked by the NFSv4 COMPOUND decoder, which
 * is called before sunrpc sets rq_res.buflen. Thus we have to compute
 * the maximum payload size here, based on transport limits and the size
 * of the remaining space in the rq_pages array.
 */
static u32 nfsd4_max_payload(const struct svc_rqst *rqstp)
{
	u32 buflen;

	buflen = (rqstp->rq_page_end - rqstp->rq_next_page) * PAGE_SIZE;
	buflen -= rqstp->rq_auth_slack;
	buflen -= rqstp->rq_res.head[0].iov_len;
	return min_t(u32, buflen, svc_max_payload(rqstp));
}

static u32 nfsd4_only_status_rsize(const struct svc_rqst *rqstp,
				   const struct nfsd4_op *op)
{
	return (op_encode_hdr_size) * sizeof(__be32);
}

static u32 nfsd4_status_stateid_rsize(const struct svc_rqst *rqstp,
				      const struct nfsd4_op *op)
{
	return (op_encode_hdr_size + op_encode_stateid_maxsz)* sizeof(__be32);
}

static u32 nfsd4_access_rsize(const struct svc_rqst *rqstp,
			      const struct nfsd4_op *op)
{
	/* ac_supported, ac_resp_access */
	return (op_encode_hdr_size + 2)* sizeof(__be32);
}

static u32 nfsd4_commit_rsize(const struct svc_rqst *rqstp,
			      const struct nfsd4_op *op)
{
	return (op_encode_hdr_size + op_encode_verifier_maxsz) * sizeof(__be32);
}

static u32 nfsd4_create_rsize(const struct svc_rqst *rqstp,
			      const struct nfsd4_op *op)
{
	return (op_encode_hdr_size + op_encode_change_info_maxsz
		+ nfs4_fattr_bitmap_maxsz) * sizeof(__be32);
}

/*
 * Note since this is an idempotent operation we won't insist on failing
 * the op prematurely if the estimate is too large.  We may turn off splice
 * reads unnecessarily.
 */
static u32 nfsd4_getattr_rsize(const struct svc_rqst *rqstp,
			       const struct nfsd4_op *op)
{
	const u32 *bmap = op->u.getattr.ga_bmval;
	u32 bmap0 = bmap[0], bmap1 = bmap[1], bmap2 = bmap[2];
	u32 ret = 0;

	if (bmap0 & FATTR4_WORD0_ACL)
		return nfsd4_max_payload(rqstp);
	if (bmap0 & FATTR4_WORD0_FS_LOCATIONS)
		return nfsd4_max_payload(rqstp);

	if (bmap1 & FATTR4_WORD1_OWNER) {
		ret += IDMAP_NAMESZ + 4;
		bmap1 &= ~FATTR4_WORD1_OWNER;
	}
	if (bmap1 & FATTR4_WORD1_OWNER_GROUP) {
		ret += IDMAP_NAMESZ + 4;
		bmap1 &= ~FATTR4_WORD1_OWNER_GROUP;
	}
	if (bmap0 & FATTR4_WORD0_FILEHANDLE) {
		ret += NFS4_FHSIZE + 4;
		bmap0 &= ~FATTR4_WORD0_FILEHANDLE;
	}
	if (bmap2 & FATTR4_WORD2_SECURITY_LABEL) {
		ret += NFS4_MAXLABELLEN + 12;
		bmap2 &= ~FATTR4_WORD2_SECURITY_LABEL;
	}
	/*
	 * Largest of remaining attributes are 16 bytes (e.g.,
	 * supported_attributes)
	 */
	ret += 16 * (hweight32(bmap0) + hweight32(bmap1) + hweight32(bmap2));
	/* bitmask, length */
	ret += 20;
	return ret;
}

static u32 nfsd4_getfh_rsize(const struct svc_rqst *rqstp,
			     const struct nfsd4_op *op)
{
	return (op_encode_hdr_size + 1) * sizeof(__be32) + NFS4_FHSIZE;
}

static u32 nfsd4_link_rsize(const struct svc_rqst *rqstp,
			    const struct nfsd4_op *op)
{
	return (op_encode_hdr_size + op_encode_change_info_maxsz)
		* sizeof(__be32);
}

static u32 nfsd4_lock_rsize(const struct svc_rqst *rqstp,
			    const struct nfsd4_op *op)
{
	return (op_encode_hdr_size + op_encode_lock_denied_maxsz)
		* sizeof(__be32);
}

static u32 nfsd4_open_rsize(const struct svc_rqst *rqstp,
			    const struct nfsd4_op *op)
{
	return (op_encode_hdr_size + op_encode_stateid_maxsz
		+ op_encode_change_info_maxsz + 1
		+ nfs4_fattr_bitmap_maxsz
		+ op_encode_delegation_maxsz) * sizeof(__be32);
}

static u32 nfsd4_read_rsize(const struct svc_rqst *rqstp,
			    const struct nfsd4_op *op)
{
	u32 rlen = min(op->u.read.rd_length, nfsd4_max_payload(rqstp));

	return (op_encode_hdr_size + 2 + XDR_QUADLEN(rlen)) * sizeof(__be32);
}

static u32 nfsd4_read_plus_rsize(const struct svc_rqst *rqstp,
				 const struct nfsd4_op *op)
{
	u32 rlen = min(op->u.read.rd_length, nfsd4_max_payload(rqstp));
	/*
	 * If we detect that the file changed during hole encoding, then we
	 * recover by encoding the remaining reply as data. This means we need
	 * to set aside enough room to encode two data segments.
	 */
	u32 seg_len = 2 * (1 + 2 + 1);

	return (op_encode_hdr_size + 2 + seg_len + XDR_QUADLEN(rlen)) * sizeof(__be32);
}

static u32 nfsd4_readdir_rsize(const struct svc_rqst *rqstp,
			       const struct nfsd4_op *op)
{
	u32 rlen = min(op->u.readdir.rd_maxcount, nfsd4_max_payload(rqstp));

	return (op_encode_hdr_size + op_encode_verifier_maxsz +
		XDR_QUADLEN(rlen)) * sizeof(__be32);
}

static u32 nfsd4_readlink_rsize(const struct svc_rqst *rqstp,
				const struct nfsd4_op *op)
{
	return (op_encode_hdr_size + 1) * sizeof(__be32) + PAGE_SIZE;
}

static u32 nfsd4_remove_rsize(const struct svc_rqst *rqstp,
			      const struct nfsd4_op *op)
{
	return (op_encode_hdr_size + op_encode_change_info_maxsz)
		* sizeof(__be32);
}

static u32 nfsd4_rename_rsize(const struct svc_rqst *rqstp,
			      const struct nfsd4_op *op)
{
	return (op_encode_hdr_size + op_encode_change_info_maxsz
		+ op_encode_change_info_maxsz) * sizeof(__be32);
}

static u32 nfsd4_sequence_rsize(const struct svc_rqst *rqstp,
				const struct nfsd4_op *op)
{
	return (op_encode_hdr_size
		+ XDR_QUADLEN(NFS4_MAX_SESSIONID_LEN) + 5) * sizeof(__be32);
}

static u32 nfsd4_test_stateid_rsize(const struct svc_rqst *rqstp,
				    const struct nfsd4_op *op)
{
	return (op_encode_hdr_size + 1 + op->u.test_stateid.ts_num_ids)
		* sizeof(__be32);
}

static u32 nfsd4_setattr_rsize(const struct svc_rqst *rqstp,
			       const struct nfsd4_op *op)
{
	return (op_encode_hdr_size + nfs4_fattr_bitmap_maxsz) * sizeof(__be32);
}

static u32 nfsd4_secinfo_rsize(const struct svc_rqst *rqstp,
			       const struct nfsd4_op *op)
{
	return (op_encode_hdr_size + RPC_AUTH_MAXFLAVOR *
		(4 + XDR_QUADLEN(GSS_OID_MAX_LEN))) * sizeof(__be32);
}

static u32 nfsd4_setclientid_rsize(const struct svc_rqst *rqstp,
				   const struct nfsd4_op *op)
{
	return (op_encode_hdr_size + 2 + XDR_QUADLEN(NFS4_VERIFIER_SIZE)) *
								sizeof(__be32);
}

static u32 nfsd4_write_rsize(const struct svc_rqst *rqstp,
			     const struct nfsd4_op *op)
{
	return (op_encode_hdr_size + 2 + op_encode_verifier_maxsz) * sizeof(__be32);
}

static u32 nfsd4_exchange_id_rsize(const struct svc_rqst *rqstp,
				   const struct nfsd4_op *op)
{
	return (op_encode_hdr_size + 2 + 1 + /* eir_clientid, eir_sequenceid */\
		1 + 1 + /* eir_flags, spr_how */\
		4 + /* spo_must_enforce & _allow with bitmap */\
		2 + /*eir_server_owner.so_minor_id */\
		/* eir_server_owner.so_major_id<> */\
		XDR_QUADLEN(NFS4_OPAQUE_LIMIT) + 1 +\
		/* eir_server_scope<> */\
		XDR_QUADLEN(NFS4_OPAQUE_LIMIT) + 1 +\
		1 + /* eir_server_impl_id array length */\
		0 /* ignored eir_server_impl_id contents */) * sizeof(__be32);
}

static u32 nfsd4_bind_conn_to_session_rsize(const struct svc_rqst *rqstp,
					    const struct nfsd4_op *op)
{
	return (op_encode_hdr_size + \
		XDR_QUADLEN(NFS4_MAX_SESSIONID_LEN) + /* bctsr_sessid */\
		2 /* bctsr_dir, use_conn_in_rdma_mode */) * sizeof(__be32);
}

static u32 nfsd4_create_session_rsize(const struct svc_rqst *rqstp,
				      const struct nfsd4_op *op)
{
	return (op_encode_hdr_size + \
		XDR_QUADLEN(NFS4_MAX_SESSIONID_LEN) + /* sessionid */\
		2 + /* csr_sequence, csr_flags */\
		op_encode_channel_attrs_maxsz + \
		op_encode_channel_attrs_maxsz) * sizeof(__be32);
}

static u32 nfsd4_copy_rsize(const struct svc_rqst *rqstp,
			    const struct nfsd4_op *op)
{
	return (op_encode_hdr_size +
		1 /* wr_callback */ +
		op_encode_stateid_maxsz /* wr_callback */ +
		2 /* wr_count */ +
		1 /* wr_committed */ +
		op_encode_verifier_maxsz +
		1 /* cr_consecutive */ +
		1 /* cr_synchronous */) * sizeof(__be32);
}

static u32 nfsd4_offload_status_rsize(const struct svc_rqst *rqstp,
				      const struct nfsd4_op *op)
{
	return (op_encode_hdr_size +
		2 /* osr_count */ +
		1 /* osr_complete<1> optional 0 for now */) * sizeof(__be32);
}

static u32 nfsd4_copy_notify_rsize(const struct svc_rqst *rqstp,
				   const struct nfsd4_op *op)
{
	return (op_encode_hdr_size +
		3 /* cnr_lease_time */ +
		1 /* We support one cnr_source_server */ +
		1 /* cnr_stateid seq */ +
		op_encode_stateid_maxsz /* cnr_stateid */ +
		1 /* num cnr_source_server*/ +
		1 /* nl4_type */ +
		1 /* nl4 size */ +
		XDR_QUADLEN(NFS4_OPAQUE_LIMIT) /*nl4_loc + nl4_loc_sz */)
		* sizeof(__be32);
}

static u32 nfsd4_get_dir_delegation_rsize(const struct svc_rqst *rqstp,
					  const struct nfsd4_op *op)
{
	return (op_encode_hdr_size +
		1 /* gddr_status */ +
		op_encode_verifier_maxsz +
		op_encode_stateid_maxsz +
		2 /* gddr_notification */ +
		2 /* gddr_child_attributes */ +
		2 /* gddr_dir_attributes */);
}

#ifdef CONFIG_NFSD_PNFS
static u32 nfsd4_getdeviceinfo_rsize(const struct svc_rqst *rqstp,
				     const struct nfsd4_op *op)
{
	u32 rlen = min(op->u.getdeviceinfo.gd_maxcount, nfsd4_max_payload(rqstp));

	return (op_encode_hdr_size +
		1 /* gd_layout_type*/ +
		XDR_QUADLEN(rlen) +
		2 /* gd_notify_types */) * sizeof(__be32);
}

/*
 * At this stage we don't really know what layout driver will handle the request,
 * so we need to define an arbitrary upper bound here.
 */
#define MAX_LAYOUT_SIZE		128
static u32 nfsd4_layoutget_rsize(const struct svc_rqst *rqstp,
				 const struct nfsd4_op *op)
{
	return (op_encode_hdr_size +
		1 /* logr_return_on_close */ +
		op_encode_stateid_maxsz +
		1 /* nr of layouts */ +
		MAX_LAYOUT_SIZE) * sizeof(__be32);
}

static u32 nfsd4_layoutcommit_rsize(const struct svc_rqst *rqstp,
				    const struct nfsd4_op *op)
{
	return (op_encode_hdr_size +
		1 /* locr_newsize */ +
		2 /* ns_size */) * sizeof(__be32);
}

static u32 nfsd4_layoutreturn_rsize(const struct svc_rqst *rqstp,
				    const struct nfsd4_op *op)
{
	return (op_encode_hdr_size +
		1 /* lrs_stateid */ +
		op_encode_stateid_maxsz) * sizeof(__be32);
}
#endif /* CONFIG_NFSD_PNFS */


static u32 nfsd4_seek_rsize(const struct svc_rqst *rqstp,
			    const struct nfsd4_op *op)
{
	return (op_encode_hdr_size + 3) * sizeof(__be32);
}

static u32 nfsd4_getxattr_rsize(const struct svc_rqst *rqstp,
				const struct nfsd4_op *op)
{
	u32 rlen = min_t(u32, XATTR_SIZE_MAX, nfsd4_max_payload(rqstp));

	return (op_encode_hdr_size + 1 + XDR_QUADLEN(rlen)) * sizeof(__be32);
}

static u32 nfsd4_setxattr_rsize(const struct svc_rqst *rqstp,
				const struct nfsd4_op *op)
{
	return (op_encode_hdr_size + op_encode_change_info_maxsz)
		* sizeof(__be32);
}
static u32 nfsd4_listxattrs_rsize(const struct svc_rqst *rqstp,
				  const struct nfsd4_op *op)
{
	u32 rlen = min(op->u.listxattrs.lsxa_maxcount, nfsd4_max_payload(rqstp));

	return (op_encode_hdr_size + 4 + XDR_QUADLEN(rlen)) * sizeof(__be32);
}

static u32 nfsd4_removexattr_rsize(const struct svc_rqst *rqstp,
				   const struct nfsd4_op *op)
{
	return (op_encode_hdr_size + op_encode_change_info_maxsz)
		* sizeof(__be32);
}


static const struct nfsd4_operation nfsd4_ops[] = {
	[OP_ACCESS] = {
		.op_func = nfsd4_access,
		.op_name = "OP_ACCESS",
		.op_rsize_bop = nfsd4_access_rsize,
	},
	[OP_CLOSE] = {
		.op_func = nfsd4_close,
		.op_flags = OP_MODIFIES_SOMETHING,
		.op_name = "OP_CLOSE",
		.op_rsize_bop = nfsd4_status_stateid_rsize,
		.op_get_currentstateid = nfsd4_get_closestateid,
		.op_set_currentstateid = nfsd4_set_closestateid,
	},
	[OP_COMMIT] = {
		.op_func = nfsd4_commit,
		.op_flags = OP_MODIFIES_SOMETHING,
		.op_name = "OP_COMMIT",
		.op_rsize_bop = nfsd4_commit_rsize,
	},
	[OP_CREATE] = {
		.op_func = nfsd4_create,
		.op_flags = OP_MODIFIES_SOMETHING | OP_CACHEME | OP_CLEAR_STATEID,
		.op_name = "OP_CREATE",
		.op_rsize_bop = nfsd4_create_rsize,
	},
	[OP_DELEGRETURN] = {
		.op_func = nfsd4_delegreturn,
		.op_flags = OP_MODIFIES_SOMETHING,
		.op_name = "OP_DELEGRETURN",
		.op_rsize_bop = nfsd4_only_status_rsize,
		.op_get_currentstateid = nfsd4_get_delegreturnstateid,
	},
	[OP_GETATTR] = {
		.op_func = nfsd4_getattr,
		.op_flags = ALLOWED_ON_ABSENT_FS,
		.op_rsize_bop = nfsd4_getattr_rsize,
		.op_name = "OP_GETATTR",
	},
	[OP_GETFH] = {
		.op_func = nfsd4_getfh,
		.op_name = "OP_GETFH",
		.op_rsize_bop = nfsd4_getfh_rsize,
	},
	[OP_LINK] = {
		.op_func = nfsd4_link,
		.op_flags = ALLOWED_ON_ABSENT_FS | OP_MODIFIES_SOMETHING
				| OP_CACHEME,
		.op_name = "OP_LINK",
		.op_rsize_bop = nfsd4_link_rsize,
	},
	[OP_LOCK] = {
		.op_func = nfsd4_lock,
		.op_release = nfsd4_lock_release,
		.op_flags = OP_MODIFIES_SOMETHING |
				OP_NONTRIVIAL_ERROR_ENCODE,
		.op_name = "OP_LOCK",
		.op_rsize_bop = nfsd4_lock_rsize,
		.op_set_currentstateid = nfsd4_set_lockstateid,
	},
	[OP_LOCKT] = {
		.op_func = nfsd4_lockt,
		.op_release = nfsd4_lockt_release,
		.op_flags = OP_NONTRIVIAL_ERROR_ENCODE,
		.op_name = "OP_LOCKT",
		.op_rsize_bop = nfsd4_lock_rsize,
	},
	[OP_LOCKU] = {
		.op_func = nfsd4_locku,
		.op_flags = OP_MODIFIES_SOMETHING,
		.op_name = "OP_LOCKU",
		.op_rsize_bop = nfsd4_status_stateid_rsize,
		.op_get_currentstateid = nfsd4_get_lockustateid,
	},
	[OP_LOOKUP] = {
		.op_func = nfsd4_lookup,
		.op_flags = OP_HANDLES_WRONGSEC | OP_CLEAR_STATEID,
		.op_name = "OP_LOOKUP",
		.op_rsize_bop = nfsd4_only_status_rsize,
	},
	[OP_LOOKUPP] = {
		.op_func = nfsd4_lookupp,
		.op_flags = OP_HANDLES_WRONGSEC | OP_CLEAR_STATEID,
		.op_name = "OP_LOOKUPP",
		.op_rsize_bop = nfsd4_only_status_rsize,
	},
	[OP_NVERIFY] = {
		.op_func = nfsd4_nverify,
		.op_name = "OP_NVERIFY",
		.op_rsize_bop = nfsd4_only_status_rsize,
	},
	[OP_OPEN] = {
		.op_func = nfsd4_open,
		.op_flags = OP_HANDLES_WRONGSEC | OP_MODIFIES_SOMETHING,
		.op_name = "OP_OPEN",
		.op_rsize_bop = nfsd4_open_rsize,
		.op_set_currentstateid = nfsd4_set_openstateid,
	},
	[OP_OPEN_CONFIRM] = {
		.op_func = nfsd4_open_confirm,
		.op_flags = OP_MODIFIES_SOMETHING,
		.op_name = "OP_OPEN_CONFIRM",
		.op_rsize_bop = nfsd4_status_stateid_rsize,
	},
	[OP_OPEN_DOWNGRADE] = {
		.op_func = nfsd4_open_downgrade,
		.op_flags = OP_MODIFIES_SOMETHING,
		.op_name = "OP_OPEN_DOWNGRADE",
		.op_rsize_bop = nfsd4_status_stateid_rsize,
		.op_get_currentstateid = nfsd4_get_opendowngradestateid,
		.op_set_currentstateid = nfsd4_set_opendowngradestateid,
	},
	[OP_PUTFH] = {
		.op_func = nfsd4_putfh,
		.op_flags = ALLOWED_WITHOUT_FH | ALLOWED_ON_ABSENT_FS
				| OP_IS_PUTFH_LIKE | OP_CLEAR_STATEID,
		.op_name = "OP_PUTFH",
		.op_rsize_bop = nfsd4_only_status_rsize,
	},
	[OP_PUTPUBFH] = {
		.op_func = nfsd4_putrootfh,
		.op_flags = ALLOWED_WITHOUT_FH | ALLOWED_ON_ABSENT_FS
				| OP_IS_PUTFH_LIKE | OP_CLEAR_STATEID,
		.op_name = "OP_PUTPUBFH",
		.op_rsize_bop = nfsd4_only_status_rsize,
	},
	[OP_PUTROOTFH] = {
		.op_func = nfsd4_putrootfh,
		.op_flags = ALLOWED_WITHOUT_FH | ALLOWED_ON_ABSENT_FS
				| OP_IS_PUTFH_LIKE | OP_CLEAR_STATEID,
		.op_name = "OP_PUTROOTFH",
		.op_rsize_bop = nfsd4_only_status_rsize,
	},
	[OP_READ] = {
		.op_func = nfsd4_read,
		.op_release = nfsd4_read_release,
		.op_name = "OP_READ",
		.op_rsize_bop = nfsd4_read_rsize,
		.op_get_currentstateid = nfsd4_get_readstateid,
	},
	[OP_READDIR] = {
		.op_func = nfsd4_readdir,
		.op_name = "OP_READDIR",
		.op_rsize_bop = nfsd4_readdir_rsize,
	},
	[OP_READLINK] = {
		.op_func = nfsd4_readlink,
		.op_name = "OP_READLINK",
		.op_rsize_bop = nfsd4_readlink_rsize,
	},
	[OP_REMOVE] = {
		.op_func = nfsd4_remove,
		.op_flags = OP_MODIFIES_SOMETHING | OP_CACHEME,
		.op_name = "OP_REMOVE",
		.op_rsize_bop = nfsd4_remove_rsize,
	},
	[OP_RENAME] = {
		.op_func = nfsd4_rename,
		.op_flags = OP_MODIFIES_SOMETHING | OP_CACHEME,
		.op_name = "OP_RENAME",
		.op_rsize_bop = nfsd4_rename_rsize,
	},
	[OP_RENEW] = {
		.op_func = nfsd4_renew,
		.op_flags = ALLOWED_WITHOUT_FH | ALLOWED_ON_ABSENT_FS
				| OP_MODIFIES_SOMETHING,
		.op_name = "OP_RENEW",
		.op_rsize_bop = nfsd4_only_status_rsize,

	},
	[OP_RESTOREFH] = {
		.op_func = nfsd4_restorefh,
		.op_flags = ALLOWED_WITHOUT_FH | ALLOWED_ON_ABSENT_FS
				| OP_IS_PUTFH_LIKE | OP_MODIFIES_SOMETHING,
		.op_name = "OP_RESTOREFH",
		.op_rsize_bop = nfsd4_only_status_rsize,
	},
	[OP_SAVEFH] = {
		.op_func = nfsd4_savefh,
		.op_flags = OP_HANDLES_WRONGSEC | OP_MODIFIES_SOMETHING,
		.op_name = "OP_SAVEFH",
		.op_rsize_bop = nfsd4_only_status_rsize,
	},
	[OP_SECINFO] = {
		.op_func = nfsd4_secinfo,
		.op_release = nfsd4_secinfo_release,
		.op_flags = OP_HANDLES_WRONGSEC,
		.op_name = "OP_SECINFO",
		.op_rsize_bop = nfsd4_secinfo_rsize,
	},
	[OP_SETATTR] = {
		.op_func = nfsd4_setattr,
		.op_name = "OP_SETATTR",
		.op_flags = OP_MODIFIES_SOMETHING | OP_CACHEME
				| OP_NONTRIVIAL_ERROR_ENCODE,
		.op_rsize_bop = nfsd4_setattr_rsize,
		.op_get_currentstateid = nfsd4_get_setattrstateid,
	},
	[OP_SETCLIENTID] = {
		.op_func = nfsd4_setclientid,
		.op_flags = ALLOWED_WITHOUT_FH | ALLOWED_ON_ABSENT_FS
				| OP_MODIFIES_SOMETHING | OP_CACHEME
				| OP_NONTRIVIAL_ERROR_ENCODE,
		.op_name = "OP_SETCLIENTID",
		.op_rsize_bop = nfsd4_setclientid_rsize,
	},
	[OP_SETCLIENTID_CONFIRM] = {
		.op_func = nfsd4_setclientid_confirm,
		.op_flags = ALLOWED_WITHOUT_FH | ALLOWED_ON_ABSENT_FS
				| OP_MODIFIES_SOMETHING | OP_CACHEME,
		.op_name = "OP_SETCLIENTID_CONFIRM",
		.op_rsize_bop = nfsd4_only_status_rsize,
	},
	[OP_VERIFY] = {
		.op_func = nfsd4_verify,
		.op_name = "OP_VERIFY",
		.op_rsize_bop = nfsd4_only_status_rsize,
	},
	[OP_WRITE] = {
		.op_func = nfsd4_write,
		.op_flags = OP_MODIFIES_SOMETHING | OP_CACHEME,
		.op_name = "OP_WRITE",
		.op_rsize_bop = nfsd4_write_rsize,
		.op_get_currentstateid = nfsd4_get_writestateid,
	},
	[OP_RELEASE_LOCKOWNER] = {
		.op_func = nfsd4_release_lockowner,
		.op_flags = ALLOWED_WITHOUT_FH | ALLOWED_ON_ABSENT_FS
				| OP_MODIFIES_SOMETHING,
		.op_name = "OP_RELEASE_LOCKOWNER",
		.op_rsize_bop = nfsd4_only_status_rsize,
	},

	/* NFSv4.1 operations */
	[OP_EXCHANGE_ID] = {
		.op_func = nfsd4_exchange_id,
		.op_flags = ALLOWED_WITHOUT_FH | ALLOWED_AS_FIRST_OP
				| OP_MODIFIES_SOMETHING,
		.op_name = "OP_EXCHANGE_ID",
		.op_rsize_bop = nfsd4_exchange_id_rsize,
	},
	[OP_BACKCHANNEL_CTL] = {
		.op_func = nfsd4_backchannel_ctl,
		.op_flags = ALLOWED_WITHOUT_FH | OP_MODIFIES_SOMETHING,
		.op_name = "OP_BACKCHANNEL_CTL",
		.op_rsize_bop = nfsd4_only_status_rsize,
	},
	[OP_BIND_CONN_TO_SESSION] = {
		.op_func = nfsd4_bind_conn_to_session,
		.op_flags = ALLOWED_WITHOUT_FH | ALLOWED_AS_FIRST_OP
				| OP_MODIFIES_SOMETHING,
		.op_name = "OP_BIND_CONN_TO_SESSION",
		.op_rsize_bop = nfsd4_bind_conn_to_session_rsize,
	},
	[OP_CREATE_SESSION] = {
		.op_func = nfsd4_create_session,
		.op_flags = ALLOWED_WITHOUT_FH | ALLOWED_AS_FIRST_OP
				| OP_MODIFIES_SOMETHING,
		.op_name = "OP_CREATE_SESSION",
		.op_rsize_bop = nfsd4_create_session_rsize,
	},
	[OP_DESTROY_SESSION] = {
		.op_func = nfsd4_destroy_session,
		.op_flags = ALLOWED_WITHOUT_FH | ALLOWED_AS_FIRST_OP
				| OP_MODIFIES_SOMETHING,
		.op_name = "OP_DESTROY_SESSION",
		.op_rsize_bop = nfsd4_only_status_rsize,
	},
	[OP_SEQUENCE] = {
		.op_func = nfsd4_sequence,
		.op_flags = ALLOWED_WITHOUT_FH | ALLOWED_AS_FIRST_OP,
		.op_name = "OP_SEQUENCE",
		.op_rsize_bop = nfsd4_sequence_rsize,
	},
	[OP_DESTROY_CLIENTID] = {
		.op_func = nfsd4_destroy_clientid,
		.op_flags = ALLOWED_WITHOUT_FH | ALLOWED_AS_FIRST_OP
				| OP_MODIFIES_SOMETHING,
		.op_name = "OP_DESTROY_CLIENTID",
		.op_rsize_bop = nfsd4_only_status_rsize,
	},
	[OP_RECLAIM_COMPLETE] = {
		.op_func = nfsd4_reclaim_complete,
		.op_flags = ALLOWED_WITHOUT_FH | OP_MODIFIES_SOMETHING,
		.op_name = "OP_RECLAIM_COMPLETE",
		.op_rsize_bop = nfsd4_only_status_rsize,
	},
	[OP_SECINFO_NO_NAME] = {
		.op_func = nfsd4_secinfo_no_name,
		.op_release = nfsd4_secinfo_no_name_release,
		.op_flags = OP_HANDLES_WRONGSEC,
		.op_name = "OP_SECINFO_NO_NAME",
		.op_rsize_bop = nfsd4_secinfo_rsize,
	},
	[OP_TEST_STATEID] = {
		.op_func = nfsd4_test_stateid,
		.op_flags = ALLOWED_WITHOUT_FH,
		.op_name = "OP_TEST_STATEID",
		.op_rsize_bop = nfsd4_test_stateid_rsize,
	},
	[OP_FREE_STATEID] = {
		.op_func = nfsd4_free_stateid,
		.op_flags = ALLOWED_WITHOUT_FH | OP_MODIFIES_SOMETHING,
		.op_name = "OP_FREE_STATEID",
		.op_get_currentstateid = nfsd4_get_freestateid,
		.op_rsize_bop = nfsd4_only_status_rsize,
	},
	[OP_GET_DIR_DELEGATION] = {
		.op_func = nfsd4_get_dir_delegation,
		.op_flags = OP_MODIFIES_SOMETHING,
		.op_name = "OP_GET_DIR_DELEGATION",
		.op_rsize_bop = nfsd4_get_dir_delegation_rsize,
	},
#ifdef CONFIG_NFSD_PNFS
	[OP_GETDEVICEINFO] = {
		.op_func = nfsd4_getdeviceinfo,
		.op_release = nfsd4_getdeviceinfo_release,
		.op_flags = ALLOWED_WITHOUT_FH,
		.op_name = "OP_GETDEVICEINFO",
		.op_rsize_bop = nfsd4_getdeviceinfo_rsize,
	},
	[OP_LAYOUTGET] = {
		.op_func = nfsd4_layoutget,
		.op_release = nfsd4_layoutget_release,
		.op_flags = OP_MODIFIES_SOMETHING,
		.op_name = "OP_LAYOUTGET",
		.op_rsize_bop = nfsd4_layoutget_rsize,
	},
	[OP_LAYOUTCOMMIT] = {
		.op_func = nfsd4_layoutcommit,
		.op_flags = OP_MODIFIES_SOMETHING,
		.op_name = "OP_LAYOUTCOMMIT",
		.op_rsize_bop = nfsd4_layoutcommit_rsize,
	},
	[OP_LAYOUTRETURN] = {
		.op_func = nfsd4_layoutreturn,
		.op_flags = OP_MODIFIES_SOMETHING,
		.op_name = "OP_LAYOUTRETURN",
		.op_rsize_bop = nfsd4_layoutreturn_rsize,
	},
#endif /* CONFIG_NFSD_PNFS */

	/* NFSv4.2 operations */
	[OP_ALLOCATE] = {
		.op_func = nfsd4_allocate,
		.op_flags = OP_MODIFIES_SOMETHING,
		.op_name = "OP_ALLOCATE",
		.op_rsize_bop = nfsd4_only_status_rsize,
	},
	[OP_DEALLOCATE] = {
		.op_func = nfsd4_deallocate,
		.op_flags = OP_MODIFIES_SOMETHING,
		.op_name = "OP_DEALLOCATE",
		.op_rsize_bop = nfsd4_only_status_rsize,
	},
	[OP_CLONE] = {
		.op_func = nfsd4_clone,
		.op_flags = OP_MODIFIES_SOMETHING,
		.op_name = "OP_CLONE",
		.op_rsize_bop = nfsd4_only_status_rsize,
	},
	[OP_COPY] = {
		.op_func = nfsd4_copy,
		.op_flags = OP_MODIFIES_SOMETHING,
		.op_name = "OP_COPY",
		.op_rsize_bop = nfsd4_copy_rsize,
	},
	[OP_READ_PLUS] = {
		.op_func = nfsd4_read,
		.op_release = nfsd4_read_release,
		.op_name = "OP_READ_PLUS",
		.op_rsize_bop = nfsd4_read_plus_rsize,
		.op_get_currentstateid = nfsd4_get_readstateid,
	},
	[OP_SEEK] = {
		.op_func = nfsd4_seek,
		.op_name = "OP_SEEK",
		.op_rsize_bop = nfsd4_seek_rsize,
	},
	[OP_OFFLOAD_STATUS] = {
		.op_func = nfsd4_offload_status,
		.op_name = "OP_OFFLOAD_STATUS",
		.op_rsize_bop = nfsd4_offload_status_rsize,
	},
	[OP_OFFLOAD_CANCEL] = {
		.op_func = nfsd4_offload_cancel,
		.op_flags = OP_MODIFIES_SOMETHING,
		.op_name = "OP_OFFLOAD_CANCEL",
		.op_rsize_bop = nfsd4_only_status_rsize,
	},
	[OP_COPY_NOTIFY] = {
		.op_func = nfsd4_copy_notify,
		.op_flags = OP_MODIFIES_SOMETHING,
		.op_name = "OP_COPY_NOTIFY",
		.op_rsize_bop = nfsd4_copy_notify_rsize,
	},
	[OP_GETXATTR] = {
		.op_func = nfsd4_getxattr,
		.op_name = "OP_GETXATTR",
		.op_rsize_bop = nfsd4_getxattr_rsize,
	},
	[OP_SETXATTR] = {
		.op_func = nfsd4_setxattr,
		.op_flags = OP_MODIFIES_SOMETHING | OP_CACHEME,
		.op_name = "OP_SETXATTR",
		.op_rsize_bop = nfsd4_setxattr_rsize,
	},
	[OP_LISTXATTRS] = {
		.op_func = nfsd4_listxattrs,
		.op_name = "OP_LISTXATTRS",
		.op_rsize_bop = nfsd4_listxattrs_rsize,
	},
	[OP_REMOVEXATTR] = {
		.op_func = nfsd4_removexattr,
		.op_flags = OP_MODIFIES_SOMETHING | OP_CACHEME,
		.op_name = "OP_REMOVEXATTR",
		.op_rsize_bop = nfsd4_removexattr_rsize,
	},
};

/**
 * nfsd4_spo_must_allow - Determine if the compound op contains an
 * operation that is allowed to be sent with machine credentials
 *
 * @rqstp: a pointer to the struct svc_rqst
 *
 * Checks to see if the compound contains a spo_must_allow op
 * and confirms that it was sent with the proper machine creds.
 */

bool nfsd4_spo_must_allow(struct svc_rqst *rqstp)
{
	struct nfsd4_compoundres *resp = rqstp->rq_resp;
	struct nfsd4_compoundargs *argp = rqstp->rq_argp;
	struct nfsd4_op *this;
	struct nfsd4_compound_state *cstate = &resp->cstate;
	struct nfs4_op_map *allow = &cstate->clp->cl_spo_must_allow;
	u32 opiter;

	if (!cstate->minorversion)
		return false;

	if (cstate->spo_must_allowed)
		return true;

	opiter = resp->opcnt;
	while (opiter < argp->opcnt) {
		this = &argp->ops[opiter++];
		if (test_bit(this->opnum, allow->u.longs) &&
			cstate->clp->cl_mach_cred &&
			nfsd4_mach_creds_match(cstate->clp, rqstp)) {
			cstate->spo_must_allowed = true;
			return true;
		}
	}
	cstate->spo_must_allowed = false;
	return false;
}

int nfsd4_max_reply(struct svc_rqst *rqstp, struct nfsd4_op *op)
{
	if (op->opnum == OP_ILLEGAL || op->status == nfserr_notsupp)
		return op_encode_hdr_size * sizeof(__be32);

	BUG_ON(OPDESC(op)->op_rsize_bop == NULL);
	return OPDESC(op)->op_rsize_bop(rqstp, op);
}

void warn_on_nonidempotent_op(struct nfsd4_op *op)
{
	if (OPDESC(op)->op_flags & OP_MODIFIES_SOMETHING) {
		pr_err("unable to encode reply to nonidempotent op %u (%s)\n",
			op->opnum, nfsd4_op_name(op->opnum));
		WARN_ON_ONCE(1);
	}
}

static const char *nfsd4_op_name(unsigned opnum)
{
	if (opnum < ARRAY_SIZE(nfsd4_ops))
		return nfsd4_ops[opnum].op_name;
	return "unknown_operation";
}

static const struct svc_procedure nfsd_procedures4[2] = {
	[NFSPROC4_NULL] = {
		.pc_func = nfsd4_proc_null,
		.pc_decode = nfssvc_decode_voidarg,
		.pc_encode = nfssvc_encode_voidres,
		.pc_argsize = sizeof(struct nfsd_voidargs),
		.pc_argzero = sizeof(struct nfsd_voidargs),
		.pc_ressize = sizeof(struct nfsd_voidres),
		.pc_cachetype = RC_NOCACHE,
		.pc_xdrressize = 1,
		.pc_name = "NULL",
	},
	[NFSPROC4_COMPOUND] = {
		.pc_func = nfsd4_proc_compound,
		.pc_decode = nfs4svc_decode_compoundargs,
		.pc_encode = nfs4svc_encode_compoundres,
		.pc_argsize = sizeof(struct nfsd4_compoundargs),
		.pc_argzero = offsetof(struct nfsd4_compoundargs, iops),
		.pc_ressize = sizeof(struct nfsd4_compoundres),
		.pc_release = nfsd4_release_compoundargs,
		.pc_cachetype = RC_NOCACHE,
		.pc_xdrressize = NFSD_BUFSIZE/4,
		.pc_name = "COMPOUND",
	},
};

static DEFINE_PER_CPU_ALIGNED(unsigned long,
			      nfsd_count4[ARRAY_SIZE(nfsd_procedures4)]);
const struct svc_version nfsd_version4 = {
	.vs_vers		= 4,
	.vs_nproc		= ARRAY_SIZE(nfsd_procedures4),
	.vs_proc		= nfsd_procedures4,
	.vs_count		= nfsd_count4,
	.vs_dispatch		= nfsd_dispatch,
	.vs_xdrsize		= NFS4_SVC_XDRSIZE,
	.vs_rpcb_optnl		= true,
	.vs_need_cong_ctrl	= true,
};<|MERGE_RESOLUTION|>--- conflicted
+++ resolved
@@ -1807,8 +1807,6 @@
 	__be32 status;
 	struct nfsd4_copy *async_copy = NULL;
 
-<<<<<<< HEAD
-=======
 	/*
 	 * Currently, async COPY is not reliable. Force all COPY
 	 * requests to be synchronous to avoid client application
@@ -1816,7 +1814,6 @@
 	 */
 	nfsd4_copy_set_sync(copy, true);
 
->>>>>>> 0c383648
 	copy->cp_clp = cstate->clp;
 	if (nfsd4_ssc_is_inter(copy)) {
 		trace_nfsd_copy_inter(copy);
