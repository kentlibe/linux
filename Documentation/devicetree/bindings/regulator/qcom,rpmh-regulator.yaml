--- conflicted
+++ resolved
@@ -35,10 +35,7 @@
     PMIC. Supported regulator node names are
       For PM6150, smps1 - smps5, ldo1 - ldo19
       For PM6150L, smps1 - smps8, ldo1 - ldo11, bob
-<<<<<<< HEAD
-=======
       For PM6350, smps1 - smps5, ldo1 - ldo22
->>>>>>> df0cc57e
       For PM7325, smps1 - smps8, ldo1 - ldo19
       For PM8005, smps1 - smps4
       For PM8009, smps1 - smps2, ldo1 - ldo7
@@ -56,10 +53,7 @@
     enum:
       - qcom,pm6150-rpmh-regulators
       - qcom,pm6150l-rpmh-regulators
-<<<<<<< HEAD
-=======
       - qcom,pm6350-rpmh-regulators
->>>>>>> df0cc57e
       - qcom,pm7325-rpmh-regulators
       - qcom,pm8005-rpmh-regulators
       - qcom,pm8009-rpmh-regulators
