--- conflicted
+++ resolved
@@ -2210,7 +2210,22 @@
 		An example format is 16-bytes, 2-digits-per-byte, HEX-string
 		representing the sensor unique ID number.
 
-<<<<<<< HEAD
+What:		/sys/.../events/in_proximity_thresh_either_runningperiod
+KernelVersion:	6.6
+Contact:	linux-iio@vger.kernel.org
+Description:
+		A running period of time (in seconds) for which
+		in_proximity_thresh_either_runningcount amount of conditions
+		must occur before an event is generated. If direction is not
+		specified then this period applies to both directions.
+
+What:		/sys/.../events/in_proximity_thresh_either_runningcount
+KernelVersion:	6.6
+Contact:	linux-iio@vger.kernel.org
+Description:
+		Number of conditions that must occur, during a running
+		period, before an event is generated.
+
 What:		/sys/bus/iio/devices/iio:deviceX/events/in_altvoltageY_mag_either_label
 What:		/sys/bus/iio/devices/iio:deviceX/events/in_altvoltageY_mag_rising_label
 What:		/sys/bus/iio/devices/iio:deviceX/events/in_altvoltageY_thresh_falling_label
@@ -2224,21 +2239,4 @@
 		Optional symbolic label to a device channel event.
 		If a label is defined for this event add that to the event
 		specific attributes. This is useful for userspace to be able to
-		better identify an individual event.
-=======
-What:		/sys/.../events/in_proximity_thresh_either_runningperiod
-KernelVersion:	6.6
-Contact:	linux-iio@vger.kernel.org
-Description:
-		A running period of time (in seconds) for which
-		in_proximity_thresh_either_runningcount amount of conditions
-		must occur before an event is generated. If direction is not
-		specified then this period applies to both directions.
-
-What:		/sys/.../events/in_proximity_thresh_either_runningcount
-KernelVersion:	6.6
-Contact:	linux-iio@vger.kernel.org
-Description:
-		Number of conditions that must occur, during a running
-		period, before an event is generated.
->>>>>>> e475cc1c
+		better identify an individual event.