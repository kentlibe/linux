/*
 *
 * Xilinx PS SPI controller driver (master mode only)
 *
 * (c) 2008-2011 Xilinx, Inc.
 *
 * based on Blackfin On-Chip SPI Driver (spi_bfin5xx.c)
 *
 * This program is free software; you can redistribute it and/or modify it under
 * the terms of the GNU General Public License version 2 as published by the
 * Free Software Foundation; either version 2 of the License, or (at your
 * option) any later version.
 *
 * You should have received a copy of the GNU General Public License along with
 * this program; if not, write to the Free Software Foundation, Inc., 59 Temple
 * Place, Suite 330, Boston, MA  02111-1307  USA
 */


#include <linux/clk.h>
#include <linux/delay.h>
#include <linux/init.h>
#include <linux/interrupt.h>
#include <linux/io.h>
#include <linux/module.h>
#include <linux/of_irq.h>
#include <linux/of_address.h>
#include <linux/platform_device.h>
#include <linux/spi/spi.h>
#include <linux/spinlock.h>
#include <linux/workqueue.h>

/*
 * Name of this driver
 */
#define XSPIPS_NAME		"xspips"

/*
 * Register offset definitions
 */
#define XSPIPS_CR_OFFSET	0x00 /* Configuration  Register, RW */
#define XSPIPS_ISR_OFFSET	0x04 /* Interrupt Status Register, RO */
#define XSPIPS_IER_OFFSET	0x08 /* Interrupt Enable Register, WO */
#define XSPIPS_IDR_OFFSET	0x0c /* Interrupt Disable Register, WO */
#define XSPIPS_IMR_OFFSET	0x10 /* Interrupt Enabled Mask Register, RO */
#define XSPIPS_ER_OFFSET	0x14 /* Enable/Disable Register, RW */
#define XSPIPS_DR_OFFSET	0x18 /* Delay Register, RW */
#define XSPIPS_TXD_OFFSET	0x1C /* Data Transmit Register, WO */
#define XSPIPS_RXD_OFFSET	0x20 /* Data Receive Register, RO */
#define XSPIPS_SICR_OFFSET	0x24 /* Slave Idle Count Register, RW */
#define XSPIPS_THLD_OFFSET	0x28 /* Transmit FIFO Watermark Register,RW */

/*
 * SPI Configuration Register bit Masks
 *
 * This register contains various control bits that affect the operation
 * of the SPI controller
 */
#define XSPIPS_CR_MANSTRT_MASK	0x00010000 /* Manual TX Start */
#define XSPIPS_CR_CPHA_MASK	0x00000004 /* Clock Phase Control */
#define XSPIPS_CR_CPOL_MASK	0x00000002 /* Clock Polarity Control */
#define XSPIPS_CR_SSCTRL_MASK	0x00003C00 /* Slave Select Mask */

/*
 * SPI Interrupt Registers bit Masks
 *
 * All the four interrupt registers (Status/Mask/Enable/Disable) have the same
 * bit definitions.
 */
#define XSPIPS_IXR_TXOW_MASK	0x00000004 /* SPI TX FIFO Overwater */
#define XSPIPS_IXR_MODF_MASK	0x00000002 /* SPI Mode Fault */
#define XSPIPS_IXR_RXNEMTY_MASK 0x00000010 /* SPI RX FIFO Not Empty */
#define XSPIPS_IXR_ALL_MASK	(XSPIPS_IXR_TXOW_MASK | XSPIPS_IXR_MODF_MASK)

/*
 * SPI Enable Register bit Masks
 *
 * This register is used to enable or disable the SPI controller
 */
#define XSPIPS_ER_ENABLE_MASK	0x00000001 /* SPI Enable Bit Mask */

/*
 * Definitions for the status of queue
 */
#define XSPIPS_QUEUE_STOPPED	0
#define XSPIPS_QUEUE_RUNNING	1

/*
 * Macros for the SPI controller read/write
 */
#define xspips_read(addr)	__raw_readl(addr)
#define xspips_write(addr, val)	__raw_writel((val), (addr))


/**
 * struct xspips - This definition defines spi driver instance
 * @workqueue:		Queue of all the transfers
 * @work:		Information about current transfer
 * @queue:		Head of the queue
 * @queue_state:	Queue status
 * @regs:		Virtual address of the SPI controller registers
 * @devclk:		Pointer to the peripheral clock
 * @aperclk:		Pointer to the APER clock
 * @clk_rate_change_nb:	Notifier block for clock frequency change callback
 * @irq:		IRQ number
 * @speed_hz:		Current SPI bus clock speed in Hz
 * @trans_queue_lock:	Lock used for accessing transfer queue
 * @ctrl_reg_lock:	Lock used for accessing configuration register
 * @txbuf:		Pointer	to the TX buffer
 * @rxbuf:		Pointer to the RX buffer
 * @remaining_bytes:	Number of bytes left to transfer
 * @dev_busy:		Device busy flag
 * @done:		Transfer complete status
 */
struct xspips {
	struct workqueue_struct *workqueue;
	struct work_struct work;
	struct list_head queue;
	int queue_state;
	void __iomem *regs;
	struct clk *devclk;
	struct clk *aperclk;
	struct notifier_block clk_rate_change_nb;
	int irq;
	u32 speed_hz;
	spinlock_t trans_queue_lock;
	spinlock_t ctrl_reg_lock;
	const u8 *txbuf;
	u8 *rxbuf;
	int remaining_bytes;
	u8 dev_busy;
	struct completion done;
};


/**
 * xspips_init_hw - Initialize the hardware and configure the SPI controller
 * @regs_base:		Base address of SPI controller
 *
 * On reset the SPI controller is configured to be in master mode, baud rate
 * divisor is set to 2, threshold value for TX FIFO not full interrupt is set
 * to 1 and size of the word to be transferred as 8 bit.
 * This function initializes the SPI controller to disable and clear all the
 * interrupts, enable manual slave select and manual start, deselect all the
 * chip select lines, and enable the SPI controller.
 */
static void xspips_init_hw(void __iomem *regs_base)
{
	xspips_write(regs_base + XSPIPS_ER_OFFSET, ~XSPIPS_ER_ENABLE_MASK);
	xspips_write(regs_base + XSPIPS_IDR_OFFSET, 0x7F);

	/* Clear the RX FIFO */
	while (xspips_read(regs_base + XSPIPS_ISR_OFFSET) &
			XSPIPS_IXR_RXNEMTY_MASK)
		xspips_read(regs_base + XSPIPS_RXD_OFFSET);

	xspips_write(regs_base + XSPIPS_ISR_OFFSET, 0x7F);
	xspips_write(regs_base + XSPIPS_CR_OFFSET, 0x0000FC01);
	xspips_write(regs_base + XSPIPS_ER_OFFSET, XSPIPS_ER_ENABLE_MASK);
}

/**
 * xspips_chipselect - Select or deselect the chip select line
 * @spi:	Pointer to the spi_device structure
 * @is_on:	Select(1) or deselect (0) the chip select line
 */
static void xspips_chipselect(struct spi_device *spi, int is_on)
{
	struct xspips *xspi = spi_master_get_devdata(spi->master);
	u32 ctrl_reg;
	unsigned long flags;

	spin_lock_irqsave(&xspi->ctrl_reg_lock, flags);

	ctrl_reg = xspips_read(xspi->regs + XSPIPS_CR_OFFSET);

	if (is_on) {
		/* Select the slave */
		ctrl_reg &= ~XSPIPS_CR_SSCTRL_MASK;
		ctrl_reg |= (((~(0x0001 << spi->chip_select)) << 10) &
				XSPIPS_CR_SSCTRL_MASK);
	} else {
		/* Deselect the slave */
		ctrl_reg |= XSPIPS_CR_SSCTRL_MASK;
	}

	xspips_write(xspi->regs + XSPIPS_CR_OFFSET, ctrl_reg);

	spin_unlock_irqrestore(&xspi->ctrl_reg_lock, flags);
}

/**
 * xspips_setup_transfer - Configure SPI controller for specified transfer
 * @spi:	Pointer to the spi_device structure
 * @transfer:	Pointer to the spi_transfer structure which provides information
 *		about next transfer setup parameters
 *
 * Sets the operational mode of SPI controller for the next SPI transfer and
 * sets the requested clock frequency.
 *
 * returns:	0 on success and error value on error
 *
 * Note: If the requested frequency is not an exact match with what can be
 * obtained using the prescalar value the driver sets the clock frequency which
 * is lower than the requested frequency (maximum lower) for the transfer. If
 * the requested frequency is higher or lower than that is supported by the SPI
 * controller the driver will set the highest or lowest frequency supported by
 * controller.
 */
static int xspips_setup_transfer(struct spi_device *spi,
		struct spi_transfer *transfer)
{
	struct xspips *xspi = spi_master_get_devdata(spi->master);
	u8 bits_per_word;
	u32 ctrl_reg;
	u32 req_hz;
	u32 baud_rate_val;
	unsigned long flags;

	bits_per_word = (transfer) ?
			transfer->bits_per_word : spi->bits_per_word;
	req_hz = (transfer) ? transfer->speed_hz : spi->max_speed_hz;

	if (bits_per_word != 8) {
		dev_err(&spi->dev, "%s, unsupported bits per word %x\n",
			__func__, spi->bits_per_word);
		return -EINVAL;
	}

	spin_lock_irqsave(&xspi->ctrl_reg_lock, flags);

	xspips_write(xspi->regs + XSPIPS_ER_OFFSET, ~XSPIPS_ER_ENABLE_MASK);
	ctrl_reg = xspips_read(xspi->regs + XSPIPS_CR_OFFSET);

	/* Set the SPI clock phase and clock polarity */
	ctrl_reg &= (~XSPIPS_CR_CPHA_MASK) & (~XSPIPS_CR_CPOL_MASK);
	if (spi->mode & SPI_CPHA)
		ctrl_reg |= XSPIPS_CR_CPHA_MASK;
	if (spi->mode & SPI_CPOL)
		ctrl_reg |= XSPIPS_CR_CPOL_MASK;

	/* Set the clock frequency */
	if (xspi->speed_hz != req_hz) {
		baud_rate_val = 0;
		while ((baud_rate_val < 8) && (clk_get_rate(xspi->devclk) /
					(2 << baud_rate_val)) > req_hz)
			baud_rate_val++;

		ctrl_reg &= 0xFFFFFFC7;
		ctrl_reg |= (baud_rate_val << 3);

		xspi->speed_hz =
			(clk_get_rate(xspi->devclk) / (2 << baud_rate_val));
	}

	xspips_write(xspi->regs + XSPIPS_CR_OFFSET, ctrl_reg);
	xspips_write(xspi->regs + XSPIPS_ER_OFFSET, XSPIPS_ER_ENABLE_MASK);

	spin_unlock_irqrestore(&xspi->ctrl_reg_lock, flags);

	dev_dbg(&spi->dev, "%s, mode %d, %u bits/w, %u clock speed\n",
		__func__, spi->mode, spi->bits_per_word,
		xspi->speed_hz);

	return 0;
}

/**
 * xspips_setup - Configure the SPI controller
 * @spi:	Pointer to the spi_device structure
 *
 * Sets the operational mode of SPI controller for the next SPI transfer, sets
 * the baud rate and divisor value to setup the requested spi clock.
 *
 * returns:	0 on success and error value on error
 */
static int xspips_setup(struct spi_device *spi)
{
	if (!spi->max_speed_hz)
		return -EINVAL;

	if (!spi->bits_per_word)
		spi->bits_per_word = 8;

	return xspips_setup_transfer(spi, NULL);
}

/**
 * xspips_fill_tx_fifo - Fills the TX FIFO with as many bytes as possible
 * @xspi:	Pointer to the xspips structure
 */
static void xspips_fill_tx_fifo(struct xspips *xspi)
{
	while ((xspips_read(xspi->regs + XSPIPS_ISR_OFFSET) & 0x00000008) == 0
		&& (xspi->remaining_bytes > 0)) {
		if (xspi->txbuf)
			xspips_write(xspi->regs + XSPIPS_TXD_OFFSET,
					*xspi->txbuf++);
		else
			xspips_write(xspi->regs + XSPIPS_TXD_OFFSET, 0);

		xspi->remaining_bytes--;
	}
}

/**
 * xspips_irq - Interrupt service routine of the SPI controller
 * @irq:	IRQ number
 * @dev_id:	Pointer to the xspi structure
 *
 * This function handles TX empty and Mode Fault interrupts only.
 * On TX empty interrupt this function reads the received data from RX FIFO and
 * fills the TX FIFO if there is any data remaining to be transferred.
 * On Mode Fault interrupt this function indicates that transfer is completed,
 * the SPI subsystem will identify the error as the remaining bytes to be
 * transferred is non-zero.
 *
 * returns:	IRQ_HANDLED always
 */
static irqreturn_t xspips_irq(int irq, void *dev_id)
{
	struct xspips *xspi = dev_id;
	u32 intr_status;

	intr_status = xspips_read(xspi->regs + XSPIPS_ISR_OFFSET);
	xspips_write(xspi->regs + XSPIPS_ISR_OFFSET, intr_status);
	xspips_write(xspi->regs + XSPIPS_IDR_OFFSET, XSPIPS_IXR_ALL_MASK);

	if (intr_status & XSPIPS_IXR_MODF_MASK) {
		/* Indicate that transfer is completed, the SPI subsystem will
		 * identify the error as the remaining bytes to be
		 * transferred is non-zero */
		complete(&xspi->done);
	} else if (intr_status & XSPIPS_IXR_TXOW_MASK) {
		u32 ctrl_reg;

		/* Read out the data from the RX FIFO */
		while (xspips_read(xspi->regs + XSPIPS_ISR_OFFSET) &
				XSPIPS_IXR_RXNEMTY_MASK) {
			u8 data;

			data = xspips_read(xspi->regs + XSPIPS_RXD_OFFSET);
			if (xspi->rxbuf)
				*xspi->rxbuf++ = data;

			/* Data memory barrier is placed here to ensure that
			 * data read operation is completed before the status
			 * read is initiated. Without dmb, there are chances
			 * that data and status reads will appear at the SPI
			 * peripheral back-to-back which results in an
			 * incorrect status read.
			 */
			dmb();
		}

		if (xspi->remaining_bytes) {
			/* There is more data to send */
			xspips_fill_tx_fifo(xspi);

			xspips_write(xspi->regs + XSPIPS_IER_OFFSET,
					XSPIPS_IXR_ALL_MASK);

			spin_lock(&xspi->ctrl_reg_lock);

			ctrl_reg = xspips_read(xspi->regs + XSPIPS_CR_OFFSET);
			ctrl_reg |= XSPIPS_CR_MANSTRT_MASK;
			xspips_write(xspi->regs + XSPIPS_CR_OFFSET, ctrl_reg);

			spin_unlock(&xspi->ctrl_reg_lock);
		} else {
			/* Transfer is completed */
			complete(&xspi->done);
		}
	}

	return IRQ_HANDLED;
}

/**
 * xspips_start_transfer - Initiates the SPI transfer
 * @spi:	Pointer to the spi_device structure
 * @transfer:	Pointer to the spi_transfer structure which provide information
 *		about next transfer parameters
 *
 * This function fills the TX FIFO, starts the SPI transfer, and waits for the
 * transfer to be completed.
 *
 * returns:	Number of bytes transferred in the last transfer
 */
static int xspips_start_transfer(struct spi_device *spi,
			struct spi_transfer *transfer)
{
	struct xspips *xspi = spi_master_get_devdata(spi->master);
	u32 ctrl_reg;
	unsigned long flags;
	int ret;

	xspi->txbuf = transfer->tx_buf;
	xspi->rxbuf = transfer->rx_buf;
	xspi->remaining_bytes = transfer->len;
	INIT_COMPLETION(xspi->done);

	xspips_fill_tx_fifo(xspi);

	xspips_write(xspi->regs + XSPIPS_IER_OFFSET, XSPIPS_IXR_ALL_MASK);

	spin_lock_irqsave(&xspi->ctrl_reg_lock, flags);

	/* Start the transfer by enabling manual start bit */
	ctrl_reg = xspips_read(xspi->regs + XSPIPS_CR_OFFSET);
	ctrl_reg |= XSPIPS_CR_MANSTRT_MASK;
	xspips_write(xspi->regs + XSPIPS_CR_OFFSET, ctrl_reg);

	spin_unlock_irqrestore(&xspi->ctrl_reg_lock, flags);

	ret = wait_for_completion_timeout(&xspi->done, 5 * HZ);
	if (ret == 0)
		return -EIO;

	return (transfer->len) - (xspi->remaining_bytes);
}

/**
 * xspips_work_queue - Get the transfer request from queue to perform transfers
 * @work:	Pointer to the work_struct structure
 */
static void xspips_work_queue(struct work_struct *work)
{
	struct xspips *xspi = container_of(work, struct xspips, work);
	unsigned long flags;

	spin_lock_irqsave(&xspi->trans_queue_lock, flags);
	xspi->dev_busy = 1;

	if (list_empty(&xspi->queue) ||
		xspi->queue_state == XSPIPS_QUEUE_STOPPED) {
		xspi->dev_busy = 0;
		spin_unlock_irqrestore(&xspi->trans_queue_lock, flags);
		return;
	}

	while (!list_empty(&xspi->queue)) {
		struct spi_message *msg;
		struct spi_device *spi;
		struct spi_transfer *transfer = NULL;
		unsigned cs_change = 1;
		int status = 0;

		msg = container_of(xspi->queue.next, struct spi_message, queue);
		list_del_init(&msg->queue);
		spin_unlock_irqrestore(&xspi->trans_queue_lock, flags);
		spi = msg->spi;

		list_for_each_entry(transfer, &msg->transfers, transfer_list) {
			if (transfer->bits_per_word || transfer->speed_hz) {
				status = xspips_setup_transfer(spi, transfer);
				if (status < 0)
					break;
			}

			if (cs_change)
				xspips_chipselect(spi, 1);

			cs_change = transfer->cs_change;

			if (!transfer->tx_buf && !transfer->rx_buf &&
				transfer->len) {
				status = -EINVAL;
				break;
			}

			if (transfer->len)
				status = xspips_start_transfer(spi, transfer);

			if (status != transfer->len) {
				if (status > 0)
					status = -EMSGSIZE;
				break;
			}
			msg->actual_length += status;
			status = 0;

			if (transfer->delay_usecs)
				udelay(transfer->delay_usecs);

			if (!cs_change)
				continue;
			if (transfer->transfer_list.next == &msg->transfers)
				break;

			xspips_chipselect(spi, 0);
		}

		msg->status = status;
		msg->complete(msg->context);

		xspips_setup_transfer(spi, NULL);

		if (!(status == 0 && cs_change))
			xspips_chipselect(spi, 0);

		spin_lock_irqsave(&xspi->trans_queue_lock, flags);
	}
	xspi->dev_busy = 0;
	spin_unlock_irqrestore(&xspi->trans_queue_lock, flags);
}

/**
 * xspips_transfer - Add a new transfer request at the tail of work queue
 * @spi:	Pointer to the spi_device structure
 * @message:	Pointer to the spi_transfer structure which provide information
 *		about next transfer parameters
 *
 * returns:	0 on success and error value on error
 */
static int xspips_transfer(struct spi_device *spi, struct spi_message *message)
{
	struct xspips *xspi = spi_master_get_devdata(spi->master);
	struct spi_transfer *transfer;
	unsigned long flags;

	if (xspi->queue_state == XSPIPS_QUEUE_STOPPED)
		return -ESHUTDOWN;

	message->actual_length = 0;
	message->status = -EINPROGRESS;

	/* Check each transfer's parameters */
	list_for_each_entry(transfer, &message->transfers, transfer_list) {
		u8 bits_per_word =
			transfer->bits_per_word ? : spi->bits_per_word;

		bits_per_word = bits_per_word ? : 8;
		if (!transfer->tx_buf && !transfer->rx_buf && transfer->len)
			return -EINVAL;
		if (bits_per_word != 8)
			return -EINVAL;
	}

	spin_lock_irqsave(&xspi->trans_queue_lock, flags);
	list_add_tail(&message->queue, &xspi->queue);
	if (!xspi->dev_busy)
		queue_work(xspi->workqueue, &xspi->work);
	spin_unlock_irqrestore(&xspi->trans_queue_lock, flags);

	return 0;
}

/**
 * xspips_start_queue - Starts the queue of the SPI driver
 * @xspi:	Pointer to the xspips structure
 *
 * returns:	0 on success and error value on error
 */
static inline int xspips_start_queue(struct xspips *xspi)
{
	unsigned long flags;

	spin_lock_irqsave(&xspi->trans_queue_lock, flags);

	if (xspi->queue_state == XSPIPS_QUEUE_RUNNING || xspi->dev_busy) {
		spin_unlock_irqrestore(&xspi->trans_queue_lock, flags);
		return -EBUSY;
	}

	xspi->queue_state = XSPIPS_QUEUE_RUNNING;
	spin_unlock_irqrestore(&xspi->trans_queue_lock, flags);

	return 0;
}

/**
 * xspips_stop_queue - Stops the queue of the SPI driver
 * @xspi:	Pointer to the xspips structure
 *
 * This function waits till queue is empty and then stops the queue.
 * Maximum time out is set to 5 seconds.
 *
 * returns:	0 on success and error value on error
 */
static inline int xspips_stop_queue(struct xspips *xspi)
{
	unsigned long flags;
	unsigned limit = 500;
	int ret = 0;

	if (xspi->queue_state != XSPIPS_QUEUE_RUNNING)
		return ret;

	spin_lock_irqsave(&xspi->trans_queue_lock, flags);

	while ((!list_empty(&xspi->queue) || xspi->dev_busy) && limit--) {
		spin_unlock_irqrestore(&xspi->trans_queue_lock, flags);
		msleep(10);
		spin_lock_irqsave(&xspi->trans_queue_lock, flags);
	}

	if (!list_empty(&xspi->queue) || xspi->dev_busy)
		ret = -EBUSY;

	if (ret == 0)
		xspi->queue_state = XSPIPS_QUEUE_STOPPED;

	spin_unlock_irqrestore(&xspi->trans_queue_lock, flags);

	return ret;
}

/**
 * xspips_destroy_queue - Destroys the queue of the SPI driver
 * @xspi:	Pointer to the xspips structure
 *
 * returns:	0 on success and error value on error
 */
static inline int xspips_destroy_queue(struct xspips *xspi)
{
	int ret;

	ret = xspips_stop_queue(xspi);
	if (ret != 0)
		return ret;

	destroy_workqueue(xspi->workqueue);

	return 0;
}

static int xspips_clk_notifier_cb(struct notifier_block *nb,
		unsigned long event, void *data)
{
	switch (event) {
	case PRE_RATE_CHANGE:
		/* if a rate change is announced we need to check whether we can
		 * maintain the current frequency by changing the clock
		 * dividers. And we may have to suspend operation and return
		 * after the rate change or its abort
		 */
		return NOTIFY_OK;
	case POST_RATE_CHANGE:
		return NOTIFY_OK;
	case ABORT_RATE_CHANGE:
	default:
		return NOTIFY_DONE;
	}
}

/**
 * xspips_probe - Probe method for the SPI driver
 * @pdev:	Pointer to the platform_device structure
 *
 * This function initializes the driver data structures and the hardware.
 *
 * returns:	0 on success and error value on error
 */
static int xspips_probe(struct platform_device *pdev)
{
	int ret = 0;
	struct spi_master *master;
	struct xspips *xspi;
<<<<<<< HEAD
	struct resource *r;
	const unsigned int *prop;
	unsigned long aper_clk_rate;
=======
	struct resource *res;
>>>>>>> 5ef35092

	master = spi_alloc_master(&pdev->dev, sizeof(*xspi));
	if (master == NULL)
		return -ENOMEM;

	xspi = spi_master_get_devdata(master);
	master->dev.of_node = pdev->dev.of_node;
	platform_set_drvdata(pdev, master);

	res = platform_get_resource(pdev, IORESOURCE_MEM, 0);
	xspi->regs = devm_ioremap_resource(&pdev->dev, res);
	if (IS_ERR(xspi->regs)) {
		ret = PTR_ERR(xspi->regs);
		dev_err(&pdev->dev, "ioremap failed\n");
		goto remove_master;
	}

	xspi->irq = platform_get_irq(pdev, 0);
	if (xspi->irq < 0) {
		ret = -ENXIO;
		dev_err(&pdev->dev, "irq number is negative\n");
		goto remove_master;
	}

	ret = devm_request_irq(&pdev->dev, xspi->irq, xspips_irq,
			       0, pdev->name, xspi);
	if (ret != 0) {
		ret = -ENXIO;
		dev_err(&pdev->dev, "request_irq failed\n");
		goto remove_master;
	}

	xspi->aperclk = clk_get(&pdev->dev, "aper_clk");
	if (IS_ERR(xspi->aperclk)) {
		dev_err(&pdev->dev, "aper_clk clock not found.\n");
		ret = PTR_ERR(xspi->aperclk);
		goto remove_master;
	}

	xspi->devclk = clk_get(&pdev->dev, "ref_clk");
	if (IS_ERR(xspi->devclk)) {
		dev_err(&pdev->dev, "ref_clk clock not found.\n");
		ret = PTR_ERR(xspi->devclk);
		goto clk_put_aper;
	}

	ret = clk_prepare_enable(xspi->aperclk);
	if (ret) {
		dev_err(&pdev->dev, "Unable to enable APER clock.\n");
		goto clk_put;
	}

	ret = clk_prepare_enable(xspi->devclk);
	if (ret) {
		dev_err(&pdev->dev, "Unable to enable device clock.\n");
		goto clk_dis_aper;
	}

	xspi->clk_rate_change_nb.notifier_call = xspips_clk_notifier_cb;
	xspi->clk_rate_change_nb.next = NULL;
	if (clk_notifier_register(xspi->devclk, &xspi->clk_rate_change_nb))
		dev_warn(&pdev->dev, "Unable to register clock notifier.\n");

	/* SPI controller initializations */
	xspips_init_hw(xspi->regs);

	init_completion(&xspi->done);

	ret = of_property_read_u32(pdev->dev.of_node, "num-chip-select",
				   (u32 *)&master->num_chipselect);
	if (ret < 0) {
		dev_err(&pdev->dev, "couldn't determine num-chip-select\n");
		goto clk_notif_unreg;
	}
	master->setup = xspips_setup;
	master->transfer = xspips_transfer;
	master->mode_bits = SPI_CPOL | SPI_CPHA;

	aper_clk_rate = clk_get_rate(xspi->aperclk);
	if (aper_clk_rate > clk_get_rate(xspi->devclk))
		clk_set_rate(xspi->devclk, aper_clk_rate);

	xspi->speed_hz = clk_get_rate(xspi->devclk) / 2;

	xspi->dev_busy = 0;

	INIT_LIST_HEAD(&xspi->queue);
	spin_lock_init(&xspi->trans_queue_lock);
	spin_lock_init(&xspi->ctrl_reg_lock);

	xspi->queue_state = XSPIPS_QUEUE_STOPPED;
	xspi->dev_busy = 0;

	INIT_WORK(&xspi->work, xspips_work_queue);
	xspi->workqueue =
		create_singlethread_workqueue(dev_name(&pdev->dev));
	if (!xspi->workqueue) {
		ret = -ENOMEM;
		dev_err(&pdev->dev, "problem initializing queue\n");
		goto clk_notif_unreg;
	}

	ret = xspips_start_queue(xspi);
	if (ret != 0) {
		dev_err(&pdev->dev, "problem starting queue\n");
		goto remove_queue;
	}

	ret = spi_register_master(master);
	if (ret) {
		dev_err(&pdev->dev, "spi_register_master failed\n");
		goto remove_queue;
	}

	dev_info(&pdev->dev, "at 0x%08X mapped to 0x%08X, irq=%d\n", res->start,
			(u32 __force)xspi->regs, xspi->irq);

	return ret;

remove_queue:
	(void)xspips_destroy_queue(xspi);
clk_notif_unreg:
	clk_notifier_unregister(xspi->devclk, &xspi->clk_rate_change_nb);
	clk_disable_unprepare(xspi->devclk);
clk_dis_aper:
	clk_disable_unprepare(xspi->aperclk);
clk_put:
	clk_put(xspi->devclk);
clk_put_aper:
	clk_put(xspi->aperclk);
remove_master:
	spi_master_put(master);
	return ret;
}

/**
 * xspips_remove - Remove method for the SPI driver
 * @pdev:	Pointer to the platform_device structure
 *
 * This function is called if a device is physically removed from the system or
 * if the driver module is being unloaded. It frees all resources allocated to
 * the device.
 *
 * returns:	0 on success and error value on error
 */
static int xspips_remove(struct platform_device *pdev)
{
	struct spi_master *master = platform_get_drvdata(pdev);
	struct xspips *xspi = spi_master_get_devdata(master);
	int ret = 0;

	ret = xspips_destroy_queue(xspi);
	if (ret != 0)
		return ret;

	xspips_write(xspi->regs + XSPIPS_ER_OFFSET, ~XSPIPS_ER_ENABLE_MASK);

	clk_notifier_unregister(xspi->devclk, &xspi->clk_rate_change_nb);
	clk_disable_unprepare(xspi->devclk);
	clk_disable_unprepare(xspi->aperclk);
	clk_put(xspi->devclk);
	clk_put(xspi->aperclk);

	spi_unregister_master(master);
	spi_master_put(master);

	dev_dbg(&pdev->dev, "remove succeeded\n");
	return 0;

}

#ifdef CONFIG_PM_SLEEP
/**
 * xspips_suspend - Suspend method for the SPI driver
 * @dev:	Address of the platform_device structure
 *
 * This function stops the SPI driver queue and disables the SPI controller
 *
 * returns:	0 on success and error value on error
 */
static int xspips_suspend(struct device *dev)
{
	struct platform_device *pdev = container_of(dev,
			struct platform_device, dev);
	struct spi_master *master = platform_get_drvdata(pdev);
	struct xspips *xspi = spi_master_get_devdata(master);
	int ret = 0;

	ret = xspips_stop_queue(xspi);
	if (ret != 0)
		return ret;

	xspips_write(xspi->regs + XSPIPS_ER_OFFSET, ~XSPIPS_ER_ENABLE_MASK);

	clk_disable(xspi->devclk);
	clk_disable(xspi->aperclk);

	dev_dbg(&pdev->dev, "suspend succeeded\n");
	return 0;
}

/**
 * xspips_resume - Resume method for the SPI driver
 * @dev:	Address of the platform_device structure
 *
 * This function starts the SPI driver queue and initializes the SPI controller
 *
 * returns:	0 on success and error value on error
 */
static int xspips_resume(struct device *dev)
{
	struct platform_device *pdev = container_of(dev,
			struct platform_device, dev);
	struct spi_master *master = platform_get_drvdata(pdev);
	struct xspips *xspi = spi_master_get_devdata(master);
	int ret = 0;

	ret = clk_enable(xspi->aperclk);
	if (ret) {
		dev_err(dev, "Cannot enable APER clock.\n");
		return ret;
	}

	ret = clk_enable(xspi->devclk);
	if (ret) {
		dev_err(dev, "Cannot enable device clock.\n");
		clk_disable(xspi->aperclk);
		return ret;
	}

	xspips_init_hw(xspi->regs);

	ret = xspips_start_queue(xspi);
	if (ret != 0) {
		dev_err(&pdev->dev, "problem starting queue (%d)\n", ret);
		return ret;
	}

	dev_dbg(&pdev->dev, "resume succeeded\n");
	return 0;
}
#endif /* ! CONFIG_PM_SLEEP */

static SIMPLE_DEV_PM_OPS(xspips_dev_pm_ops, xspips_suspend, xspips_resume);

/* Work with hotplug and coldplug */
MODULE_ALIAS("platform:" XSPIPS_NAME);

static struct of_device_id xspips_of_match[] = {
	{ .compatible = "xlnx,ps7-spi-1.00.a", },
	{ /* end of table */}
};
MODULE_DEVICE_TABLE(of, xspips_of_match);

/*
 * xspips_driver - This structure defines the SPI subsystem platform driver
 */
static struct platform_driver xspips_driver = {
	.probe	= xspips_probe,
	.remove	= xspips_remove,
	.driver = {
		.name = XSPIPS_NAME,
		.owner = THIS_MODULE,
		.of_match_table = xspips_of_match,
		.pm = &xspips_dev_pm_ops,
	},
};

module_platform_driver(xspips_driver);

MODULE_AUTHOR("Xilinx, Inc.");
MODULE_DESCRIPTION("Xilinx PS SPI driver");
MODULE_LICENSE("GPL");
<|MERGE_RESOLUTION|>--- conflicted
+++ resolved
@@ -393,7 +393,6 @@
 	struct xspips *xspi = spi_master_get_devdata(spi->master);
 	u32 ctrl_reg;
 	unsigned long flags;
-	int ret;
 
 	xspi->txbuf = transfer->tx_buf;
 	xspi->rxbuf = transfer->rx_buf;
@@ -413,9 +412,7 @@
 
 	spin_unlock_irqrestore(&xspi->ctrl_reg_lock, flags);
 
-	ret = wait_for_completion_timeout(&xspi->done, 5 * HZ);
-	if (ret == 0)
-		return -EIO;
+	wait_for_completion(&xspi->done);
 
 	return (transfer->len) - (xspi->remaining_bytes);
 }
@@ -657,13 +654,7 @@
 	int ret = 0;
 	struct spi_master *master;
 	struct xspips *xspi;
-<<<<<<< HEAD
-	struct resource *r;
-	const unsigned int *prop;
-	unsigned long aper_clk_rate;
-=======
 	struct resource *res;
->>>>>>> 5ef35092
 
 	master = spi_alloc_master(&pdev->dev, sizeof(*xspi));
 	if (master == NULL)
@@ -741,10 +732,6 @@
 	master->setup = xspips_setup;
 	master->transfer = xspips_transfer;
 	master->mode_bits = SPI_CPOL | SPI_CPHA;
-
-	aper_clk_rate = clk_get_rate(xspi->aperclk);
-	if (aper_clk_rate > clk_get_rate(xspi->devclk))
-		clk_set_rate(xspi->devclk, aper_clk_rate);
 
 	xspi->speed_hz = clk_get_rate(xspi->devclk) / 2;
 
