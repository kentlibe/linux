# SPDX-License-Identifier: GPL-2.0-only
#
# X86 Platform Specific Drivers
#

menuconfig X86_PLATFORM_DEVICES
	bool "X86 Platform Specific Device Drivers"
	default y
	depends on X86
	---help---
	  Say Y here to get to see options for device drivers for various
	  x86 platforms, including vendor-specific laptop extension drivers.
	  This option alone does not add any kernel code.

	  If you say N, all options in this submenu will be skipped and disabled.

if X86_PLATFORM_DEVICES

config ACPI_WMI
	tristate "WMI"
	depends on ACPI
	help
	  This driver adds support for the ACPI-WMI (Windows Management
	  Instrumentation) mapper device (PNP0C14) found on some systems.

	  ACPI-WMI is a proprietary extension to ACPI to expose parts of the
	  ACPI firmware to userspace - this is done through various vendor
	  defined methods and data blocks in a PNP0C14 device, which are then
	  made available for userspace to call.

	  The implementation of this in Linux currently only exposes this to
	  other kernel space drivers.

	  This driver is a required dependency to build the firmware specific
	  drivers needed on many machines, including Acer and HP laptops.

	  It is safe to enable this driver even if your DSDT doesn't define
	  any ACPI-WMI devices.

config WMI_BMOF
	tristate "WMI embedded Binary MOF driver"
	depends on ACPI_WMI
	default ACPI_WMI
	---help---
	  Say Y here if you want to be able to read a firmware-embedded
	  WMI Binary MOF data. Using this requires userspace tools and may be
	  rather tedious.

	  To compile this driver as a module, choose M here: the module will
	  be called wmi-bmof.

config ALIENWARE_WMI
	tristate "Alienware Special feature control"
	depends on ACPI
	depends on LEDS_CLASS
	depends on NEW_LEDS
	depends on ACPI_WMI
	---help---
	 This is a driver for controlling Alienware BIOS driven
	 features.  It exposes an interface for controlling the AlienFX
	 zones on Alienware machines that don't contain a dedicated AlienFX
	 USB MCU such as the X51 and X51-R2.

config HUAWEI_WMI
	tristate "Huawei WMI laptop extras driver"
	depends on ACPI_BATTERY
	depends on ACPI_WMI
	depends on INPUT
	select INPUT_SPARSEKMAP
	select LEDS_CLASS
	select LEDS_TRIGGERS
	select LEDS_TRIGGER_AUDIO
	select NEW_LEDS
	help
	  This driver provides support for Huawei WMI hotkeys, battery charge
	  control, fn-lock, mic-mute LED, and other extra features.

	  To compile this driver as a module, choose M here: the module
	  will be called huawei-wmi.

config INTEL_WMI_THUNDERBOLT
	tristate "Intel WMI thunderbolt force power driver"
	depends on ACPI_WMI
	---help---
	  Say Y here if you want to be able to use the WMI interface on select
	  systems to force the power control of Intel Thunderbolt controllers.
	  This is useful for updating the firmware when devices are not plugged
	  into the controller.

	  To compile this driver as a module, choose M here: the module will
	  be called intel-wmi-thunderbolt.

config MXM_WMI
       tristate "WMI support for MXM Laptop Graphics"
       depends on ACPI_WMI
       ---help---
          MXM is a standard for laptop graphics cards, the WMI interface
	  is required for switchable nvidia graphics machines

config PEAQ_WMI
	tristate "PEAQ 2-in-1 WMI hotkey driver"
	depends on ACPI_WMI
	depends on INPUT
	help
	 Say Y here if you want to support WMI-based hotkeys on PEAQ 2-in-1s.

config XIAOMI_WMI
	tristate "Xiaomi WMI key driver"
	depends on ACPI_WMI
	depends on INPUT
	help
	  Say Y here if you want to support WMI-based keys on Xiaomi notebooks.

	  To compile this driver as a module, choose M here: the module will
	  be called xiaomi-wmi.

config ACERHDF
	tristate "Acer Aspire One temperature and fan driver"
	depends on ACPI && THERMAL
	select THERMAL_GOV_BANG_BANG
	---help---
	  This is a driver for Acer Aspire One netbooks. It allows to access
	  the temperature sensor and to control the fan.

	  After loading this driver the BIOS is still in control of the fan.
	  To let the kernel handle the fan, do:
	  echo -n enabled > /sys/class/thermal/thermal_zoneN/mode
	  where N=0,1,2... depending on the number of thermal nodes and the
	  detection order of your particular system.  The "type" parameter
	  in the same node directory will tell you if it is "acerhdf".

	  For more information about this driver see
	  <http://piie.net/files/acerhdf_README.txt>

	  If you have an Acer Aspire One netbook, say Y or M
	  here.

config ACER_WIRELESS
        tristate "Acer Wireless Radio Control Driver"
        depends on ACPI
        depends on INPUT
        ---help---
          The Acer Wireless Radio Control handles the airplane mode hotkey
          present on new Acer laptops.

          Say Y or M here if you have an Acer notebook with an airplane mode
          hotkey.

          If you choose to compile this driver as a module the module will be
          called acer-wireless.

config ACER_WMI
	tristate "Acer WMI Laptop Extras"
	depends on ACPI
	select LEDS_CLASS
	select NEW_LEDS
	depends on BACKLIGHT_CLASS_DEVICE
	depends on SERIO_I8042
	depends on INPUT
	depends on RFKILL || RFKILL = n
	depends on ACPI_WMI
	select INPUT_SPARSEKMAP
	# Acer WMI depends on ACPI_VIDEO when ACPI is enabled
        select ACPI_VIDEO if ACPI
	---help---
	  This is a driver for newer Acer (and Wistron) laptops. It adds
	  wireless radio and bluetooth control, and on some laptops,
	  exposes the mail LED and LCD backlight.

	  If you have an ACPI-WMI compatible Acer/ Wistron laptop, say Y or M
	  here.

config APPLE_GMUX
	tristate "Apple Gmux Driver"
	depends on ACPI && PCI
	depends on PNP
	depends on BACKLIGHT_CLASS_DEVICE
	depends on BACKLIGHT_APPLE=n || BACKLIGHT_APPLE
	depends on ACPI_VIDEO=n || ACPI_VIDEO
	---help---
	  This driver provides support for the gmux device found on many
	  Apple laptops, which controls the display mux for the hybrid
	  graphics as well as the backlight. Currently only backlight
	  control is supported by the driver.

config ASUS_LAPTOP
	tristate "Asus Laptop Extras"
	depends on ACPI
	select LEDS_CLASS
	select NEW_LEDS
	depends on BACKLIGHT_CLASS_DEVICE
	depends on INPUT
	depends on RFKILL || RFKILL = n
	depends on ACPI_VIDEO || ACPI_VIDEO = n
	select INPUT_SPARSEKMAP
	---help---
	  This is a driver for Asus laptops, Lenovo SL and the Pegatron
	  Lucid tablet. It may also support some MEDION, JVC or VICTOR
	  laptops. It makes all the extra buttons generate standard
	  ACPI events and input events, and on the Lucid the built-in
	  accelerometer appears as an input device.  It also adds
	  support for video output switching, LCD backlight control,
	  Bluetooth and Wlan control, and most importantly, allows you
	  to blink those fancy LEDs.

	  For more information see <http://acpi4asus.sf.net>.

	  If you have an ACPI-compatible ASUS laptop, say Y or M here.

config ASUS_WIRELESS
	tristate "Asus Wireless Radio Control Driver"
	depends on ACPI
	depends on INPUT
	select NEW_LEDS
	select LEDS_CLASS
	---help---
	  The Asus Wireless Radio Control handles the airplane mode hotkey
	  present on some Asus laptops.

	  Say Y or M here if you have an ASUS notebook with an airplane mode
	  hotkey.

	  If you choose to compile this driver as a module the module will be
	  called asus-wireless.

config ASUS_WMI
	tristate "ASUS WMI Driver"
	depends on ACPI_WMI
	depends on ACPI_BATTERY
	depends on INPUT
	depends on HWMON
	depends on BACKLIGHT_CLASS_DEVICE
	depends on RFKILL || RFKILL = n
	depends on HOTPLUG_PCI
	depends on ACPI_VIDEO || ACPI_VIDEO = n
	select INPUT_SPARSEKMAP
	select LEDS_CLASS
	select NEW_LEDS
	---help---
	  Say Y here if you have a WMI aware Asus laptop (like Eee PCs or new
	  Asus Notebooks).

	  To compile this driver as a module, choose M here: the module will
	  be called asus-wmi.

config ASUS_NB_WMI
	tristate "Asus Notebook WMI Driver"
	depends on ASUS_WMI
	depends on SERIO_I8042 || SERIO_I8042 = n
	---help---
	  This is a driver for newer Asus notebooks. It adds extra features
	  like wireless radio and bluetooth control, leds, hotkeys, backlight...

	  For more information, see
	  <file:Documentation/ABI/testing/sysfs-platform-asus-wmi>

	  If you have an ACPI-WMI compatible Asus Notebook, say Y or M
	  here.

config EEEPC_LAPTOP
	tristate "Eee PC Hotkey Driver"
	depends on ACPI
	depends on INPUT
	depends on RFKILL || RFKILL = n
	depends on ACPI_VIDEO || ACPI_VIDEO = n
	depends on HOTPLUG_PCI
	depends on BACKLIGHT_CLASS_DEVICE
	select HWMON
	select LEDS_CLASS
	select NEW_LEDS
	select INPUT_SPARSEKMAP
	---help---
	  This driver supports the Fn-Fx keys on Eee PC laptops.

	  It  also gives access to some extra laptop functionalities like
	  Bluetooth, backlight and allows powering on/off some other
	  devices.

	  If you have an Eee PC laptop, say Y or M here. If this driver
	  doesn't work on your Eee PC, try eeepc-wmi instead.

config EEEPC_WMI
	tristate "Eee PC WMI Driver"
	depends on ASUS_WMI
	---help---
	  This is a driver for newer Eee PC laptops. It adds extra features
	  like wireless radio and bluetooth control, leds, hotkeys, backlight...

	  For more information, see
	  <file:Documentation/ABI/testing/sysfs-platform-asus-wmi>

	  If you have an ACPI-WMI compatible Eee PC laptop (>= 1000), say Y or M
	  here.

config DCDBAS
	tristate "Dell Systems Management Base Driver"
	depends on X86
	help
	  The Dell Systems Management Base Driver provides a sysfs interface
	  for systems management software to perform System Management
	  Interrupts (SMIs) and Host Control Actions (system power cycle or
	  power off after OS shutdown) on certain Dell systems.

	  See <file:Documentation/driver-api/dcdbas.rst> for more details on the driver
	  and the Dell systems on which Dell systems management software makes
	  use of this driver.

	  Say Y or M here to enable the driver for use by Dell systems
	  management software such as Dell OpenManage.

#
# The DELL_SMBIOS driver depends on ACPI_WMI and/or DCDBAS if those
# backends are selected. The "depends" line prevents a configuration
# where DELL_SMBIOS=y while either of those dependencies =m.
#
config DELL_SMBIOS
	tristate "Dell SMBIOS driver"
	depends on DCDBAS || DCDBAS=n
	depends on ACPI_WMI || ACPI_WMI=n
	---help---
	This provides support for the Dell SMBIOS calling interface.
	If you have a Dell computer you should enable this option.

	Be sure to select at least one backend for it to work properly.

config DELL_SMBIOS_WMI
	bool "Dell SMBIOS driver WMI backend"
	default y
	depends on ACPI_WMI
	select DELL_WMI_DESCRIPTOR
	depends on DELL_SMBIOS
	---help---
	This provides an implementation for the Dell SMBIOS calling interface
	communicated over ACPI-WMI.

	If you have a Dell computer from >2007 you should say Y here.
	If you aren't sure and this module doesn't work for your computer
	it just won't load.

config DELL_SMBIOS_SMM
	bool "Dell SMBIOS driver SMM backend"
	default y
	depends on DCDBAS
	depends on DELL_SMBIOS
	---help---
	This provides an implementation for the Dell SMBIOS calling interface
	communicated over SMI/SMM.

	If you have a Dell computer from <=2017 you should say Y here.
	If you aren't sure and this module doesn't work for your computer
	it just won't load.

config DELL_LAPTOP
	tristate "Dell Laptop Extras"
	depends on DMI
	depends on BACKLIGHT_CLASS_DEVICE
	depends on ACPI_VIDEO || ACPI_VIDEO = n
	depends on RFKILL || RFKILL = n
	depends on SERIO_I8042
	depends on DELL_SMBIOS
	select POWER_SUPPLY
	select LEDS_CLASS
	select NEW_LEDS
	select LEDS_TRIGGERS
	select LEDS_TRIGGER_AUDIO
	---help---
	This driver adds support for rfkill and backlight control to Dell
	laptops (except for some models covered by the Compal driver).

config DELL_RBTN
	tristate "Dell Airplane Mode Switch driver"
	depends on ACPI
	depends on INPUT
	depends on RFKILL
	---help---
	  Say Y here if you want to support Dell Airplane Mode Switch ACPI
	  device on Dell laptops. Sometimes it has names: DELLABCE or DELRBTN.
	  This driver register rfkill device or input hotkey device depending
	  on hardware type (hw switch slider or keyboard toggle button). For
	  rfkill devices it receive HW switch events and set correct hard
	  rfkill state.

	  To compile this driver as a module, choose M here: the module will
	  be called dell-rbtn.

config DELL_RBU
	tristate "BIOS update support for DELL systems via sysfs"
	depends on X86
	select FW_LOADER
	select FW_LOADER_USER_HELPER
	help
	 Say m if you want to have the option of updating the BIOS for your
	 DELL system. Note you need a Dell OpenManage or Dell Update package (DUP)
	 supporting application to communicate with the BIOS regarding the new
	 image for the image update to take effect.
	 See <file:Documentation/admin-guide/dell_rbu.rst> for more details on the driver.

config DELL_SMO8800
	tristate "Dell Latitude freefall driver (ACPI SMO88XX)"
	depends on ACPI
	---help---
	  Say Y here if you want to support SMO88XX freefall devices
	  on Dell Latitude laptops.

	  To compile this driver as a module, choose M here: the module will
	  be called dell-smo8800.

config DELL_WMI
	tristate "Dell WMI notifications"
	depends on ACPI_WMI
	depends on DMI
	depends on INPUT
	depends on ACPI_VIDEO || ACPI_VIDEO = n
	depends on DELL_SMBIOS
	select DELL_WMI_DESCRIPTOR
	select INPUT_SPARSEKMAP
	---help---
	  Say Y here if you want to support WMI-based hotkeys on Dell laptops.

	  To compile this driver as a module, choose M here: the module will
	  be called dell-wmi.

config DELL_WMI_DESCRIPTOR
	tristate
	depends on ACPI_WMI

config DELL_WMI_AIO
	tristate "WMI Hotkeys for Dell All-In-One series"
	depends on ACPI_WMI
	depends on INPUT
	select INPUT_SPARSEKMAP
	---help---
	  Say Y here if you want to support WMI-based hotkeys on Dell
	  All-In-One machines.

	  To compile this driver as a module, choose M here: the module will
	  be called dell-wmi-aio.

config DELL_WMI_LED
	tristate "External LED on Dell Business Netbooks"
	depends on LEDS_CLASS
	depends on ACPI_WMI
	help
	  This adds support for the Latitude 2100 and similar
	  notebooks that have an external LED.

config AMILO_RFKILL
	tristate "Fujitsu-Siemens Amilo rfkill support"
	depends on RFKILL
	depends on SERIO_I8042
	---help---
	  This is a driver for enabling wifi on some Fujitsu-Siemens Amilo
	  laptops.

config FUJITSU_LAPTOP
	tristate "Fujitsu Laptop Extras"
	depends on ACPI
	depends on INPUT
	depends on BACKLIGHT_CLASS_DEVICE
	depends on ACPI_VIDEO || ACPI_VIDEO = n
	select INPUT_SPARSEKMAP
	select LEDS_CLASS
	---help---
	  This is a driver for laptops built by Fujitsu:

	    * P2xxx/P5xxx/S6xxx/S7xxx series Lifebooks
	    * Possibly other Fujitsu laptop models
	    * Tested with S6410 and S7020

	  It adds support for LCD brightness control and some hotkeys.

	  If you have a Fujitsu laptop, say Y or M here.

config FUJITSU_TABLET
       tristate "Fujitsu Tablet Extras"
       depends on ACPI
       depends on INPUT
       ---help---
         This is a driver for tablets built by Fujitsu:

           * Lifebook P1510/P1610/P1620/Txxxx
           * Stylistic ST5xxx
           * Possibly other Fujitsu tablet models

         It adds support for the panel buttons, docking station detection,
         tablet/notebook mode detection for convertible and
         orientation detection for docked slates.

         If you have a Fujitsu convertible or slate, say Y or M here.

config GPD_POCKET_FAN
	tristate "GPD Pocket Fan Controller support"
	depends on ACPI
	depends on THERMAL
	---help---
	  Driver for the GPD Pocket vendor specific FAN02501 ACPI device
	  which controls the fan speed on the GPD Pocket.

	  Without this driver the fan on the Pocket will stay off independent
	  of the CPU temperature. Say Y or M if the kernel may be used on a
	  GPD pocket.

config HP_ACCEL
	tristate "HP laptop accelerometer"
	depends on INPUT && ACPI
	depends on SERIO_I8042
	select SENSORS_LIS3LV02D
	select NEW_LEDS
	select LEDS_CLASS
	help
	  This driver provides support for the "Mobile Data Protection System 3D"
	  or "3D DriveGuard" feature of HP laptops. On such systems the driver
	  should load automatically (via ACPI alias).

	  Support for a led indicating disk protection will be provided as
	  hp::hddprotect. For more information on the feature, refer to
	  Documentation/misc-devices/lis3lv02d.rst.

	  To compile this driver as a module, choose M here: the module will
	  be called hp_accel.

config HP_WIRELESS
	tristate "HP wireless button"
	depends on ACPI
	depends on INPUT
	help
	 This driver provides supports for new HP wireless button for Windows 8.
	 On such systems the driver should load automatically (via ACPI alias).

	 To compile this driver as a module, choose M here: the module will
	 be called hp-wireless.

config HP_WMI
	tristate "HP WMI extras"
	depends on ACPI_WMI
	depends on INPUT
	depends on RFKILL || RFKILL = n
	select INPUT_SPARSEKMAP
	help
	 Say Y here if you want to support WMI-based hotkeys on HP laptops and
	 to read data from WMI such as docking or ambient light sensor state.

	 To compile this driver as a module, choose M here: the module will
	 be called hp-wmi.

config TC1100_WMI
	tristate "HP Compaq TC1100 Tablet WMI Extras"
	depends on !X86_64
	depends on ACPI
	depends on ACPI_WMI
	---help---
	  This is a driver for the WMI extensions (wireless and bluetooth power
	  control) of the HP Compaq TC1100 tablet.

config IBM_RTL
	tristate "Device driver to enable PRTL support"
	depends on PCI
	---help---
	 Enable support for IBM Premium Real Time Mode (PRTM).
	 This module will allow you the enter and exit PRTM in the BIOS via
	 sysfs on platforms that support this feature.  System in PRTM will
	 not receive CPU-generated SMIs for recoverable errors.  Use of this
	 feature without proper support may void your hardware warranty.

	 If the proper BIOS support is found the driver will load and create
	 /sys/devices/system/ibm_rtl/.  The "state" variable will indicate
	 whether or not the BIOS is in PRTM.
	 state = 0 (BIOS SMIs on)
	 state = 1 (BIOS SMIs off)

config IDEAPAD_LAPTOP
	tristate "Lenovo IdeaPad Laptop Extras"
	depends on ACPI
	depends on RFKILL && INPUT
	depends on SERIO_I8042
	depends on BACKLIGHT_CLASS_DEVICE
	depends on ACPI_VIDEO || ACPI_VIDEO = n
	depends on ACPI_WMI || ACPI_WMI = n
	select INPUT_SPARSEKMAP
	help
	  This is a driver for Lenovo IdeaPad netbooks contains drivers for
	  rfkill switch, hotkey, fan control and backlight control.

config SENSORS_HDAPS
	tristate "Thinkpad Hard Drive Active Protection System (hdaps)"
	depends on INPUT
	help
	  This driver provides support for the IBM Hard Drive Active Protection
	  System (hdaps), which provides an accelerometer and other misc. data.
	  ThinkPads starting with the R50, T41, and X40 are supported.  The
	  accelerometer data is readable via sysfs.

	  This driver also provides an absolute input class device, allowing
	  the laptop to act as a pinball machine-esque joystick.

	  If your ThinkPad is not recognized by the driver, please update to latest
	  BIOS. This is especially the case for some R52 ThinkPads.

	  Say Y here if you have an applicable laptop and want to experience
	  the awesome power of hdaps.

config THINKPAD_ACPI
	tristate "ThinkPad ACPI Laptop Extras"
	depends on ACPI
	depends on ACPI_BATTERY
	depends on INPUT
	depends on RFKILL || RFKILL = n
	depends on ACPI_VIDEO || ACPI_VIDEO = n
	depends on BACKLIGHT_CLASS_DEVICE
	select HWMON
	select NVRAM
	select NEW_LEDS
	select LEDS_CLASS
	select LEDS_TRIGGERS
	select LEDS_TRIGGER_AUDIO
	---help---
	  This is a driver for the IBM and Lenovo ThinkPad laptops. It adds
	  support for Fn-Fx key combinations, Bluetooth control, video
	  output switching, ThinkLight control, UltraBay eject and more.
	  For more information about this driver see
	  <file:Documentation/admin-guide/laptops/thinkpad-acpi.rst> and
	  <http://ibm-acpi.sf.net/> .

	  This driver was formerly known as ibm-acpi.

	  Extra functionality will be available if the rfkill (CONFIG_RFKILL)
	  and/or ALSA (CONFIG_SND) subsystems are available in the kernel.
	  Note that if you want ThinkPad-ACPI to be built-in instead of
	  modular, ALSA and rfkill will also have to be built-in.

	  If you have an IBM or Lenovo ThinkPad laptop, say Y or M here.

config THINKPAD_ACPI_ALSA_SUPPORT
	bool "Console audio control ALSA interface"
	depends on THINKPAD_ACPI
	depends on SND
	depends on SND = y || THINKPAD_ACPI = SND
	default y
	---help---
	  Enables monitoring of the built-in console audio output control
	  (headphone and speakers), which is operated by the mute and (in
	  some ThinkPad models) volume hotkeys.

	  If this option is enabled, ThinkPad-ACPI will export an ALSA card
	  with a single read-only mixer control, which should be used for
	  on-screen-display feedback purposes by the Desktop Environment.

	  Optionally, the driver will also allow software control (the
	  ALSA mixer will be made read-write).  Please refer to the driver
	  documentation for details.

	  All IBM models have both volume and mute control.  Newer Lenovo
	  models only have mute control (the volume hotkeys are just normal
	  keys and volume control is done through the main HDA mixer).

config THINKPAD_ACPI_DEBUGFACILITIES
	bool "Maintainer debug facilities"
	depends on THINKPAD_ACPI
	---help---
	  Enables extra stuff in the thinkpad-acpi which is completely useless
	  for normal use.  Read the driver source to find out what it does.

	  Say N here, unless you were told by a kernel maintainer to do
	  otherwise.

config THINKPAD_ACPI_DEBUG
	bool "Verbose debug mode"
	depends on THINKPAD_ACPI
	---help---
	  Enables extra debugging information, at the expense of a slightly
	  increase in driver size.

	  If you are not sure, say N here.

config THINKPAD_ACPI_UNSAFE_LEDS
	bool "Allow control of important LEDs (unsafe)"
	depends on THINKPAD_ACPI
	---help---
	  Overriding LED state on ThinkPads can mask important
	  firmware alerts (like critical battery condition), or misled
	  the user into damaging the hardware (undocking or ejecting
	  the bay while buses are still active), etc.

	  LED control on the ThinkPad is write-only (with very few
	  exceptions on very ancient models), which makes it
	  impossible to know beforehand if important information will
	  be lost when one changes LED state.

	  Users that know what they are doing can enable this option
	  and the driver will allow control of every LED, including
	  the ones on the dock stations.

	  Never enable this option on a distribution kernel.

	  Say N here, unless you are building a kernel for your own
	  use, and need to control the important firmware LEDs.

config THINKPAD_ACPI_VIDEO
	bool "Video output control support"
	depends on THINKPAD_ACPI
	default y
	---help---
	  Allows the thinkpad_acpi driver to provide an interface to control
	  the various video output ports.

	  This feature often won't work well, depending on ThinkPad model,
	  display state, video output devices in use, whether there is a X
	  server running, phase of the moon, and the current mood of
	  Schroedinger's cat.  If you can use X.org's RandR to control
	  your ThinkPad's video output ports instead of this feature,
	  don't think twice: do it and say N here to save memory and avoid
	  bad interactions with X.org.

	  NOTE: access to this feature is limited to processes with the
	  CAP_SYS_ADMIN capability, to avoid local DoS issues in platforms
	  where it interacts badly with X.org.

	  If you are not sure, say Y here but do try to check if you could
	  be using X.org RandR instead.

config THINKPAD_ACPI_HOTKEY_POLL
	bool "Support NVRAM polling for hot keys"
	depends on THINKPAD_ACPI
	default y
	---help---
	  Some thinkpad models benefit from NVRAM polling to detect a few of
	  the hot key press events.  If you know your ThinkPad model does not
	  need to do NVRAM polling to support any of the hot keys you use,
	  unselecting this option will save about 1kB of memory.

	  ThinkPads T40 and newer, R52 and newer, and X31 and newer are
	  unlikely to need NVRAM polling in their latest BIOS versions.

	  NVRAM polling can detect at most the following keys: ThinkPad/Access
	  IBM, Zoom, Switch Display (fn+F7), ThinkLight, Volume up/down/mute,
	  Brightness up/down, Display Expand (fn+F8), Hibernate (fn+F12).

	  If you are not sure, say Y here.  The driver enables polling only if
	  it is strictly necessary to do so.

config INTEL_ATOMISP2_PM
	tristate "Intel AtomISP2 dummy / power-management driver"
	depends on PCI && IOSF_MBI && PM
	help
	  Power-management driver for Intel's Image Signal Processor found on
	  Bay Trail and Cherry Trail devices. This dummy driver's sole purpose
	  is to turn the ISP off (put it in D3) to save power and to allow
	  entering of S0ix modes.

	  To compile this driver as a module, choose M here: the module
	  will be called intel_atomisp2_pm.

config INTEL_CHT_INT33FE
	tristate "Intel Cherry Trail ACPI INT33FE Driver"
	depends on X86 && ACPI && I2C && REGULATOR
	depends on CHARGER_BQ24190=y || (CHARGER_BQ24190=m && m)
	depends on USB_ROLES_INTEL_XHCI=y || (USB_ROLES_INTEL_XHCI=m && m)
	depends on TYPEC_MUX_PI3USB30532=y || (TYPEC_MUX_PI3USB30532=m && m)
	---help---
	  This driver add support for the INT33FE ACPI device found on
	  some Intel Cherry Trail devices.

	  There are two kinds of INT33FE ACPI device possible: for hardware
	  with USB Type-C and Micro-B connectors. This driver supports both.

	  The INT33FE ACPI device has a CRS table with I2cSerialBusV2
	  resources for Fuel Gauge Controller and (in the Type-C variant)
	  FUSB302 USB Type-C Controller and PI3USB30532 USB switch.
	  This driver instantiates i2c-clients for these, so that standard
	  i2c drivers for these chips can bind to the them.

	  If you enable this driver it is advised to also select
	  CONFIG_BATTERY_BQ27XXX=m or CONFIG_BATTERY_BQ27XXX_I2C=m for Micro-B
	  device and CONFIG_TYPEC_FUSB302=m and CONFIG_BATTERY_MAX17042=m
	  for Type-C device.

config INTEL_HID_EVENT
	tristate "INTEL HID Event"
	depends on ACPI
	depends on INPUT
	select INPUT_SPARSEKMAP
	help
	  This driver provides support for the Intel HID Event hotkey interface.
	  Some laptops require this driver for hotkey support.

	  To compile this driver as a module, choose M here: the module will
	  be called intel_hid.

config INTEL_INT0002_VGPIO
	tristate "Intel ACPI INT0002 Virtual GPIO driver"
	depends on GPIOLIB && ACPI
	select GPIOLIB_IRQCHIP
	---help---
	  Some peripherals on Bay Trail and Cherry Trail platforms signal a
	  Power Management Event (PME) to the Power Management Controller (PMC)
	  to wakeup the system. When this happens software needs to explicitly
	  clear the PME bus 0 status bit in the GPE0a_STS register to avoid an
	  IRQ storm on IRQ 9.

	  This is modelled in ACPI through the INT0002 ACPI device, which is
	  called a "Virtual GPIO controller" in ACPI because it defines the
	  event handler to call when the PME triggers through _AEI and _L02
	  methods as would be done for a real GPIO interrupt in ACPI.

	  To compile this driver as a module, choose M here: the module will
	  be called intel_int0002_vgpio.

config INTEL_MENLOW
	tristate "Thermal Management driver for Intel menlow platform"
	depends on ACPI_THERMAL
	select THERMAL
	---help---
	  ACPI thermal management enhancement driver on
	  Intel Menlow platform.

	  If unsure, say N.

config INTEL_OAKTRAIL
	tristate "Intel Oaktrail Platform Extras"
	depends on ACPI
	depends on ACPI_VIDEO || ACPI_VIDEO = n
	depends on RFKILL && BACKLIGHT_CLASS_DEVICE && ACPI
	---help---
	  Intel Oaktrail platform need this driver to provide interfaces to
	  enable/disable the Camera, WiFi, BT etc. devices. If in doubt, say Y
	  here; it will only load on supported platforms.

config INTEL_VBTN
	tristate "INTEL VIRTUAL BUTTON"
	depends on ACPI
	depends on INPUT
	select INPUT_SPARSEKMAP
	help
	  This driver provides support for the Intel Virtual Button interface.
	  Some laptops require this driver for power button support.

	  To compile this driver as a module, choose M here: the module will
	  be called intel_vbtn.

config SURFACE3_WMI
	tristate "Surface 3 WMI Driver"
	depends on ACPI_WMI
	depends on DMI
	depends on INPUT
	depends on SPI
	---help---
	  Say Y here if you have a Surface 3.

	  To compile this driver as a module, choose M here: the module will
	  be called surface3-wmi.

config SURFACE_3_BUTTON
	tristate "Power/home/volume buttons driver for Microsoft Surface 3 tablet"
	depends on ACPI && KEYBOARD_GPIO && I2C
	---help---
	  This driver handles the power/home/volume buttons on the Microsoft Surface 3 tablet.

config SURFACE_3_POWER_OPREGION
	tristate "Surface 3 battery platform operation region support"
	depends on ACPI && I2C
	help
	  This driver provides support for ACPI operation
	  region of the Surface 3 battery platform driver.

config SURFACE_PRO3_BUTTON
	tristate "Power/home/volume buttons driver for Microsoft Surface Pro 3/4 tablet"
	depends on ACPI && INPUT
	---help---
	  This driver handles the power/home/volume buttons on the Microsoft Surface Pro 3/4 tablet.

config MSI_LAPTOP
	tristate "MSI Laptop Extras"
	depends on ACPI
	depends on BACKLIGHT_CLASS_DEVICE
	depends on ACPI_VIDEO || ACPI_VIDEO = n
	depends on RFKILL
	depends on INPUT && SERIO_I8042
	select INPUT_SPARSEKMAP
	---help---
	  This is a driver for laptops built by MSI (MICRO-STAR
	  INTERNATIONAL):

	  MSI MegaBook S270 (MS-1013)
	  Cytron/TCM/Medion/Tchibo MD96100/SAM2000

	  It adds support for Bluetooth, WLAN and LCD brightness control.

	  More information about this driver is available at
	  <http://0pointer.de/lennart/tchibo.html>.

	  If you have an MSI S270 laptop, say Y or M here.

config MSI_WMI
	tristate "MSI WMI extras"
	depends on ACPI_WMI
	depends on INPUT
	depends on BACKLIGHT_CLASS_DEVICE
	depends on ACPI_VIDEO || ACPI_VIDEO = n
	select INPUT_SPARSEKMAP
	help
	 Say Y here if you want to support WMI-based hotkeys on MSI laptops.

	 To compile this driver as a module, choose M here: the module will
	 be called msi-wmi.

config XO15_EBOOK
	tristate "OLPC XO-1.5 ebook switch"
	depends on OLPC || COMPILE_TEST
	depends on ACPI && INPUT
	---help---
	  Support for the ebook switch on the OLPC XO-1.5 laptop.

	  This switch is triggered as the screen is rotated and folded down to
	  convert the device into ebook form.

config XO1_RFKILL
	tristate "OLPC XO-1 software RF kill switch"
	depends on OLPC || COMPILE_TEST
	depends on RFKILL
	---help---
	  Support for enabling/disabling the WLAN interface on the OLPC XO-1
	  laptop.

config PCENGINES_APU2
	tristate "PC Engines APUv2/3 front button and LEDs driver"
	depends on INPUT && INPUT_KEYBOARD && GPIOLIB
	depends on LEDS_CLASS
	select GPIO_AMD_FCH
	select KEYBOARD_GPIO_POLLED
	select LEDS_GPIO
	help
	  This driver provides support for the front button and LEDs on
	  PC Engines APUv2/APUv3 board.

	  To compile this driver as a module, choose M here: the module
	  will be called pcengines-apuv2.

config SAMSUNG_LAPTOP
	tristate "Samsung Laptop driver"
	depends on RFKILL || RFKILL = n
	depends on ACPI_VIDEO || ACPI_VIDEO = n
	depends on BACKLIGHT_CLASS_DEVICE
	select LEDS_CLASS
	select NEW_LEDS
	---help---
	  This module implements a driver for a wide range of different
	  Samsung laptops.  It offers control over the different
	  function keys, wireless LED, LCD backlight level.

	  It may also provide some sysfs files described in
	  <file:Documentation/ABI/testing/sysfs-driver-samsung-laptop>

	  To compile this driver as a module, choose M here: the module
	  will be called samsung-laptop.

config SAMSUNG_Q10
	tristate "Samsung Q10 Extras"
	depends on ACPI
	select BACKLIGHT_CLASS_DEVICE
	---help---
	  This driver provides support for backlight control on Samsung Q10
	  and related laptops, including Dell Latitude X200.

config ACPI_TOSHIBA
	tristate "Toshiba Laptop Extras"
	depends on ACPI
	depends on ACPI_WMI
	select LEDS_CLASS
	select NEW_LEDS
	depends on BACKLIGHT_CLASS_DEVICE
	depends on INPUT
	depends on SERIO_I8042 || SERIO_I8042 = n
	depends on ACPI_VIDEO || ACPI_VIDEO = n
	depends on RFKILL || RFKILL = n
	depends on IIO
	select INPUT_SPARSEKMAP
	---help---
	  This driver adds support for access to certain system settings
	  on "legacy free" Toshiba laptops.  These laptops can be recognized by
	  their lack of a BIOS setup menu and APM support.

	  On these machines, all system configuration is handled through the
	  ACPI.  This driver is required for access to controls not covered
	  by the general ACPI drivers, such as LCD brightness, video output,
	  etc.

	  This driver differs from the non-ACPI Toshiba laptop driver (located
	  under "Processor type and features") in several aspects.
	  Configuration is accessed by reading and writing text files in the
	  /proc tree instead of by program interface to /dev.  Furthermore, no
	  power management functions are exposed, as those are handled by the
	  general ACPI drivers.

	  More information about this driver is available at
	  <http://memebeam.org/toys/ToshibaAcpiDriver>.

	  If you have a legacy free Toshiba laptop (such as the Libretto L1
	  series), say Y.

config TOSHIBA_BT_RFKILL
	tristate "Toshiba Bluetooth RFKill switch support"
	depends on ACPI
	depends on RFKILL || RFKILL = n
	---help---
	  This driver adds support for Bluetooth events for the RFKill
	  switch on modern Toshiba laptops with full ACPI support and
	  an RFKill switch.

	  This driver handles RFKill events for the TOS6205 Bluetooth,
	  and re-enables it when the switch is set back to the 'on'
	  position.

	  If you have a modern Toshiba laptop with a Bluetooth and an
	  RFKill switch (such as the Portege R500), say Y.

config TOSHIBA_HAPS
	tristate "Toshiba HDD Active Protection Sensor"
	depends on ACPI
	---help---
	  This driver adds support for the built-in accelerometer
	  found on recent Toshiba laptops equipped with HID TOS620A
	  device.

	  This driver receives ACPI notify events 0x80 when the sensor
	  detects a sudden move or a harsh vibration, as well as an
	  ACPI notify event 0x81 whenever the movement or vibration has
	  been stabilized.

	  Also provides sysfs entries to get/set the desired protection
	  level and resetting the HDD protection interface.

	  If you have a recent Toshiba laptop with a built-in accelerometer
	  device, say Y.

config TOSHIBA_WMI
	tristate "Toshiba WMI Hotkeys Driver (EXPERIMENTAL)"
	depends on ACPI_WMI
	depends on INPUT
	select INPUT_SPARSEKMAP
	---help---
	  This driver adds hotkey monitoring support to some Toshiba models
	  that manage the hotkeys via WMI events.

	  WARNING: This driver is incomplete as it lacks a proper keymap and the
	  *notify function only prints the ACPI event type value. Be warned that
	  you will need to provide some information if you have a Toshiba model
	  with WMI event hotkeys and want to help with the development of this
	  driver.

	  If you have a WMI-based hotkeys Toshiba laptop, say Y or M here.

config ACPI_CMPC
	tristate "CMPC Laptop Extras"
	depends on ACPI && INPUT
	depends on RFKILL || RFKILL=n
	select BACKLIGHT_CLASS_DEVICE
	help
	  Support for Intel Classmate PC ACPI devices, including some
	  keys as input device, backlight device, tablet and accelerometer
	  devices.

config COMPAL_LAPTOP
	tristate "Compal (and others) Laptop Extras"
	depends on ACPI
	depends on BACKLIGHT_CLASS_DEVICE
	depends on ACPI_VIDEO || ACPI_VIDEO = n
	depends on RFKILL
	depends on HWMON
	depends on POWER_SUPPLY
	---help---
	  This is a driver for laptops built by Compal, and some models by
	  other brands (e.g. Dell, Toshiba).

	  It adds support for rfkill, Bluetooth, WLAN, LCD brightness, hwmon
	  and battery charging level control.

config LG_LAPTOP
	tristate "LG Laptop Extras"
	depends on ACPI
	depends on ACPI_WMI
	depends on INPUT
	select INPUT_SPARSEKMAP
	select LEDS_CLASS
	help
	 This driver adds support for hotkeys as well as control of keyboard
	 backlight, battery maximum charge level and various other ACPI
	 features.

	 If you have an LG Gram laptop, say Y or M here.

config PANASONIC_LAPTOP
	tristate "Panasonic Laptop Extras"
	depends on INPUT && ACPI
	depends on BACKLIGHT_CLASS_DEVICE
	select INPUT_SPARSEKMAP
<<<<<<< HEAD
	help
	  This driver provides support for the Intel Virtual Button interface.
	  Some laptops require this driver for power button support.

	  To compile this driver as a module, choose M here: the module will
	  be called intel_vbtn.

config INTEL_SCU_IPC
	bool "Intel SCU IPC Support"
	depends on X86_INTEL_MID
	default y
	---help---
	  IPC is used to bridge the communications between kernel and SCU on
	  some embedded Intel x86 platforms. This is not needed for PC-type
	  machines.

config INTEL_SCU_IPC_UTIL
	tristate "Intel SCU IPC utility driver"
	depends on INTEL_SCU_IPC
=======
>>>>>>> 04d5ce62
	---help---
	  This driver adds support for access to backlight control and hotkeys
	  on Panasonic Let's Note laptops.

	  If you have a Panasonic Let's note laptop (such as the R1(N variant),
	  R2, R3, R5, T2, W2 and Y2 series), say Y.

config SONY_LAPTOP
	tristate "Sony Laptop Extras"
	depends on ACPI
	depends on ACPI_VIDEO || ACPI_VIDEO = n
	depends on BACKLIGHT_CLASS_DEVICE
	depends on INPUT
	depends on RFKILL
	---help---
	  This mini-driver drives the SNC and SPIC devices present in the ACPI
	  BIOS of the Sony Vaio laptops.

	  It gives access to some extra laptop functionalities like Bluetooth,
	  screen brightness control, Fn keys and allows powering on/off some
	  devices.

	  Read <file:Documentation/admin-guide/laptops/sony-laptop.rst> for more information.

config SONYPI_COMPAT
	bool "Sonypi compatibility"
	depends on SONY_LAPTOP
	---help---
	  Build the sonypi driver compatibility code into the sony-laptop driver.

config SYSTEM76_ACPI
	tristate "System76 ACPI Driver"
	depends on ACPI
	select NEW_LEDS
	select LEDS_CLASS
	select LEDS_TRIGGERS
	help
	  This is a driver for System76 laptops running open firmware. It adds
	  support for Fn-Fx key combinations, keyboard backlight, and airplane mode
	  LEDs.

	  If you have a System76 laptop running open firmware, say Y or M here.

config TOPSTAR_LAPTOP
	tristate "Topstar Laptop Extras"
	depends on ACPI
	depends on INPUT
	select INPUT_SPARSEKMAP
	select LEDS_CLASS
	select NEW_LEDS
	---help---
	  This driver adds support for hotkeys found on Topstar laptops.

	  If you have a Topstar laptop, say Y or M here.

config I2C_MULTI_INSTANTIATE
	tristate "I2C multi instantiate pseudo device driver"
	depends on I2C && ACPI
	help
	  Some ACPI-based systems list multiple i2c-devices in a single ACPI
	  firmware-node. This driver will instantiate separate i2c-clients
	  for each device in the firmware-node.

	  To compile this driver as a module, choose M here: the module
	  will be called i2c-multi-instantiate.

config MLX_PLATFORM
	tristate "Mellanox Technologies platform support"
	depends on I2C && REGMAP
	---help---
	  This option enables system support for the Mellanox Technologies
	  platform. The Mellanox systems provide data center networking
	  solutions based on Virtual Protocol Interconnect (VPI) technology
	  enable seamless connectivity to 56/100Gb/s InfiniBand or 10/40/56GbE
	  connection.

	  If you have a Mellanox system, say Y or M here.

config TOUCHSCREEN_DMI
	bool "DMI based touchscreen configuration info"
	depends on ACPI && DMI && I2C=y && TOUCHSCREEN_SILEAD
	select EFI_EMBEDDED_FIRMWARE if EFI
	---help---
	  Certain ACPI based tablets with e.g. Silead or Chipone touchscreens
	  do not have enough data in ACPI tables for the touchscreen driver to
	  handle the touchscreen properly, as OEMs expect the data to be baked
	  into the tablet model specific version of the driver shipped with the
	  the OS-image for the device. This option supplies the missing info.
	  Enable this for x86 tablets with Silead or Chipone touchscreens.

config INTEL_IMR
	bool "Intel Isolated Memory Region support"
	depends on X86_INTEL_QUARK && IOSF_MBI
	---help---
	  This option provides a means to manipulate Isolated Memory Regions.
	  IMRs are a set of registers that define read and write access masks
	  to prohibit certain system agents from accessing memory with 1 KiB
	  granularity.

	  IMRs make it possible to control read/write access to an address
	  by hardware agents inside the SoC. Read and write masks can be
	  defined for:
		- eSRAM flush
		- Dirty CPU snoop (write only)
		- RMU access
		- PCI Virtual Channel 0/Virtual Channel 1
		- SMM mode
		- Non SMM mode

	  Quark contains a set of eight IMR registers and makes use of those
	  registers during its bootup process.

	  If you are running on a Galileo/Quark say Y here.

config INTEL_IPS
	tristate "Intel Intelligent Power Sharing"
	depends on ACPI && PCI
	---help---
	  Intel Calpella platforms support dynamic power sharing between the
	  CPU and GPU, maximizing performance in a given TDP.  This driver,
	  along with the CPU frequency and i915 drivers, provides that
	  functionality.  If in doubt, say Y here; it will only load on
	  supported platforms.

config INTEL_RST
        tristate "Intel Rapid Start Technology Driver"
	depends on ACPI
	---help---
	  This driver provides support for modifying parameters on systems
	  equipped with Intel's Rapid Start Technology. When put in an ACPI
	  sleep state, these devices will wake after either a configured
	  timeout or when the system battery reaches a critical state,
	  automatically copying memory contents to disk. On resume, the
	  firmware will copy the memory contents back to RAM and resume the OS
	  as usual.

config INTEL_SMARTCONNECT
        tristate "Intel Smart Connect disabling driver"
	depends on ACPI
	---help---
	  Intel Smart Connect is a technology intended to permit devices to
	  update state by resuming for a short period of time at regular
	  intervals. If a user enables this functionality under Windows and
	  then reboots into Linux, the system may remain configured to resume
	  on suspend. In the absence of any userspace to support it, the system
	  will then remain awake until something triggers another suspend.

	  This driver checks to determine whether the device has Intel Smart
	  Connect enabled, and if so disables it.

source "drivers/platform/x86/intel_speed_select_if/Kconfig"

config INTEL_TURBO_MAX_3
	bool "Intel Turbo Boost Max Technology 3.0 enumeration driver"
	depends on X86_64 && SCHED_MC_PRIO
	---help---
	  This driver reads maximum performance ratio of each CPU and set up
	  the scheduler priority metrics. In this way scheduler can prefer
	  CPU with higher performance to schedule tasks.
	  This driver is only required when the system is not using Hardware
	  P-States (HWP). In HWP mode, priority can be read from ACPI tables.

config INTEL_UNCORE_FREQ_CONTROL
	tristate "Intel Uncore frequency control driver"
	depends on X86_64
	help
	  This driver allows control of uncore frequency limits on
	  supported server platforms.
	  Uncore frequency controls RING/LLC (last-level cache) clocks.

	  To compile this driver as a module, choose M here: the module
	  will be called intel-uncore-frequency.

config INTEL_BXTWC_PMIC_TMU
	tristate "Intel BXT Whiskey Cove TMU Driver"
	depends on REGMAP
	depends on INTEL_SOC_PMIC_BXTWC && INTEL_PMC_IPC
	---help---
	  Select this driver to use Intel BXT Whiskey Cove PMIC TMU feature.
	  This driver enables the alarm wakeup functionality in the TMU unit
	  of Whiskey Cove PMIC.

config INTEL_CHTDC_TI_PWRBTN
	tristate "Intel Cherry Trail Dollar Cove TI power button driver"
	depends on INTEL_SOC_PMIC_CHTDC_TI
	depends on INPUT
	---help---
	  This option adds a power button driver driver for Dollar Cove TI
	  PMIC on Intel Cherry Trail devices.

	  To compile this driver as a module, choose M here: the module
	  will be called intel_chtdc_ti_pwrbtn.

config INTEL_MFLD_THERMAL
       tristate "Thermal driver for Intel Medfield platform"
       depends on MFD_INTEL_MSIC && THERMAL
       help
         Say Y here to enable thermal driver support for the  Intel Medfield
         platform.

config INTEL_MID_POWER_BUTTON
	tristate "power button driver for Intel MID platforms"
	depends on INTEL_SCU_IPC && INPUT
	help
	  This driver handles the power button on the Intel MID platforms.

	  If unsure, say N.

config INTEL_MRFLD_PWRBTN
	tristate "Intel Merrifield Basin Cove power button driver"
	depends on INTEL_SOC_PMIC_MRFLD
	depends on INPUT
	---help---
	  This option adds a power button driver for Basin Cove PMIC
	  on Intel Merrifield devices.

	  To compile this driver as a module, choose M here: the module
	  will be called intel_mrfld_pwrbtn.

<<<<<<< HEAD
config I2C_MULTI_INSTANTIATE
	tristate "I2C multi instantiate pseudo device driver"
	depends on I2C && ACPI
	help
	  Some ACPI-based systems list multiple i2c-devices in a single ACPI
	  firmware-node. This driver will instantiate separate i2c-clients
	  for each device in the firmware-node.

	  To compile this driver as a module, choose M here: the module
	  will be called i2c-multi-instantiate.

config INTEL_ATOMISP2_PM
	tristate "Intel AtomISP2 dummy / power-management driver"
	depends on PCI && IOSF_MBI && PM
	help
	  Power-management driver for Intel's Image Signal Processor found on
	  Bay Trail and Cherry Trail devices. This dummy driver's sole purpose
	  is to turn the ISP off (put it in D3) to save power and to allow
	  entering of S0ix modes.

	  To compile this driver as a module, choose M here: the module
	  will be called intel_atomisp2_pm.

config HUAWEI_WMI
	tristate "Huawei WMI laptop extras driver"
	depends on ACPI_BATTERY
	depends on ACPI_WMI
	depends on INPUT
	select INPUT_SPARSEKMAP
	select LEDS_CLASS
	select LEDS_TRIGGERS
	select LEDS_TRIGGER_AUDIO
	select NEW_LEDS
	help
	  This driver provides support for Huawei WMI hotkeys, battery charge
	  control, fn-lock, mic-mute LED, and other extra features.
=======
config INTEL_PMC_CORE
	tristate "Intel PMC Core driver"
	depends on PCI
	---help---
	  The Intel Platform Controller Hub for Intel Core SoCs provides access
	  to Power Management Controller registers via a PCI interface. This
	  driver can utilize debugging capabilities and supported features as
	  exposed by the Power Management Controller.
>>>>>>> 04d5ce62

	  Supported features:
		- SLP_S0_RESIDENCY counter
		- PCH IP Power Gating status
		- LTR Ignore
		- MPHY/PLL gating status (Sunrisepoint PCH only)

config INTEL_PMC_IPC
	tristate "Intel PMC IPC Driver"
	depends on ACPI && PCI
	---help---
	This driver provides support for PMC control on some Intel platforms.
	The PMC is an ARC processor which defines IPC commands for communication
	with other entities in the CPU.

config INTEL_PUNIT_IPC
	tristate "Intel P-Unit IPC Driver"
	---help---
	  This driver provides support for Intel P-Unit Mailbox IPC mechanism,
	  which is used to bridge the communications between kernel and P-Unit.

<<<<<<< HEAD
config INTEL_UNCORE_FREQ_CONTROL
	tristate "Intel Uncore frequency control driver"
	depends on X86_64
	help
	  This driver allows control of uncore frequency limits on
	  supported server platforms.
	  Uncore frequency controls RING/LLC (last-level cache) clocks.

	  To compile this driver as a module, choose M here: the module
	  will be called intel-uncore-frequency.

source "drivers/platform/x86/intel_speed_select_if/Kconfig"
=======
config INTEL_SCU_IPC
	bool "Intel SCU IPC Support"
	depends on X86_INTEL_MID
	default y
	---help---
	  IPC is used to bridge the communications between kernel and SCU on
	  some embedded Intel x86 platforms. This is not needed for PC-type
	  machines.
>>>>>>> 04d5ce62

config INTEL_SCU_IPC_UTIL
	tristate "Intel SCU IPC utility driver"
	depends on INTEL_SCU_IPC
	---help---
	  The IPC Util driver provides an interface with the SCU enabling
	  low level access for debug work and updating the firmware. Say
	  N unless you will be doing this on an Intel MID platform.

config INTEL_TELEMETRY
	tristate "Intel SoC Telemetry Driver"
	depends on INTEL_PMC_IPC && INTEL_PUNIT_IPC && X86_64
	---help---
	  This driver provides interfaces to configure and use
	  telemetry for INTEL SoC from APL onwards. It is also
	  used to get various SoC events and parameters
	  directly via debugfs files. Various tools may use
	  this interface for SoC state monitoring.

endif # X86_PLATFORM_DEVICES

config PMC_ATOM
       def_bool y
       depends on PCI
       select COMMON_CLK<|MERGE_RESOLUTION|>--- conflicted
+++ resolved
@@ -1093,28 +1093,6 @@
 	depends on INPUT && ACPI
 	depends on BACKLIGHT_CLASS_DEVICE
 	select INPUT_SPARSEKMAP
-<<<<<<< HEAD
-	help
-	  This driver provides support for the Intel Virtual Button interface.
-	  Some laptops require this driver for power button support.
-
-	  To compile this driver as a module, choose M here: the module will
-	  be called intel_vbtn.
-
-config INTEL_SCU_IPC
-	bool "Intel SCU IPC Support"
-	depends on X86_INTEL_MID
-	default y
-	---help---
-	  IPC is used to bridge the communications between kernel and SCU on
-	  some embedded Intel x86 platforms. This is not needed for PC-type
-	  machines.
-
-config INTEL_SCU_IPC_UTIL
-	tristate "Intel SCU IPC utility driver"
-	depends on INTEL_SCU_IPC
-=======
->>>>>>> 04d5ce62
 	---help---
 	  This driver adds support for access to backlight control and hotkeys
 	  on Panasonic Let's Note laptops.
@@ -1334,44 +1312,6 @@
 	  To compile this driver as a module, choose M here: the module
 	  will be called intel_mrfld_pwrbtn.
 
-<<<<<<< HEAD
-config I2C_MULTI_INSTANTIATE
-	tristate "I2C multi instantiate pseudo device driver"
-	depends on I2C && ACPI
-	help
-	  Some ACPI-based systems list multiple i2c-devices in a single ACPI
-	  firmware-node. This driver will instantiate separate i2c-clients
-	  for each device in the firmware-node.
-
-	  To compile this driver as a module, choose M here: the module
-	  will be called i2c-multi-instantiate.
-
-config INTEL_ATOMISP2_PM
-	tristate "Intel AtomISP2 dummy / power-management driver"
-	depends on PCI && IOSF_MBI && PM
-	help
-	  Power-management driver for Intel's Image Signal Processor found on
-	  Bay Trail and Cherry Trail devices. This dummy driver's sole purpose
-	  is to turn the ISP off (put it in D3) to save power and to allow
-	  entering of S0ix modes.
-
-	  To compile this driver as a module, choose M here: the module
-	  will be called intel_atomisp2_pm.
-
-config HUAWEI_WMI
-	tristate "Huawei WMI laptop extras driver"
-	depends on ACPI_BATTERY
-	depends on ACPI_WMI
-	depends on INPUT
-	select INPUT_SPARSEKMAP
-	select LEDS_CLASS
-	select LEDS_TRIGGERS
-	select LEDS_TRIGGER_AUDIO
-	select NEW_LEDS
-	help
-	  This driver provides support for Huawei WMI hotkeys, battery charge
-	  control, fn-lock, mic-mute LED, and other extra features.
-=======
 config INTEL_PMC_CORE
 	tristate "Intel PMC Core driver"
 	depends on PCI
@@ -1380,7 +1320,6 @@
 	  to Power Management Controller registers via a PCI interface. This
 	  driver can utilize debugging capabilities and supported features as
 	  exposed by the Power Management Controller.
->>>>>>> 04d5ce62
 
 	  Supported features:
 		- SLP_S0_RESIDENCY counter
@@ -1402,20 +1341,6 @@
 	  This driver provides support for Intel P-Unit Mailbox IPC mechanism,
 	  which is used to bridge the communications between kernel and P-Unit.
 
-<<<<<<< HEAD
-config INTEL_UNCORE_FREQ_CONTROL
-	tristate "Intel Uncore frequency control driver"
-	depends on X86_64
-	help
-	  This driver allows control of uncore frequency limits on
-	  supported server platforms.
-	  Uncore frequency controls RING/LLC (last-level cache) clocks.
-
-	  To compile this driver as a module, choose M here: the module
-	  will be called intel-uncore-frequency.
-
-source "drivers/platform/x86/intel_speed_select_if/Kconfig"
-=======
 config INTEL_SCU_IPC
 	bool "Intel SCU IPC Support"
 	depends on X86_INTEL_MID
@@ -1424,7 +1349,6 @@
 	  IPC is used to bridge the communications between kernel and SCU on
 	  some embedded Intel x86 platforms. This is not needed for PC-type
 	  machines.
->>>>>>> 04d5ce62
 
 config INTEL_SCU_IPC_UTIL
 	tristate "Intel SCU IPC utility driver"
