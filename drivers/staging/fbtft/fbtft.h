--- conflicted
+++ resolved
@@ -286,19 +286,11 @@
 	return fbtft_probe_common(_display, spi, NULL);				\
 }										\
 										\
-<<<<<<< HEAD
 static void fbtft_driver_remove_spi(struct spi_device *spi)			\
-=======
-static int fbtft_driver_remove_spi(struct spi_device *spi)			\
->>>>>>> 41197a5f
 {										\
 	struct fb_info *info = spi_get_drvdata(spi);				\
 										\
 	fbtft_remove_common(&spi->dev, info);					\
-<<<<<<< HEAD
-=======
-	return 0;								\
->>>>>>> 41197a5f
 }										\
 										\
 static struct spi_driver fbtft_driver_spi_driver = {				\
