/*
 * MCP23S08 SPI/I2C GPIO gpio expander driver
 *
 * The inputs and outputs of the mcp23s08, mcp23s17, mcp23008 and mcp23017 are
 * supported.
 * For the I2C versions of the chips (mcp23008 and mcp23017) generation of
 * interrupts is also supported.
 * The hardware of the SPI versions of the chips (mcp23s08 and mcp23s17) is
 * also capable of generating interrupts, but the linux driver does not
 * support that yet.
 */

#include <linux/kernel.h>
#include <linux/device.h>
#include <linux/mutex.h>
#include <linux/module.h>
#include <linux/gpio.h>
#include <linux/i2c.h>
#include <linux/spi/spi.h>
#include <linux/spi/mcp23s08.h>
#include <linux/slab.h>
#include <asm/byteorder.h>
#include <linux/interrupt.h>
#include <linux/of_irq.h>
#include <linux/of_device.h>

/**
 * MCP types supported by driver
 */
#define MCP_TYPE_S08	0
#define MCP_TYPE_S17	1
#define MCP_TYPE_008	2
#define MCP_TYPE_017	3

/* Registers are all 8 bits wide.
 *
 * The mcp23s17 has twice as many bits, and can be configured to work
 * with either 16 bit registers or with two adjacent 8 bit banks.
 */
#define MCP_IODIR	0x00		/* init/reset:  all ones */
#define MCP_IPOL	0x01
#define MCP_GPINTEN	0x02
#define MCP_DEFVAL	0x03
#define MCP_INTCON	0x04
#define MCP_IOCON	0x05
#	define IOCON_MIRROR	(1 << 6)
#	define IOCON_SEQOP	(1 << 5)
#	define IOCON_HAEN	(1 << 3)
#	define IOCON_ODR	(1 << 2)
#	define IOCON_INTPOL	(1 << 1)
#define MCP_GPPU	0x06
#define MCP_INTF	0x07
#define MCP_INTCAP	0x08
#define MCP_GPIO	0x09
#define MCP_OLAT	0x0a

struct mcp23s08;

struct mcp23s08_ops {
	int	(*read)(struct mcp23s08 *mcp, unsigned reg);
	int	(*write)(struct mcp23s08 *mcp, unsigned reg, unsigned val);
	int	(*read_regs)(struct mcp23s08 *mcp, unsigned reg,
			     u16 *vals, unsigned n);
};

struct mcp23s08 {
	u8			addr;

	u16			cache[11];
	u16			irq_rise;
	u16			irq_fall;
	int			irq;
	bool			irq_controller;
	/* lock protects the cached values */
	struct mutex		lock;
	struct mutex		irq_lock;
	struct irq_domain	*irq_domain;

	struct gpio_chip	chip;

	const struct mcp23s08_ops	*ops;
	void			*data; /* ops specific data */
};

/* A given spi_device can represent up to eight mcp23sxx chips
 * sharing the same chipselect but using different addresses
 * (e.g. chips #0 and #3 might be populated, but not #1 or $2).
 * Driver data holds all the per-chip data.
 */
struct mcp23s08_driver_data {
	unsigned		ngpio;
	struct mcp23s08		*mcp[8];
	struct mcp23s08		chip[];
};

/* This lock class tells lockdep that GPIO irqs are in a different
 * category than their parents, so it won't report false recursion.
 */
static struct lock_class_key gpio_lock_class;

/*----------------------------------------------------------------------*/

#if IS_ENABLED(CONFIG_I2C)

static int mcp23008_read(struct mcp23s08 *mcp, unsigned reg)
{
	return i2c_smbus_read_byte_data(mcp->data, reg);
}

static int mcp23008_write(struct mcp23s08 *mcp, unsigned reg, unsigned val)
{
	return i2c_smbus_write_byte_data(mcp->data, reg, val);
}

static int
mcp23008_read_regs(struct mcp23s08 *mcp, unsigned reg, u16 *vals, unsigned n)
{
	while (n--) {
		int ret = mcp23008_read(mcp, reg++);
		if (ret < 0)
			return ret;
		*vals++ = ret;
	}

	return 0;
}

static int mcp23017_read(struct mcp23s08 *mcp, unsigned reg)
{
	return i2c_smbus_read_word_data(mcp->data, reg << 1);
}

static int mcp23017_write(struct mcp23s08 *mcp, unsigned reg, unsigned val)
{
	return i2c_smbus_write_word_data(mcp->data, reg << 1, val);
}

static int
mcp23017_read_regs(struct mcp23s08 *mcp, unsigned reg, u16 *vals, unsigned n)
{
	while (n--) {
		int ret = mcp23017_read(mcp, reg++);
		if (ret < 0)
			return ret;
		*vals++ = ret;
	}

	return 0;
}

static const struct mcp23s08_ops mcp23008_ops = {
	.read		= mcp23008_read,
	.write		= mcp23008_write,
	.read_regs	= mcp23008_read_regs,
};

static const struct mcp23s08_ops mcp23017_ops = {
	.read		= mcp23017_read,
	.write		= mcp23017_write,
	.read_regs	= mcp23017_read_regs,
};

#endif /* CONFIG_I2C */

/*----------------------------------------------------------------------*/

#ifdef CONFIG_SPI_MASTER

static int mcp23s08_read(struct mcp23s08 *mcp, unsigned reg)
{
	u8	tx[2], rx[1];
	int	status;

	tx[0] = mcp->addr | 0x01;
	tx[1] = reg;
	status = spi_write_then_read(mcp->data, tx, sizeof(tx), rx, sizeof(rx));
	return (status < 0) ? status : rx[0];
}

static int mcp23s08_write(struct mcp23s08 *mcp, unsigned reg, unsigned val)
{
	u8	tx[3];

	tx[0] = mcp->addr;
	tx[1] = reg;
	tx[2] = val;
	return spi_write_then_read(mcp->data, tx, sizeof(tx), NULL, 0);
}

static int
mcp23s08_read_regs(struct mcp23s08 *mcp, unsigned reg, u16 *vals, unsigned n)
{
	u8	tx[2], *tmp;
	int	status;

	if ((n + reg) > sizeof(mcp->cache))
		return -EINVAL;
	tx[0] = mcp->addr | 0x01;
	tx[1] = reg;

	tmp = (u8 *)vals;
	status = spi_write_then_read(mcp->data, tx, sizeof(tx), tmp, n);
	if (status >= 0) {
		while (n--)
			vals[n] = tmp[n]; /* expand to 16bit */
	}
	return status;
}

static int mcp23s17_read(struct mcp23s08 *mcp, unsigned reg)
{
	u8	tx[2], rx[2];
	int	status;

	tx[0] = mcp->addr | 0x01;
	tx[1] = reg << 1;
	status = spi_write_then_read(mcp->data, tx, sizeof(tx), rx, sizeof(rx));
	return (status < 0) ? status : (rx[0] | (rx[1] << 8));
}

static int mcp23s17_write(struct mcp23s08 *mcp, unsigned reg, unsigned val)
{
	u8	tx[4];

	tx[0] = mcp->addr;
	tx[1] = reg << 1;
	tx[2] = val;
	tx[3] = val >> 8;
	return spi_write_then_read(mcp->data, tx, sizeof(tx), NULL, 0);
}

static int
mcp23s17_read_regs(struct mcp23s08 *mcp, unsigned reg, u16 *vals, unsigned n)
{
	u8	tx[2];
	int	status;

	if ((n + reg) > sizeof(mcp->cache))
		return -EINVAL;
	tx[0] = mcp->addr | 0x01;
	tx[1] = reg << 1;

	status = spi_write_then_read(mcp->data, tx, sizeof(tx),
				     (u8 *)vals, n * 2);
	if (status >= 0) {
		while (n--)
			vals[n] = __le16_to_cpu((__le16)vals[n]);
	}

	return status;
}

static const struct mcp23s08_ops mcp23s08_ops = {
	.read		= mcp23s08_read,
	.write		= mcp23s08_write,
	.read_regs	= mcp23s08_read_regs,
};

static const struct mcp23s08_ops mcp23s17_ops = {
	.read		= mcp23s17_read,
	.write		= mcp23s17_write,
	.read_regs	= mcp23s17_read_regs,
};

#endif /* CONFIG_SPI_MASTER */

/*----------------------------------------------------------------------*/

static int mcp23s08_direction_input(struct gpio_chip *chip, unsigned offset)
{
	struct mcp23s08	*mcp = container_of(chip, struct mcp23s08, chip);
	int status;

	mutex_lock(&mcp->lock);
	mcp->cache[MCP_IODIR] |= (1 << offset);
	status = mcp->ops->write(mcp, MCP_IODIR, mcp->cache[MCP_IODIR]);
	mutex_unlock(&mcp->lock);
	return status;
}

static int mcp23s08_get(struct gpio_chip *chip, unsigned offset)
{
	struct mcp23s08	*mcp = container_of(chip, struct mcp23s08, chip);
	int status;

	mutex_lock(&mcp->lock);

	/* REVISIT reading this clears any IRQ ... */
	status = mcp->ops->read(mcp, MCP_GPIO);
	if (status < 0)
		status = 0;
	else {
		mcp->cache[MCP_GPIO] = status;
		status = !!(status & (1 << offset));
	}
	mutex_unlock(&mcp->lock);
	return status;
}

static int __mcp23s08_set(struct mcp23s08 *mcp, unsigned mask, int value)
{
	unsigned olat = mcp->cache[MCP_OLAT];

	if (value)
		olat |= mask;
	else
		olat &= ~mask;
	mcp->cache[MCP_OLAT] = olat;
	return mcp->ops->write(mcp, MCP_OLAT, olat);
}

static void mcp23s08_set(struct gpio_chip *chip, unsigned offset, int value)
{
	struct mcp23s08	*mcp = container_of(chip, struct mcp23s08, chip);
	unsigned mask = 1 << offset;

	mutex_lock(&mcp->lock);
	__mcp23s08_set(mcp, mask, value);
	mutex_unlock(&mcp->lock);
}

static int
mcp23s08_direction_output(struct gpio_chip *chip, unsigned offset, int value)
{
	struct mcp23s08	*mcp = container_of(chip, struct mcp23s08, chip);
	unsigned mask = 1 << offset;
	int status;

	mutex_lock(&mcp->lock);
	status = __mcp23s08_set(mcp, mask, value);
	if (status == 0) {
		mcp->cache[MCP_IODIR] &= ~mask;
		status = mcp->ops->write(mcp, MCP_IODIR, mcp->cache[MCP_IODIR]);
	}
	mutex_unlock(&mcp->lock);
	return status;
}

/*----------------------------------------------------------------------*/
static irqreturn_t mcp23s08_irq(int irq, void *data)
{
	struct mcp23s08 *mcp = data;
	int intcap, intf, i;
	unsigned int child_irq;

	mutex_lock(&mcp->lock);
	intf = mcp->ops->read(mcp, MCP_INTF);
	if (intf < 0) {
		mutex_unlock(&mcp->lock);
		return IRQ_HANDLED;
	}

	mcp->cache[MCP_INTF] = intf;

	intcap = mcp->ops->read(mcp, MCP_INTCAP);
	if (intcap < 0) {
		mutex_unlock(&mcp->lock);
		return IRQ_HANDLED;
	}

	mcp->cache[MCP_INTCAP] = intcap;
	mutex_unlock(&mcp->lock);


	for (i = 0; i < mcp->chip.ngpio; i++) {
		if ((BIT(i) & mcp->cache[MCP_INTF]) &&
		    ((BIT(i) & intcap & mcp->irq_rise) ||
		     (mcp->irq_fall & ~intcap & BIT(i)))) {
			child_irq = irq_find_mapping(mcp->irq_domain, i);
			handle_nested_irq(child_irq);
		}
	}

	return IRQ_HANDLED;
}

static int mcp23s08_gpio_to_irq(struct gpio_chip *chip, unsigned offset)
{
	struct mcp23s08 *mcp = container_of(chip, struct mcp23s08, chip);

	return irq_find_mapping(mcp->irq_domain, offset);
}

static void mcp23s08_irq_mask(struct irq_data *data)
{
	struct mcp23s08 *mcp = irq_data_get_irq_chip_data(data);
	unsigned int pos = data->hwirq;

	mcp->cache[MCP_GPINTEN] &= ~BIT(pos);
}

static void mcp23s08_irq_unmask(struct irq_data *data)
{
	struct mcp23s08 *mcp = irq_data_get_irq_chip_data(data);
	unsigned int pos = data->hwirq;

	mcp->cache[MCP_GPINTEN] |= BIT(pos);
}

static int mcp23s08_irq_set_type(struct irq_data *data, unsigned int type)
{
	struct mcp23s08 *mcp = irq_data_get_irq_chip_data(data);
	unsigned int pos = data->hwirq;
	int status = 0;

	if ((type & IRQ_TYPE_EDGE_BOTH) == IRQ_TYPE_EDGE_BOTH) {
		mcp->cache[MCP_INTCON] &= ~BIT(pos);
		mcp->irq_rise |= BIT(pos);
		mcp->irq_fall |= BIT(pos);
	} else if (type & IRQ_TYPE_EDGE_RISING) {
		mcp->cache[MCP_INTCON] &= ~BIT(pos);
		mcp->irq_rise |= BIT(pos);
		mcp->irq_fall &= ~BIT(pos);
	} else if (type & IRQ_TYPE_EDGE_FALLING) {
		mcp->cache[MCP_INTCON] &= ~BIT(pos);
		mcp->irq_rise &= ~BIT(pos);
		mcp->irq_fall |= BIT(pos);
	} else
		return -EINVAL;

	return status;
}

static void mcp23s08_irq_bus_lock(struct irq_data *data)
{
	struct mcp23s08 *mcp = irq_data_get_irq_chip_data(data);

	mutex_lock(&mcp->irq_lock);
}

static void mcp23s08_irq_bus_unlock(struct irq_data *data)
{
	struct mcp23s08 *mcp = irq_data_get_irq_chip_data(data);

	mutex_lock(&mcp->lock);
	mcp->ops->write(mcp, MCP_GPINTEN, mcp->cache[MCP_GPINTEN]);
	mcp->ops->write(mcp, MCP_DEFVAL, mcp->cache[MCP_DEFVAL]);
	mcp->ops->write(mcp, MCP_INTCON, mcp->cache[MCP_INTCON]);
	mutex_unlock(&mcp->lock);
	mutex_unlock(&mcp->irq_lock);
}

static int mcp23s08_irq_reqres(struct irq_data *data)
{
	struct mcp23s08 *mcp = irq_data_get_irq_chip_data(data);

	if (gpio_lock_as_irq(&mcp->chip, data->hwirq)) {
		dev_err(mcp->chip.dev,
			"unable to lock HW IRQ %lu for IRQ usage\n",
			data->hwirq);
		return -EINVAL;
	}

	return 0;
}

static void mcp23s08_irq_relres(struct irq_data *data)
{
	struct mcp23s08 *mcp = irq_data_get_irq_chip_data(data);

	gpio_unlock_as_irq(&mcp->chip, data->hwirq);
}

static struct irq_chip mcp23s08_irq_chip = {
	.name = "gpio-mcp23xxx",
	.irq_mask = mcp23s08_irq_mask,
	.irq_unmask = mcp23s08_irq_unmask,
	.irq_set_type = mcp23s08_irq_set_type,
	.irq_bus_lock = mcp23s08_irq_bus_lock,
	.irq_bus_sync_unlock = mcp23s08_irq_bus_unlock,
	.irq_request_resources = mcp23s08_irq_reqres,
	.irq_release_resources = mcp23s08_irq_relres,
};

static int mcp23s08_irq_setup(struct mcp23s08 *mcp)
{
	struct gpio_chip *chip = &mcp->chip;
	int err, irq, j;

	mutex_init(&mcp->irq_lock);

	mcp->irq_domain = irq_domain_add_linear(chip->of_node, chip->ngpio,
						&irq_domain_simple_ops, mcp);
	if (!mcp->irq_domain)
		return -ENODEV;

	err = devm_request_threaded_irq(chip->dev, mcp->irq, NULL, mcp23s08_irq,
					IRQF_TRIGGER_LOW | IRQF_ONESHOT,
					dev_name(chip->dev), mcp);
	if (err != 0) {
		dev_err(chip->dev, "unable to request IRQ#%d: %d\n",
			mcp->irq, err);
		return err;
	}

	chip->to_irq = mcp23s08_gpio_to_irq;

	for (j = 0; j < mcp->chip.ngpio; j++) {
		irq = irq_create_mapping(mcp->irq_domain, j);
		irq_set_lockdep_class(irq, &gpio_lock_class);
		irq_set_chip_data(irq, mcp);
		irq_set_chip(irq, &mcp23s08_irq_chip);
		irq_set_nested_thread(irq, true);
#ifdef CONFIG_ARM
		set_irq_flags(irq, IRQF_VALID);
#else
		irq_set_noprobe(irq);
#endif
	}
	return 0;
}

static void mcp23s08_irq_teardown(struct mcp23s08 *mcp)
{
	unsigned int irq, i;

	free_irq(mcp->irq, mcp);

	for (i = 0; i < mcp->chip.ngpio; i++) {
		irq = irq_find_mapping(mcp->irq_domain, i);
		if (irq > 0)
			irq_dispose_mapping(irq);
	}

	irq_domain_remove(mcp->irq_domain);
}

/*----------------------------------------------------------------------*/

#ifdef CONFIG_DEBUG_FS

#include <linux/seq_file.h>

/*
 * This shows more info than the generic gpio dump code:
 * pullups, deglitching, open drain drive.
 */
static void mcp23s08_dbg_show(struct seq_file *s, struct gpio_chip *chip)
{
	struct mcp23s08	*mcp;
	char		bank;
	int		t;
	unsigned	mask;

	mcp = container_of(chip, struct mcp23s08, chip);

	/* NOTE: we only handle one bank for now ... */
	bank = '0' + ((mcp->addr >> 1) & 0x7);

	mutex_lock(&mcp->lock);
	t = mcp->ops->read_regs(mcp, 0, mcp->cache, ARRAY_SIZE(mcp->cache));
	if (t < 0) {
		seq_printf(s, " I/O ERROR %d\n", t);
		goto done;
	}

	for (t = 0, mask = 1; t < chip->ngpio; t++, mask <<= 1) {
		const char	*label;

		label = gpiochip_is_requested(chip, t);
		if (!label)
			continue;

		seq_printf(s, " gpio-%-3d P%c.%d (%-12s) %s %s %s",
			chip->base + t, bank, t, label,
			(mcp->cache[MCP_IODIR] & mask) ? "in " : "out",
			(mcp->cache[MCP_GPIO] & mask) ? "hi" : "lo",
			(mcp->cache[MCP_GPPU] & mask) ? "up" : "  ");
		/* NOTE:  ignoring the irq-related registers */
		seq_puts(s, "\n");
	}
done:
	mutex_unlock(&mcp->lock);
}

#else
#define mcp23s08_dbg_show	NULL
#endif

/*----------------------------------------------------------------------*/

static int mcp23s08_probe_one(struct mcp23s08 *mcp, struct device *dev,
			      void *data, unsigned addr, unsigned type,
			      unsigned base, unsigned pullups)
{
	int status;
	bool mirror = false;

	mutex_init(&mcp->lock);

	mcp->data = data;
	mcp->addr = addr;

	mcp->chip.direction_input = mcp23s08_direction_input;
	mcp->chip.get = mcp23s08_get;
	mcp->chip.direction_output = mcp23s08_direction_output;
	mcp->chip.set = mcp23s08_set;
	mcp->chip.dbg_show = mcp23s08_dbg_show;
#ifdef CONFIG_OF
	mcp->chip.of_gpio_n_cells = 2;
	mcp->chip.of_node = dev->of_node;
#endif

	switch (type) {
#ifdef CONFIG_SPI_MASTER
	case MCP_TYPE_S08:
		mcp->ops = &mcp23s08_ops;
		mcp->chip.ngpio = 8;
		mcp->chip.label = "mcp23s08";
		break;

	case MCP_TYPE_S17:
		mcp->ops = &mcp23s17_ops;
		mcp->chip.ngpio = 16;
		mcp->chip.label = "mcp23s17";
		break;
#endif /* CONFIG_SPI_MASTER */

#if IS_ENABLED(CONFIG_I2C)
	case MCP_TYPE_008:
		mcp->ops = &mcp23008_ops;
		mcp->chip.ngpio = 8;
		mcp->chip.label = "mcp23008";
		break;

	case MCP_TYPE_017:
		mcp->ops = &mcp23017_ops;
		mcp->chip.ngpio = 16;
		mcp->chip.label = "mcp23017";
		break;
#endif /* CONFIG_I2C */

	default:
		dev_err(dev, "invalid device type (%d)\n", type);
		return -EINVAL;
	}

	mcp->chip.base = base;
	mcp->chip.can_sleep = true;
	mcp->chip.dev = dev;
	mcp->chip.owner = THIS_MODULE;

	/* verify MCP_IOCON.SEQOP = 0, so sequential reads work,
	 * and MCP_IOCON.HAEN = 1, so we work with all chips.
	 */

	status = mcp->ops->read(mcp, MCP_IOCON);
	if (status < 0)
		goto fail;

	mcp->irq_controller = of_property_read_bool(mcp->chip.of_node,
						"interrupt-controller");
	if (mcp->irq && mcp->irq_controller && (type == MCP_TYPE_017))
		mirror = of_property_read_bool(mcp->chip.of_node,
						"microchip,irq-mirror");

	if ((status & IOCON_SEQOP) || !(status & IOCON_HAEN) || mirror) {
		/* mcp23s17 has IOCON twice, make sure they are in sync */
		status &= ~(IOCON_SEQOP | (IOCON_SEQOP << 8));
		status |= IOCON_HAEN | (IOCON_HAEN << 8);
		status &= ~(IOCON_INTPOL | (IOCON_INTPOL << 8));
		if (mirror)
			status |= IOCON_MIRROR | (IOCON_MIRROR << 8);

		status = mcp->ops->write(mcp, MCP_IOCON, status);
		if (status < 0)
			goto fail;
	}

	/* configure ~100K pullups */
	status = mcp->ops->write(mcp, MCP_GPPU, pullups);
	if (status < 0)
		goto fail;

	status = mcp->ops->read_regs(mcp, 0, mcp->cache, ARRAY_SIZE(mcp->cache));
	if (status < 0)
		goto fail;

	/* disable inverter on input */
	if (mcp->cache[MCP_IPOL] != 0) {
		mcp->cache[MCP_IPOL] = 0;
		status = mcp->ops->write(mcp, MCP_IPOL, 0);
		if (status < 0)
			goto fail;
	}

	/* disable irqs */
	if (mcp->cache[MCP_GPINTEN] != 0) {
		mcp->cache[MCP_GPINTEN] = 0;
		status = mcp->ops->write(mcp, MCP_GPINTEN, 0);
		if (status < 0)
			goto fail;
	}

	status = gpiochip_add(&mcp->chip);
	if (status < 0)
		goto fail;

	if (mcp->irq && mcp->irq_controller) {
		status = mcp23s08_irq_setup(mcp);
		if (status) {
			mcp23s08_irq_teardown(mcp);
			goto fail;
		}
	}
fail:
	if (status < 0)
		dev_dbg(dev, "can't setup chip %d, --> %d\n",
			addr, status);
	return status;
}

/*----------------------------------------------------------------------*/

#ifdef CONFIG_OF
#ifdef CONFIG_SPI_MASTER
static struct of_device_id mcp23s08_spi_of_match[] = {
	{
		.compatible = "microchip,mcp23s08",
		.data = (void *) MCP_TYPE_S08,
	},
	{
		.compatible = "microchip,mcp23s17",
		.data = (void *) MCP_TYPE_S17,
	},
/* NOTE: The use of the mcp prefix is deprecated and will be removed. */
	{
		.compatible = "mcp,mcp23s08",
		.data = (void *) MCP_TYPE_S08,
	},
	{
		.compatible = "mcp,mcp23s17",
		.data = (void *) MCP_TYPE_S17,
	},
	{ },
};
MODULE_DEVICE_TABLE(of, mcp23s08_spi_of_match);
#endif

#if IS_ENABLED(CONFIG_I2C)
static struct of_device_id mcp23s08_i2c_of_match[] = {
	{
		.compatible = "microchip,mcp23008",
		.data = (void *) MCP_TYPE_008,
	},
	{
		.compatible = "microchip,mcp23017",
		.data = (void *) MCP_TYPE_017,
	},
/* NOTE: The use of the mcp prefix is deprecated and will be removed. */
	{
		.compatible = "mcp,mcp23008",
		.data = (void *) MCP_TYPE_008,
	},
	{
		.compatible = "mcp,mcp23017",
		.data = (void *) MCP_TYPE_017,
	},
	{ },
};
MODULE_DEVICE_TABLE(of, mcp23s08_i2c_of_match);
#endif
#endif /* CONFIG_OF */


#if IS_ENABLED(CONFIG_I2C)

static int mcp230xx_probe(struct i2c_client *client,
				    const struct i2c_device_id *id)
{
	struct mcp23s08_platform_data *pdata;
	struct mcp23s08 *mcp;
	int status, base, pullups;
	const struct of_device_id *match;

	match = of_match_device(of_match_ptr(mcp23s08_i2c_of_match),
					&client->dev);
	pdata = dev_get_platdata(&client->dev);
	if (match || !pdata) {
		base = -1;
		pullups = 0;
		client->irq = irq_of_parse_and_map(client->dev.of_node, 0);
	} else {
		if (!gpio_is_valid(pdata->base)) {
			dev_dbg(&client->dev, "invalid platform data\n");
			return -EINVAL;
		}
		base = pdata->base;
		pullups = pdata->chip[0].pullups;
	}

	mcp = kzalloc(sizeof(*mcp), GFP_KERNEL);
	if (!mcp)
		return -ENOMEM;

	mcp->irq = client->irq;
	status = mcp23s08_probe_one(mcp, &client->dev, client, client->addr,
				    id->driver_data, base, pullups);
	if (status)
		goto fail;

	i2c_set_clientdata(client, mcp);

	return 0;

fail:
	kfree(mcp);

	return status;
}

static int mcp230xx_remove(struct i2c_client *client)
{
	struct mcp23s08 *mcp = i2c_get_clientdata(client);
	int status;

	if (client->irq && mcp->irq_controller)
		mcp23s08_irq_teardown(mcp);

	status = gpiochip_remove(&mcp->chip);
	if (status == 0)
		kfree(mcp);

	return status;
}

static const struct i2c_device_id mcp230xx_id[] = {
	{ "mcp23008", MCP_TYPE_008 },
	{ "mcp23017", MCP_TYPE_017 },
	{ },
};
MODULE_DEVICE_TABLE(i2c, mcp230xx_id);

static struct i2c_driver mcp230xx_driver = {
	.driver = {
		.name	= "mcp230xx",
		.owner	= THIS_MODULE,
		.of_match_table = of_match_ptr(mcp23s08_i2c_of_match),
	},
	.probe		= mcp230xx_probe,
	.remove		= mcp230xx_remove,
	.id_table	= mcp230xx_id,
};

static int __init mcp23s08_i2c_init(void)
{
	return i2c_add_driver(&mcp230xx_driver);
}

static void mcp23s08_i2c_exit(void)
{
	i2c_del_driver(&mcp230xx_driver);
}

#else

static int __init mcp23s08_i2c_init(void) { return 0; }
static void mcp23s08_i2c_exit(void) { }

#endif /* CONFIG_I2C */

/*----------------------------------------------------------------------*/

#ifdef CONFIG_SPI_MASTER

static int mcp23s08_probe(struct spi_device *spi)
{
	struct mcp23s08_platform_data	*pdata;
	unsigned			addr;
	unsigned			chips = 0;
	struct mcp23s08_driver_data	*data;
	int				status, type;
	unsigned			base = -1,
					ngpio = 0,
					pullups[ARRAY_SIZE(pdata->chip)];
	const struct			of_device_id *match;
	u32				spi_present_mask = 0;

	match = of_match_device(of_match_ptr(mcp23s08_spi_of_match), &spi->dev);
	if (match) {
		type = (int)(uintptr_t)match->data;
		status = of_property_read_u32(spi->dev.of_node,
			    "microchip,spi-present-mask", &spi_present_mask);
		if (status) {
			status = of_property_read_u32(spi->dev.of_node,
				    "mcp,spi-present-mask", &spi_present_mask);
			if (status) {
				dev_err(&spi->dev,
					"DT has no spi-present-mask\n");
				return -ENODEV;
			}
		}
		if ((spi_present_mask <= 0) || (spi_present_mask >= 256)) {
			dev_err(&spi->dev, "invalid spi-present-mask\n");
			return -ENODEV;
		}
<<<<<<< HEAD

		for (addr = 0; addr < ARRAY_SIZE(pdata->chip); addr++) {
			pullups[addr] = 0;
			if (spi_present_mask & (1 << addr))
				chips++;
=======
		for (addr = 0; addr < ARRAY_SIZE(pdata->chip); addr++) {
			if ((spi_present_mask & (1 << addr)))
				chips++;
			pullups[addr] = 0;
>>>>>>> 40dde7e2
		}
	} else {
		type = spi_get_device_id(spi)->driver_data;
		pdata = dev_get_platdata(&spi->dev);
		if (!pdata || !gpio_is_valid(pdata->base)) {
			dev_dbg(&spi->dev,
					"invalid or missing platform data\n");
			return -EINVAL;
		}

		for (addr = 0; addr < ARRAY_SIZE(pdata->chip); addr++) {
			if (!pdata->chip[addr].is_present)
				continue;
			chips++;
			if ((type == MCP_TYPE_S08) && (addr > 3)) {
				dev_err(&spi->dev,
					"mcp23s08 only supports address 0..3\n");
				return -EINVAL;
			}
			spi_present_mask |= 1 << addr;
			pullups[addr] = pdata->chip[addr].pullups;
		}

		base = pdata->base;
	}

	if (!chips)
		return -ENODEV;

<<<<<<< HEAD
	data = kzalloc(sizeof *data + chips * sizeof(struct mcp23s08),
=======
	data = kzalloc(sizeof(*data) + chips * sizeof(struct mcp23s08),
>>>>>>> 40dde7e2
			GFP_KERNEL);
	if (!data)
		return -ENOMEM;
	spi_set_drvdata(spi, data);

	for (addr = 0; addr < ARRAY_SIZE(pdata->chip); addr++) {
		if (!(spi_present_mask & (1 << addr)))
			continue;
		chips--;
		data->mcp[addr] = &data->chip[chips];
		status = mcp23s08_probe_one(data->mcp[addr], &spi->dev, spi,
					    0x40 | (addr << 1), type, base,
					    pullups[addr]);
		if (status < 0)
			goto fail;

		if (base != -1)
			base += (type == MCP_TYPE_S17) ? 16 : 8;
		ngpio += (type == MCP_TYPE_S17) ? 16 : 8;
	}
	data->ngpio = ngpio;

	/* NOTE:  these chips have a relatively sane IRQ framework, with
	 * per-signal masking and level/edge triggering.  It's not yet
	 * handled here...
	 */

	return 0;

fail:
	for (addr = 0; addr < ARRAY_SIZE(data->mcp); addr++) {
		int tmp;

		if (!data->mcp[addr])
			continue;
		tmp = gpiochip_remove(&data->mcp[addr]->chip);
		if (tmp < 0)
			dev_err(&spi->dev, "%s --> %d\n", "remove", tmp);
	}
	kfree(data);
	return status;
}

static int mcp23s08_remove(struct spi_device *spi)
{
	struct mcp23s08_driver_data	*data = spi_get_drvdata(spi);
	unsigned			addr;
	int				status = 0;

	for (addr = 0; addr < ARRAY_SIZE(data->mcp); addr++) {
		int tmp;

		if (!data->mcp[addr])
			continue;

		tmp = gpiochip_remove(&data->mcp[addr]->chip);
		if (tmp < 0) {
			dev_err(&spi->dev, "%s --> %d\n", "remove", tmp);
			status = tmp;
		}
	}
	if (status == 0)
		kfree(data);
	return status;
}

static const struct spi_device_id mcp23s08_ids[] = {
	{ "mcp23s08", MCP_TYPE_S08 },
	{ "mcp23s17", MCP_TYPE_S17 },
	{ },
};
MODULE_DEVICE_TABLE(spi, mcp23s08_ids);

static struct spi_driver mcp23s08_driver = {
	.probe		= mcp23s08_probe,
	.remove		= mcp23s08_remove,
	.id_table	= mcp23s08_ids,
	.driver = {
		.name	= "mcp23s08",
		.owner	= THIS_MODULE,
		.of_match_table = of_match_ptr(mcp23s08_spi_of_match),
	},
};

static int __init mcp23s08_spi_init(void)
{
	return spi_register_driver(&mcp23s08_driver);
}

static void mcp23s08_spi_exit(void)
{
	spi_unregister_driver(&mcp23s08_driver);
}

#else

static int __init mcp23s08_spi_init(void) { return 0; }
static void mcp23s08_spi_exit(void) { }

#endif /* CONFIG_SPI_MASTER */

/*----------------------------------------------------------------------*/

static int __init mcp23s08_init(void)
{
	int ret;

	ret = mcp23s08_spi_init();
	if (ret)
		goto spi_fail;

	ret = mcp23s08_i2c_init();
	if (ret)
		goto i2c_fail;

	return 0;

 i2c_fail:
	mcp23s08_spi_exit();
 spi_fail:
	return ret;
}
/* register after spi/i2c postcore initcall and before
 * subsys initcalls that may rely on these GPIOs
 */
subsys_initcall(mcp23s08_init);

static void __exit mcp23s08_exit(void)
{
	mcp23s08_spi_exit();
	mcp23s08_i2c_exit();
}
module_exit(mcp23s08_exit);

MODULE_LICENSE("GPL");<|MERGE_RESOLUTION|>--- conflicted
+++ resolved
@@ -894,18 +894,10 @@
 			dev_err(&spi->dev, "invalid spi-present-mask\n");
 			return -ENODEV;
 		}
-<<<<<<< HEAD
-
-		for (addr = 0; addr < ARRAY_SIZE(pdata->chip); addr++) {
-			pullups[addr] = 0;
-			if (spi_present_mask & (1 << addr))
-				chips++;
-=======
 		for (addr = 0; addr < ARRAY_SIZE(pdata->chip); addr++) {
 			if ((spi_present_mask & (1 << addr)))
 				chips++;
 			pullups[addr] = 0;
->>>>>>> 40dde7e2
 		}
 	} else {
 		type = spi_get_device_id(spi)->driver_data;
@@ -935,11 +927,7 @@
 	if (!chips)
 		return -ENODEV;
 
-<<<<<<< HEAD
-	data = kzalloc(sizeof *data + chips * sizeof(struct mcp23s08),
-=======
 	data = kzalloc(sizeof(*data) + chips * sizeof(struct mcp23s08),
->>>>>>> 40dde7e2
 			GFP_KERNEL);
 	if (!data)
 		return -ENOMEM;
