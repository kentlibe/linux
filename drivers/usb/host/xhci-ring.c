--- conflicted
+++ resolved
@@ -2845,12 +2845,7 @@
 			td_num--;
 
 		/* Is this a TRB in the currently executing TD? */
-<<<<<<< HEAD
-		ep_seg = trb_in_td(xhci, td->start_seg, td->first_trb,
-				td->last_trb, ep_trb_dma, false);
-=======
 		ep_seg = trb_in_td(xhci, td, ep_trb_dma, false);
->>>>>>> 0c383648
 
 		/*
 		 * Skip the Force Stopped Event. The event_trb(event_dma) of FSE
@@ -2869,11 +2864,7 @@
 
 			if (ep->skip && usb_endpoint_xfer_isoc(&td->urb->ep->desc)) {
 				skip_isoc_td(xhci, td, ep, status);
-<<<<<<< HEAD
-				goto cleanup;
-=======
 				continue;
->>>>>>> 0c383648
 			}
 
 			/*
@@ -2883,11 +2874,7 @@
 			if ((xhci->quirks & XHCI_SPURIOUS_SUCCESS) &&
 			    ep_ring->last_td_was_short) {
 				ep_ring->last_td_was_short = false;
-<<<<<<< HEAD
-				goto cleanup;
-=======
 				return 0;
->>>>>>> 0c383648
 			}
 
 			/*
@@ -2905,12 +2892,7 @@
 			    !list_is_last(&td->td_list, &ep_ring->td_list)) {
 				struct xhci_td *td_next = list_next_entry(td, td_list);
 
-<<<<<<< HEAD
-				ep_seg = trb_in_td(xhci, td_next->start_seg, td_next->first_trb,
-						   td_next->last_trb, ep_trb_dma, false);
-=======
 				ep_seg = trb_in_td(xhci, td_next, ep_trb_dma, false);
->>>>>>> 0c383648
 				if (ep_seg) {
 					/* give back previous TD, start handling new */
 					xhci_dbg(xhci, "Missing TD completion event after mid TD error\n");
@@ -2929,13 +2911,8 @@
 					"part of current TD ep_index %d "
 					"comp_code %u\n", ep_index,
 					trb_comp_code);
-<<<<<<< HEAD
-				trb_in_td(xhci, td->start_seg, td->first_trb,
-					  td->last_trb, ep_trb_dma, true);
-=======
 				trb_in_td(xhci, td, ep_trb_dma, true);
 
->>>>>>> 0c383648
 				return -ESHUTDOWN;
 			}
 		}
@@ -2971,25 +2948,6 @@
 							      trb_comp_code))
 				xhci_handle_halted_endpoint(xhci, ep, td,
 							    EP_HARD_RESET);
-<<<<<<< HEAD
-			goto cleanup;
-		}
-
-		td->status = status;
-
-		/* update the urb's actual_length and give back to the core */
-		if (usb_endpoint_xfer_control(&td->urb->ep->desc))
-			process_ctrl_td(xhci, ep, ep_ring, td, ep_trb, event);
-		else if (usb_endpoint_xfer_isoc(&td->urb->ep->desc))
-			process_isoc_td(xhci, ep, ep_ring, td, ep_trb, event);
-		else
-			process_bulk_intr_td(xhci, ep, ep_ring, td, ep_trb, event);
-cleanup:
-		handling_skipped_tds = ep->skip &&
-			trb_comp_code != COMP_MISSED_SERVICE_ERROR &&
-			trb_comp_code != COMP_NO_PING_RESPONSE_ERROR;
-
-=======
 		} else {
 			td->status = status;
 
@@ -3001,7 +2959,6 @@
 			else
 				process_bulk_intr_td(xhci, ep, ep_ring, td, ep_trb, event);
 		}
->>>>>>> 0c383648
 	/*
 	 * If ep->skip is set, it means there are missed tds on the
 	 * endpoint ring need to take care of.
@@ -3158,17 +3115,10 @@
 		 */
 		if (event_loop++ > TRBS_PER_SEGMENT / 2) {
 			xhci_update_erst_dequeue(xhci, ir, false);
-<<<<<<< HEAD
 
 			if (ir->isoc_bei_interval > AVOID_BEI_INTERVAL_MIN)
 				ir->isoc_bei_interval = ir->isoc_bei_interval / 2;
 
-=======
-
-			if (ir->isoc_bei_interval > AVOID_BEI_INTERVAL_MIN)
-				ir->isoc_bei_interval = ir->isoc_bei_interval / 2;
-
->>>>>>> 0c383648
 			event_loop = 0;
 		}
 
