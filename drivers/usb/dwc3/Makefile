# SPDX-License-Identifier: GPL-2.0
# define_trace.h needs to know how to find our header
CFLAGS_trace.o				:= -I$(src)

obj-$(CONFIG_USB_DWC3)			+= dwc3.o

dwc3-y					:= core.o

ifneq ($(CONFIG_TRACING),)
	dwc3-y				+= trace.o
endif

<<<<<<< HEAD
ifneq ($(filter y,$(CONFIG_USB_DWC3_HOST) $(CONFIG_USB_DWC3_DUAL_ROLE) $(CONFIG_USB_DWC3_OTG)),)
=======
ifneq ($(filter y,$(CONFIG_USB_DWC3_HOST) $(CONFIG_USB_DWC3_DUAL_ROLE)\
		 $(CONFIG_USB_DWC3_OTG)),)
>>>>>>> e0d688d4
	dwc3-y				+= host.o
endif

ifneq ($(filter y,$(CONFIG_USB_DWC3_GADGET) $(CONFIG_USB_DWC3_DUAL_ROLE) $(CONFIG_USB_DWC3_OTG)),)
	dwc3-y				+= gadget.o ep0.o gadget_hibernation.o
endif

ifneq ($(CONFIG_USB_DWC3_OTG),)
	dwc3-y				+= otg.o
endif

ifneq ($(CONFIG_USB_DWC3_DUAL_ROLE),)
	dwc3-y				+= drd.o
endif

ifneq ($(CONFIG_USB_DWC3_ULPI),)
	dwc3-y				+= ulpi.o
endif

ifneq ($(CONFIG_DEBUG_FS),)
	dwc3-y				+= debugfs.o
endif

##
# Platform-specific glue layers go here
#
# NOTICE: Make sure your glue layer doesn't depend on anything
# which is arch-specific and that it compiles on all situations.
#
# We want to keep this requirement in order to be able to compile
# the entire driver (with all its glue layers) on several architectures
# and make sure it compiles fine. This will also help with allmodconfig
# and allyesconfig builds.
##

obj-$(CONFIG_USB_DWC3_OMAP)		+= dwc3-omap.o
obj-$(CONFIG_USB_DWC3_EXYNOS)		+= dwc3-exynos.o
obj-$(CONFIG_USB_DWC3_PCI)		+= dwc3-pci.o
obj-$(CONFIG_USB_DWC3_HAPS)		+= dwc3-haps.o
obj-$(CONFIG_USB_DWC3_KEYSTONE)		+= dwc3-keystone.o
obj-$(CONFIG_USB_DWC3_MESON_G12A)	+= dwc3-meson-g12a.o
obj-$(CONFIG_USB_DWC3_OF_SIMPLE)	+= dwc3-of-simple.o
obj-$(CONFIG_USB_DWC3_ST)		+= dwc3-st.o
obj-$(CONFIG_USB_DWC3_QCOM)		+= dwc3-qcom.o<|MERGE_RESOLUTION|>--- conflicted
+++ resolved
@@ -10,12 +10,8 @@
 	dwc3-y				+= trace.o
 endif
 
-<<<<<<< HEAD
-ifneq ($(filter y,$(CONFIG_USB_DWC3_HOST) $(CONFIG_USB_DWC3_DUAL_ROLE) $(CONFIG_USB_DWC3_OTG)),)
-=======
 ifneq ($(filter y,$(CONFIG_USB_DWC3_HOST) $(CONFIG_USB_DWC3_DUAL_ROLE)\
 		 $(CONFIG_USB_DWC3_OTG)),)
->>>>>>> e0d688d4
 	dwc3-y				+= host.o
 endif
 
