--- conflicted
+++ resolved
@@ -173,15 +173,12 @@
 
 /* Bit fields */
 
-<<<<<<< HEAD
-=======
 /* Global SoC Bus Configuration Register */
 #define DWC3_GSBUSCFG0_DATRDREQINFO	(0xf << 28)
 #define DWC3_GSBUSCFG0_DESRDREQINFO	(0xf << 24)
 #define DWC3_GSBUSCFG0_DATWRREQINFO	(0xf << 20)
 #define DWC3_GSBUSCFG0_DESWRREQINFO	(0xf << 16)
 
->>>>>>> d82b0891
 /* Global Status Register */
 #define DWC3_GSTS_CUR_MODE			(1 << 0)
 
@@ -216,12 +213,6 @@
 #define DWC3_DESCFETCHQ		6
 #define DWC3_EVENTQ		7
 #define DWC3_AUXEVENTQ		8
-
-/* Global SoC Bus Configuration Register */
-#define DWC3_GSBUSCFG0_DATRDREQINFO	(0xf << 28)
-#define DWC3_GSBUSCFG0_DESRDREQINFO	(0xf << 24)
-#define DWC3_GSBUSCFG0_DATWRREQINFO	(0xf << 20)
-#define DWC3_GSBUSCFG0_DESWRREQINFO	(0xf << 16)
 
 /* Global RX Threshold Configuration Register */
 #define DWC3_GRXTHRCFG_MAXRXBURSTSIZE(n) (((n) & 0x1f) << 19)
@@ -412,23 +403,13 @@
 #define DWC3_GFLADJ_30MHZ_SDBND_SEL		BIT(7)
 #define DWC3_GFLADJ_30MHZ_MASK			0x3f
 #define DWC3_GFLADJ_REFCLK_FLADJ_MASK		GENMASK(21, 8)
-<<<<<<< HEAD
-=======
 #define DWC3_GFLADJ_REFCLK_LPM_SEL		BIT(23)
->>>>>>> d82b0891
 #define DWC3_GFLADJ_240MHZDECR			GENMASK(30, 24)
 #define DWC3_GFLADJ_240MHZDECR_PLS1		BIT(31)
 
 /* Global User Control Register*/
 #define DWC3_GUCTL_REFCLKPER_MASK		0xffc00000
 #define DWC3_GUCTL_REFCLKPER_SEL		22
-<<<<<<< HEAD
-
-/* Global User Control Register 1 */
-#define DWC3_GUCTL1_RESUME_QUIRK		(1 << 10)
-#define DWC3_GUCTL1_IPD_QUIRK			(1 << 9)
-=======
->>>>>>> d82b0891
 
 /* Global User Control Register 2 */
 #define DWC3_GUCTL2_RST_ACTBITLATER		BIT(14)
@@ -1138,11 +1119,6 @@
  *			provide a free-running PHY clock.
  * @dis_del_phy_power_chg_quirk: set if we disable delay phy power
  *			change quirk.
-<<<<<<< HEAD
- * @enable_guctl1_resume_quirk: Set if we enable quirk for fixing improper crc
- *			generation after resume from suspend.
-=======
->>>>>>> d82b0891
  * @enable_guctl1_ipd_quirk: set if we enable quirk for reducing timing of inter
  *			packet delay(ipd).
  * @dis_tx_ipgap_linecheck_quirk: set if we disable u2mac linestate
@@ -1210,8 +1186,6 @@
 
 	struct reset_control	*reset;
 
-	struct dwc3_otg		*otg;
-
 	struct usb_phy		*usb2_phy;
 	struct usb_phy		*usb3_phy;
 
@@ -1375,10 +1349,6 @@
 	unsigned		dis_rxdet_inp3_quirk:1;
 	unsigned		dis_u2_freeclk_exists_quirk:1;
 	unsigned		dis_del_phy_power_chg_quirk:1;
-<<<<<<< HEAD
-	unsigned		enable_guctl1_resume_quirk:1;
-=======
->>>>>>> d82b0891
 	unsigned		enable_guctl1_ipd_quirk:1;
 	unsigned		dis_tx_ipgap_linecheck_quirk:1;
 	unsigned		resume_hs_terminations:1;
@@ -1618,11 +1588,8 @@
 int dwc3_event_buffers_setup(struct dwc3 *dwc);
 void dwc3_event_buffers_cleanup(struct dwc3 *dwc);
 
-<<<<<<< HEAD
-=======
 int dwc3_core_soft_reset(struct dwc3 *dwc);
 
->>>>>>> d82b0891
 #if IS_ENABLED(CONFIG_USB_DWC3_HOST) || IS_ENABLED(CONFIG_USB_DWC3_DUAL_ROLE)\
 	 || IS_ENABLED(CONFIG_USB_DWC3_OTG)
 int dwc3_host_init(struct dwc3 *dwc);
@@ -1646,10 +1613,7 @@
 int dwc3_send_gadget_generic_command(struct dwc3 *dwc, unsigned int cmd,
 		u32 param);
 void dwc3_gadget_clear_tx_fifos(struct dwc3 *dwc);
-<<<<<<< HEAD
-=======
 void dwc3_remove_requests(struct dwc3 *dwc, struct dwc3_ep *dep, int status);
->>>>>>> d82b0891
 int dwc3_core_init(struct dwc3 *dwc);
 #else
 static inline int dwc3_gadget_init(struct dwc3 *dwc)
@@ -1730,11 +1694,7 @@
 static inline void dwc3_ulpi_exit(struct dwc3 *dwc)
 { }
 #endif
-<<<<<<< HEAD
-int dwc3_alloc_event_buffers(struct dwc3 *dwc, unsigned length);
-=======
 //int dwc3_alloc_event_buffers(struct dwc3 *dwc, unsigned length);
->>>>>>> d82b0891
 void dwc3_free_event_buffers(struct dwc3 *dwc);
 int dwc3_event_buffers_setup(struct dwc3 *dwc);
 
