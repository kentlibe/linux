// SPDX-License-Identifier: GPL-2.0+
// Copyright (c) 2016-2017 Hisilicon Limited.

#include "hclge_main.h"
#include "hclge_mbx.h"
#include "hnae3.h"

/* hclge_gen_resp_to_vf: used to generate a synchronous response to VF when PF
 * receives a mailbox message from VF.
 * @vport: pointer to struct hclge_vport
 * @vf_to_pf_req: pointer to hclge_mbx_vf_to_pf_cmd of the original mailbox
 *		  message
 * @resp_status: indicate to VF whether its request success(0) or failed.
 */
static int hclge_gen_resp_to_vf(struct hclge_vport *vport,
				struct hclge_mbx_vf_to_pf_cmd *vf_to_pf_req,
				int resp_status,
				u8 *resp_data, u16 resp_data_len)
{
	struct hclge_mbx_pf_to_vf_cmd *resp_pf_to_vf;
	struct hclge_dev *hdev = vport->back;
	enum hclge_cmd_status status;
	struct hclge_desc desc;

	resp_pf_to_vf = (struct hclge_mbx_pf_to_vf_cmd *)desc.data;

	if (resp_data_len > HCLGE_MBX_MAX_RESP_DATA_SIZE) {
		dev_err(&hdev->pdev->dev,
			"PF fail to gen resp to VF len %d exceeds max len %d\n",
			resp_data_len,
			HCLGE_MBX_MAX_RESP_DATA_SIZE);
		/* If resp_data_len is too long, set the value to max length
		 * and return the msg to VF
		 */
		resp_data_len = HCLGE_MBX_MAX_RESP_DATA_SIZE;
	}

	hclge_cmd_setup_basic_desc(&desc, HCLGEVF_OPC_MBX_PF_TO_VF, false);

	resp_pf_to_vf->dest_vfid = vf_to_pf_req->mbx_src_vfid;
	resp_pf_to_vf->msg_len = vf_to_pf_req->msg_len;

	resp_pf_to_vf->msg[0] = HCLGE_MBX_PF_VF_RESP;
	resp_pf_to_vf->msg[1] = vf_to_pf_req->msg[0];
	resp_pf_to_vf->msg[2] = vf_to_pf_req->msg[1];
	resp_pf_to_vf->msg[3] = (resp_status == 0) ? 0 : 1;

	if (resp_data && resp_data_len > 0)
		memcpy(&resp_pf_to_vf->msg[4], resp_data, resp_data_len);

	status = hclge_cmd_send(&hdev->hw, &desc, 1);
	if (status)
		dev_err(&hdev->pdev->dev,
			"PF failed(=%d) to send response to VF\n", status);

	return status;
}

static int hclge_send_mbx_msg(struct hclge_vport *vport, u8 *msg, u16 msg_len,
			      u16 mbx_opcode, u8 dest_vfid)
{
	struct hclge_mbx_pf_to_vf_cmd *resp_pf_to_vf;
	struct hclge_dev *hdev = vport->back;
	enum hclge_cmd_status status;
	struct hclge_desc desc;

	resp_pf_to_vf = (struct hclge_mbx_pf_to_vf_cmd *)desc.data;

	hclge_cmd_setup_basic_desc(&desc, HCLGEVF_OPC_MBX_PF_TO_VF, false);

	resp_pf_to_vf->dest_vfid = dest_vfid;
	resp_pf_to_vf->msg_len = msg_len;
	resp_pf_to_vf->msg[0] = mbx_opcode;

	memcpy(&resp_pf_to_vf->msg[1], msg, msg_len);

	status = hclge_cmd_send(&hdev->hw, &desc, 1);
	if (status)
		dev_err(&hdev->pdev->dev,
			"PF failed(=%d) to send mailbox message to VF\n",
			status);

	return status;
}

int hclge_inform_reset_assert_to_vf(struct hclge_vport *vport)
{
	struct hclge_dev *hdev = vport->back;
	enum hnae3_reset_type reset_type;
	u8 msg_data[2];
	u8 dest_vfid;

	dest_vfid = (u8)vport->vport_id;

	if (hdev->reset_type == HNAE3_FUNC_RESET)
		reset_type = HNAE3_VF_PF_FUNC_RESET;
	else if (hdev->reset_type == HNAE3_FLR_RESET)
		reset_type = HNAE3_VF_FULL_RESET;
	else
		reset_type = HNAE3_VF_FUNC_RESET;

	memcpy(&msg_data[0], &reset_type, sizeof(u16));

	/* send this requested info to VF */
	return hclge_send_mbx_msg(vport, msg_data, sizeof(msg_data),
				  HCLGE_MBX_ASSERTING_RESET, dest_vfid);
}

static void hclge_free_vector_ring_chain(struct hnae3_ring_chain_node *head)
{
	struct hnae3_ring_chain_node *chain_tmp, *chain;

	chain = head->next;

	while (chain) {
		chain_tmp = chain->next;
		kzfree(chain);
		chain = chain_tmp;
	}
}

/* hclge_get_ring_chain_from_mbx: get ring type & tqp id & int_gl idx
 * from mailbox message
 * msg[0]: opcode
 * msg[1]: <not relevant to this function>
 * msg[2]: ring_num
 * msg[3]: first ring type (TX|RX)
 * msg[4]: first tqp id
 * msg[5]: first int_gl idx
 * msg[6] ~ msg[14]: other ring type, tqp id and int_gl idx
 */
static int hclge_get_ring_chain_from_mbx(
			struct hclge_mbx_vf_to_pf_cmd *req,
			struct hnae3_ring_chain_node *ring_chain,
			struct hclge_vport *vport)
{
	struct hnae3_ring_chain_node *cur_chain, *new_chain;
	int ring_num;
	int i;

	ring_num = req->msg[2];

	if (ring_num > ((HCLGE_MBX_VF_MSG_DATA_NUM -
		HCLGE_MBX_RING_MAP_BASIC_MSG_NUM) /
		HCLGE_MBX_RING_NODE_VARIABLE_NUM))
		return -ENOMEM;

	hnae3_set_bit(ring_chain->flag, HNAE3_RING_TYPE_B, req->msg[3]);
	ring_chain->tqp_index =
			hclge_get_queue_id(vport->nic.kinfo.tqp[req->msg[4]]);
	hnae3_set_field(ring_chain->int_gl_idx, HNAE3_RING_GL_IDX_M,
			HNAE3_RING_GL_IDX_S,
			req->msg[5]);

	cur_chain = ring_chain;

	for (i = 1; i < ring_num; i++) {
		new_chain = kzalloc(sizeof(*new_chain), GFP_KERNEL);
		if (!new_chain)
			goto err;

		hnae3_set_bit(new_chain->flag, HNAE3_RING_TYPE_B,
			      req->msg[HCLGE_MBX_RING_NODE_VARIABLE_NUM * i +
			      HCLGE_MBX_RING_MAP_BASIC_MSG_NUM]);

		new_chain->tqp_index =
		hclge_get_queue_id(vport->nic.kinfo.tqp
			[req->msg[HCLGE_MBX_RING_NODE_VARIABLE_NUM * i +
			HCLGE_MBX_RING_MAP_BASIC_MSG_NUM + 1]]);

		hnae3_set_field(new_chain->int_gl_idx, HNAE3_RING_GL_IDX_M,
				HNAE3_RING_GL_IDX_S,
				req->msg[HCLGE_MBX_RING_NODE_VARIABLE_NUM * i +
				HCLGE_MBX_RING_MAP_BASIC_MSG_NUM + 2]);

		cur_chain->next = new_chain;
		cur_chain = new_chain;
	}

	return 0;
err:
	hclge_free_vector_ring_chain(ring_chain);
	return -ENOMEM;
}

static int hclge_map_unmap_ring_to_vf_vector(struct hclge_vport *vport, bool en,
					     struct hclge_mbx_vf_to_pf_cmd *req)
{
	struct hnae3_ring_chain_node ring_chain;
	int vector_id = req->msg[1];
	int ret;

	memset(&ring_chain, 0, sizeof(ring_chain));
	ret = hclge_get_ring_chain_from_mbx(req, &ring_chain, vport);
	if (ret)
		return ret;

	ret = hclge_bind_ring_with_vector(vport, vector_id, en, &ring_chain);

	hclge_free_vector_ring_chain(&ring_chain);

	return ret;
}

static int hclge_set_vf_promisc_mode(struct hclge_vport *vport,
				     struct hclge_mbx_vf_to_pf_cmd *req)
{
	bool en_bc = req->msg[1] ? true : false;
	struct hclge_promisc_param param;

	/* vf is not allowed to enable unicast/multicast broadcast */
	hclge_promisc_param_init(&param, false, false, en_bc, vport->vport_id);
	return hclge_cmd_set_promisc_mode(vport->back, &param);
}

static int hclge_set_vf_uc_mac_addr(struct hclge_vport *vport,
				    struct hclge_mbx_vf_to_pf_cmd *mbx_req)
{
	const u8 *mac_addr = (const u8 *)(&mbx_req->msg[2]);
	struct hclge_dev *hdev = vport->back;
	int status;

	if (mbx_req->msg[1] == HCLGE_MBX_MAC_VLAN_UC_MODIFY) {
		const u8 *old_addr = (const u8 *)(&mbx_req->msg[8]);

		hclge_rm_uc_addr_common(vport, old_addr);
		status = hclge_add_uc_addr_common(vport, mac_addr);
		if (status) {
			hclge_add_uc_addr_common(vport, old_addr);
		} else {
			hclge_rm_vport_mac_table(vport, mac_addr,
						 false, HCLGE_MAC_ADDR_UC);
			hclge_add_vport_mac_table(vport, mac_addr,
						  HCLGE_MAC_ADDR_UC);
		}
	} else if (mbx_req->msg[1] == HCLGE_MBX_MAC_VLAN_UC_ADD) {
		status = hclge_add_uc_addr_common(vport, mac_addr);
		if (!status)
			hclge_add_vport_mac_table(vport, mac_addr,
						  HCLGE_MAC_ADDR_UC);
	} else if (mbx_req->msg[1] == HCLGE_MBX_MAC_VLAN_UC_REMOVE) {
		status = hclge_rm_uc_addr_common(vport, mac_addr);
		if (!status)
			hclge_rm_vport_mac_table(vport, mac_addr,
						 false, HCLGE_MAC_ADDR_UC);
	} else {
		dev_err(&hdev->pdev->dev,
			"failed to set unicast mac addr, unknown subcode %d\n",
			mbx_req->msg[1]);
		return -EIO;
	}

	if (mbx_req->mbx_need_resp & HCLGE_MBX_NEED_RESP_BIT)
		hclge_gen_resp_to_vf(vport, mbx_req, status, NULL, 0);

	return 0;
}

static int hclge_set_vf_mc_mac_addr(struct hclge_vport *vport,
				    struct hclge_mbx_vf_to_pf_cmd *mbx_req,
				    bool gen_resp)
{
	const u8 *mac_addr = (const u8 *)(&mbx_req->msg[2]);
	struct hclge_dev *hdev = vport->back;
	u8 resp_len = 0;
	u8 resp_data;
	int status;

	if (mbx_req->msg[1] == HCLGE_MBX_MAC_VLAN_MC_ADD) {
		status = hclge_add_mc_addr_common(vport, mac_addr);
		if (!status)
			hclge_add_vport_mac_table(vport, mac_addr,
						  HCLGE_MAC_ADDR_MC);
	} else if (mbx_req->msg[1] == HCLGE_MBX_MAC_VLAN_MC_REMOVE) {
		status = hclge_rm_mc_addr_common(vport, mac_addr);
		if (!status)
			hclge_rm_vport_mac_table(vport, mac_addr,
						 false, HCLGE_MAC_ADDR_MC);
	} else {
		dev_err(&hdev->pdev->dev,
			"failed to set mcast mac addr, unknown subcode %d\n",
			mbx_req->msg[1]);
		return -EIO;
	}

	if (gen_resp)
		hclge_gen_resp_to_vf(vport, mbx_req, status,
				     &resp_data, resp_len);

	return 0;
}

int hclge_push_vf_port_base_vlan_info(struct hclge_vport *vport, u8 vfid,
				      u16 state, u16 vlan_tag, u16 qos,
				      u16 vlan_proto)
{
#define MSG_DATA_SIZE	8

	u8 msg_data[MSG_DATA_SIZE];

	memcpy(&msg_data[0], &state, sizeof(u16));
	memcpy(&msg_data[2], &vlan_proto, sizeof(u16));
	memcpy(&msg_data[4], &qos, sizeof(u16));
	memcpy(&msg_data[6], &vlan_tag, sizeof(u16));

	return hclge_send_mbx_msg(vport, msg_data, sizeof(msg_data),
				  HLCGE_MBX_PUSH_VLAN_INFO, vfid);
}

static int hclge_set_vf_vlan_cfg(struct hclge_vport *vport,
				 struct hclge_mbx_vf_to_pf_cmd *mbx_req)
{
	struct hclge_vf_vlan_cfg *msg_cmd;
	int status = 0;

	msg_cmd = (struct hclge_vf_vlan_cfg *)mbx_req->msg;
	if (msg_cmd->subcode == HCLGE_MBX_VLAN_FILTER) {
		struct hnae3_handle *handle = &vport->nic;
		u16 vlan, proto;
		bool is_kill;

		is_kill = !!msg_cmd->is_kill;
		vlan =  msg_cmd->vlan;
		proto =  msg_cmd->proto;
		status = hclge_set_vlan_filter(handle, cpu_to_be16(proto),
					       vlan, is_kill);
<<<<<<< HEAD
	} else if (mbx_req->msg[1] == HCLGE_MBX_VLAN_RX_OFF_CFG) {
=======
	} else if (msg_cmd->subcode == HCLGE_MBX_VLAN_RX_OFF_CFG) {
>>>>>>> 4ff96fb5
		struct hnae3_handle *handle = &vport->nic;
		bool en = msg_cmd->is_kill ? true : false;

		status = hclge_en_hw_strip_rxvtag(handle, en);
	} else if (mbx_req->msg[1] == HCLGE_MBX_PORT_BASE_VLAN_CFG) {
		struct hclge_vlan_info *vlan_info;
		u16 *state;

		state = (u16 *)&mbx_req->msg[2];
		vlan_info = (struct hclge_vlan_info *)&mbx_req->msg[4];
		status = hclge_update_port_base_vlan_cfg(vport, *state,
							 vlan_info);
	} else if (mbx_req->msg[1] == HCLGE_MBX_GET_PORT_BASE_VLAN_STATE) {
		u8 state;

		state = vport->port_base_vlan_cfg.state;
		status = hclge_gen_resp_to_vf(vport, mbx_req, 0, &state,
					      sizeof(u8));
	}

	return status;
}

static int hclge_set_vf_alive(struct hclge_vport *vport,
			      struct hclge_mbx_vf_to_pf_cmd *mbx_req,
			      bool gen_resp)
{
	bool alive = !!mbx_req->msg[2];
	int ret = 0;

	if (alive)
		ret = hclge_vport_start(vport);
	else
		hclge_vport_stop(vport);

	return ret;
}

static int hclge_get_vf_tcinfo(struct hclge_vport *vport,
			       struct hclge_mbx_vf_to_pf_cmd *mbx_req,
			       bool gen_resp)
{
	struct hnae3_knic_private_info *kinfo = &vport->nic.kinfo;
	u8 vf_tc_map = 0;
	unsigned int i;
	int ret;

	for (i = 0; i < kinfo->num_tc; i++)
		vf_tc_map |= BIT(i);

	ret = hclge_gen_resp_to_vf(vport, mbx_req, 0, &vf_tc_map,
				   sizeof(vf_tc_map));

	return ret;
}

static int hclge_get_vf_queue_info(struct hclge_vport *vport,
				   struct hclge_mbx_vf_to_pf_cmd *mbx_req,
				   bool gen_resp)
{
#define HCLGE_TQPS_RSS_INFO_LEN		6
	u8 resp_data[HCLGE_TQPS_RSS_INFO_LEN];
	struct hclge_dev *hdev = vport->back;

	/* get the queue related info */
	memcpy(&resp_data[0], &vport->alloc_tqps, sizeof(u16));
	memcpy(&resp_data[2], &vport->nic.kinfo.rss_size, sizeof(u16));
	memcpy(&resp_data[4], &hdev->rx_buf_len, sizeof(u16));

	return hclge_gen_resp_to_vf(vport, mbx_req, 0, resp_data,
				    HCLGE_TQPS_RSS_INFO_LEN);
}

static int hclge_get_vf_queue_depth(struct hclge_vport *vport,
				    struct hclge_mbx_vf_to_pf_cmd *mbx_req,
				    bool gen_resp)
{
#define HCLGE_TQPS_DEPTH_INFO_LEN	4
	u8 resp_data[HCLGE_TQPS_DEPTH_INFO_LEN];
	struct hclge_dev *hdev = vport->back;

	/* get the queue depth info */
	memcpy(&resp_data[0], &hdev->num_tx_desc, sizeof(u16));
	memcpy(&resp_data[2], &hdev->num_rx_desc, sizeof(u16));
	return hclge_gen_resp_to_vf(vport, mbx_req, 0, resp_data,
				    HCLGE_TQPS_DEPTH_INFO_LEN);
}

static int hclge_get_vf_media_type(struct hclge_vport *vport,
				   struct hclge_mbx_vf_to_pf_cmd *mbx_req)
{
	struct hclge_dev *hdev = vport->back;
	u8 resp_data[2];

	resp_data[0] = hdev->hw.mac.media_type;
	resp_data[1] = hdev->hw.mac.module_type;
	return hclge_gen_resp_to_vf(vport, mbx_req, 0, resp_data,
				    sizeof(resp_data));
}

static int hclge_get_link_info(struct hclge_vport *vport,
			       struct hclge_mbx_vf_to_pf_cmd *mbx_req)
{
	struct hclge_dev *hdev = vport->back;
	u16 link_status;
	u8 msg_data[8];
	u8 dest_vfid;
	u16 duplex;

	/* mac.link can only be 0 or 1 */
	link_status = (u16)hdev->hw.mac.link;
	duplex = hdev->hw.mac.duplex;
	memcpy(&msg_data[0], &link_status, sizeof(u16));
	memcpy(&msg_data[2], &hdev->hw.mac.speed, sizeof(u32));
	memcpy(&msg_data[6], &duplex, sizeof(u16));
	dest_vfid = mbx_req->mbx_src_vfid;

	/* send this requested info to VF */
	return hclge_send_mbx_msg(vport, msg_data, sizeof(msg_data),
				  HCLGE_MBX_LINK_STAT_CHANGE, dest_vfid);
}

static void hclge_get_link_mode(struct hclge_vport *vport,
				struct hclge_mbx_vf_to_pf_cmd *mbx_req)
{
#define HCLGE_SUPPORTED   1
	struct hclge_dev *hdev = vport->back;
	unsigned long advertising;
	unsigned long supported;
	unsigned long send_data;
	u8 msg_data[10];
	u8 dest_vfid;

	advertising = hdev->hw.mac.advertising[0];
	supported = hdev->hw.mac.supported[0];
	dest_vfid = mbx_req->mbx_src_vfid;
	msg_data[0] = mbx_req->msg[2];

	send_data = msg_data[0] == HCLGE_SUPPORTED ? supported : advertising;

	memcpy(&msg_data[2], &send_data, sizeof(unsigned long));
	hclge_send_mbx_msg(vport, msg_data, sizeof(msg_data),
			   HCLGE_MBX_LINK_STAT_MODE, dest_vfid);
}

static void hclge_mbx_reset_vf_queue(struct hclge_vport *vport,
				     struct hclge_mbx_vf_to_pf_cmd *mbx_req)
{
	u16 queue_id;

	memcpy(&queue_id, &mbx_req->msg[2], sizeof(queue_id));

	hclge_reset_vf_queue(vport, queue_id);

	/* send response msg to VF after queue reset complete*/
	hclge_gen_resp_to_vf(vport, mbx_req, 0, NULL, 0);
}

static void hclge_reset_vf(struct hclge_vport *vport,
			   struct hclge_mbx_vf_to_pf_cmd *mbx_req)
{
	struct hclge_dev *hdev = vport->back;
	int ret;

	dev_warn(&hdev->pdev->dev, "PF received VF reset request from VF %d!",
		 vport->vport_id);

	ret = hclge_func_reset_cmd(hdev, vport->vport_id);
	hclge_gen_resp_to_vf(vport, mbx_req, ret, NULL, 0);
}

static void hclge_vf_keep_alive(struct hclge_vport *vport,
				struct hclge_mbx_vf_to_pf_cmd *mbx_req)
{
	vport->last_active_jiffies = jiffies;
}

static int hclge_set_vf_mtu(struct hclge_vport *vport,
			    struct hclge_mbx_vf_to_pf_cmd *mbx_req)
{
	int ret;
	u32 mtu;

	memcpy(&mtu, &mbx_req->msg[2], sizeof(mtu));
	ret = hclge_set_vport_mtu(vport, mtu);

	return hclge_gen_resp_to_vf(vport, mbx_req, ret, NULL, 0);
}

static int hclge_get_queue_id_in_pf(struct hclge_vport *vport,
				    struct hclge_mbx_vf_to_pf_cmd *mbx_req)
{
	u16 queue_id, qid_in_pf;
	u8 resp_data[2];

	memcpy(&queue_id, &mbx_req->msg[2], sizeof(queue_id));
	qid_in_pf = hclge_covert_handle_qid_global(&vport->nic, queue_id);
	memcpy(resp_data, &qid_in_pf, sizeof(qid_in_pf));

	return hclge_gen_resp_to_vf(vport, mbx_req, 0, resp_data, 2);
}

static int hclge_get_rss_key(struct hclge_vport *vport,
			     struct hclge_mbx_vf_to_pf_cmd *mbx_req)
{
#define HCLGE_RSS_MBX_RESP_LEN	8
	u8 resp_data[HCLGE_RSS_MBX_RESP_LEN];
	struct hclge_dev *hdev = vport->back;
	u8 index;

	index = mbx_req->msg[2];

	memcpy(&resp_data[0],
	       &hdev->vport[0].rss_hash_key[index * HCLGE_RSS_MBX_RESP_LEN],
	       HCLGE_RSS_MBX_RESP_LEN);

	return hclge_gen_resp_to_vf(vport, mbx_req, 0, resp_data,
				    HCLGE_RSS_MBX_RESP_LEN);
}

static bool hclge_cmd_crq_empty(struct hclge_hw *hw)
{
	u32 tail = hclge_read_dev(hw, HCLGE_NIC_CRQ_TAIL_REG);

	return tail == hw->cmq.crq.next_to_use;
}

void hclge_mbx_handler(struct hclge_dev *hdev)
{
	struct hclge_cmq_ring *crq = &hdev->hw.cmq.crq;
	struct hclge_mbx_vf_to_pf_cmd *req;
	struct hclge_vport *vport;
	struct hclge_desc *desc;
	unsigned int flag;
	int ret;

	/* handle all the mailbox requests in the queue */
	while (!hclge_cmd_crq_empty(&hdev->hw)) {
		if (test_bit(HCLGE_STATE_CMD_DISABLE, &hdev->state)) {
			dev_warn(&hdev->pdev->dev,
				 "command queue needs re-initializing\n");
			return;
		}

		desc = &crq->desc[crq->next_to_use];
		req = (struct hclge_mbx_vf_to_pf_cmd *)desc->data;

		flag = le16_to_cpu(crq->desc[crq->next_to_use].flag);
		if (unlikely(!hnae3_get_bit(flag, HCLGE_CMDQ_RX_OUTVLD_B))) {
			dev_warn(&hdev->pdev->dev,
				 "dropped invalid mailbox message, code = %d\n",
				 req->msg[0]);

			/* dropping/not processing this invalid message */
			crq->desc[crq->next_to_use].flag = 0;
			hclge_mbx_ring_ptr_move_crq(crq);
			continue;
		}

		vport = &hdev->vport[req->mbx_src_vfid];

		switch (req->msg[0]) {
		case HCLGE_MBX_MAP_RING_TO_VECTOR:
			ret = hclge_map_unmap_ring_to_vf_vector(vport, true,
								req);
			break;
		case HCLGE_MBX_UNMAP_RING_TO_VECTOR:
			ret = hclge_map_unmap_ring_to_vf_vector(vport, false,
								req);
			break;
		case HCLGE_MBX_SET_PROMISC_MODE:
			ret = hclge_set_vf_promisc_mode(vport, req);
			if (ret)
				dev_err(&hdev->pdev->dev,
					"PF fail(%d) to set VF promisc mode\n",
					ret);
			break;
		case HCLGE_MBX_SET_UNICAST:
			ret = hclge_set_vf_uc_mac_addr(vport, req);
			if (ret)
				dev_err(&hdev->pdev->dev,
					"PF fail(%d) to set VF UC MAC Addr\n",
					ret);
			break;
		case HCLGE_MBX_SET_MULTICAST:
			ret = hclge_set_vf_mc_mac_addr(vport, req, false);
			if (ret)
				dev_err(&hdev->pdev->dev,
					"PF fail(%d) to set VF MC MAC Addr\n",
					ret);
			break;
		case HCLGE_MBX_SET_VLAN:
			ret = hclge_set_vf_vlan_cfg(vport, req);
			if (ret)
				dev_err(&hdev->pdev->dev,
					"PF failed(%d) to config VF's VLAN\n",
					ret);
			break;
		case HCLGE_MBX_SET_ALIVE:
			ret = hclge_set_vf_alive(vport, req, false);
			if (ret)
				dev_err(&hdev->pdev->dev,
					"PF failed(%d) to set VF's ALIVE\n",
					ret);
			break;
		case HCLGE_MBX_GET_QINFO:
			ret = hclge_get_vf_queue_info(vport, req, true);
			if (ret)
				dev_err(&hdev->pdev->dev,
					"PF failed(%d) to get Q info for VF\n",
					ret);
			break;
		case HCLGE_MBX_GET_QDEPTH:
			ret = hclge_get_vf_queue_depth(vport, req, true);
			if (ret)
				dev_err(&hdev->pdev->dev,
					"PF failed(%d) to get Q depth for VF\n",
					ret);
			break;

		case HCLGE_MBX_GET_TCINFO:
			ret = hclge_get_vf_tcinfo(vport, req, true);
			if (ret)
				dev_err(&hdev->pdev->dev,
					"PF failed(%d) to get TC info for VF\n",
					ret);
			break;
		case HCLGE_MBX_GET_LINK_STATUS:
			ret = hclge_get_link_info(vport, req);
			if (ret)
				dev_err(&hdev->pdev->dev,
					"PF fail(%d) to get link stat for VF\n",
					ret);
			break;
		case HCLGE_MBX_QUEUE_RESET:
			hclge_mbx_reset_vf_queue(vport, req);
			break;
		case HCLGE_MBX_RESET:
			hclge_reset_vf(vport, req);
			break;
		case HCLGE_MBX_KEEP_ALIVE:
			hclge_vf_keep_alive(vport, req);
			break;
		case HCLGE_MBX_SET_MTU:
			ret = hclge_set_vf_mtu(vport, req);
			if (ret)
				dev_err(&hdev->pdev->dev,
					"VF fail(%d) to set mtu\n", ret);
			break;
		case HCLGE_MBX_GET_QID_IN_PF:
			ret = hclge_get_queue_id_in_pf(vport, req);
			if (ret)
				dev_err(&hdev->pdev->dev,
					"PF failed(%d) to get qid for VF\n",
					ret);
			break;
		case HCLGE_MBX_GET_RSS_KEY:
			ret = hclge_get_rss_key(vport, req);
			if (ret)
				dev_err(&hdev->pdev->dev,
					"PF fail(%d) to get rss key for VF\n",
					ret);
			break;
		case HCLGE_MBX_GET_LINK_MODE:
			hclge_get_link_mode(vport, req);
			break;
		case HCLGE_MBX_GET_VF_FLR_STATUS:
			mutex_lock(&hdev->vport_cfg_mutex);
			hclge_rm_vport_all_mac_table(vport, true,
						     HCLGE_MAC_ADDR_UC);
			hclge_rm_vport_all_mac_table(vport, true,
						     HCLGE_MAC_ADDR_MC);
			hclge_rm_vport_all_vlan_table(vport, true);
			mutex_unlock(&hdev->vport_cfg_mutex);
			break;
		case HCLGE_MBX_GET_MEDIA_TYPE:
			ret = hclge_get_vf_media_type(vport, req);
			if (ret)
				dev_err(&hdev->pdev->dev,
					"PF fail(%d) to media type for VF\n",
					ret);
			break;
		default:
			dev_err(&hdev->pdev->dev,
				"un-supported mailbox message, code = %d\n",
				req->msg[0]);
			break;
		}
		crq->desc[crq->next_to_use].flag = 0;
		hclge_mbx_ring_ptr_move_crq(crq);
	}

	/* Write back CMDQ_RQ header pointer, M7 need this pointer */
	hclge_write_dev(&hdev->hw, HCLGE_NIC_CRQ_HEAD_REG, crq->next_to_use);
}<|MERGE_RESOLUTION|>--- conflicted
+++ resolved
@@ -324,11 +324,7 @@
 		proto =  msg_cmd->proto;
 		status = hclge_set_vlan_filter(handle, cpu_to_be16(proto),
 					       vlan, is_kill);
-<<<<<<< HEAD
-	} else if (mbx_req->msg[1] == HCLGE_MBX_VLAN_RX_OFF_CFG) {
-=======
 	} else if (msg_cmd->subcode == HCLGE_MBX_VLAN_RX_OFF_CFG) {
->>>>>>> 4ff96fb5
 		struct hnae3_handle *handle = &vport->nic;
 		bool en = msg_cmd->is_kill ? true : false;
 
