/*
 * Copyright © 2014 Broadcom
 *
 * Permission is hereby granted, free of charge, to any person obtaining a
 * copy of this software and associated documentation files (the "Software"),
 * to deal in the Software without restriction, including without limitation
 * the rights to use, copy, modify, merge, publish, distribute, sublicense,
 * and/or sell copies of the Software, and to permit persons to whom the
 * Software is furnished to do so, subject to the following conditions:
 *
 * The above copyright notice and this permission notice (including the next
 * paragraph) shall be included in all copies or substantial portions of the
 * Software.
 *
 * THE SOFTWARE IS PROVIDED "AS IS", WITHOUT WARRANTY OF ANY KIND, EXPRESS OR
 * IMPLIED, INCLUDING BUT NOT LIMITED TO THE WARRANTIES OF MERCHANTABILITY,
 * FITNESS FOR A PARTICULAR PURPOSE AND NONINFRINGEMENT.  IN NO EVENT SHALL
 * THE AUTHORS OR COPYRIGHT HOLDERS BE LIABLE FOR ANY CLAIM, DAMAGES OR OTHER
 * LIABILITY, WHETHER IN AN ACTION OF CONTRACT, TORT OR OTHERWISE, ARISING
 * FROM, OUT OF OR IN CONNECTION WITH THE SOFTWARE OR THE USE OR OTHER DEALINGS
 * IN THE SOFTWARE.
 */

#include <linux/module.h>
#include <linux/platform_device.h>
#include <linux/pm_runtime.h>
#include <linux/device.h>
#include <linux/io.h>
#include <linux/sched/signal.h>

#include "uapi/drm/vc4_drm.h"
#include "vc4_drv.h"
#include "vc4_regs.h"
#include "vc4_trace.h"

static void
vc4_queue_hangcheck(struct drm_device *dev)
{
	struct vc4_dev *vc4 = to_vc4_dev(dev);

	mod_timer(&vc4->hangcheck.timer,
		  round_jiffies_up(jiffies + msecs_to_jiffies(100)));
}

struct vc4_hang_state {
	struct drm_vc4_get_hang_state user_state;

	u32 bo_count;
	struct drm_gem_object **bo;
};

static void
vc4_free_hang_state(struct drm_device *dev, struct vc4_hang_state *state)
{
	unsigned int i;

	for (i = 0; i < state->user_state.bo_count; i++)
		drm_gem_object_put_unlocked(state->bo[i]);

	kfree(state);
}

int
vc4_get_hang_state_ioctl(struct drm_device *dev, void *data,
			 struct drm_file *file_priv)
{
	struct drm_vc4_get_hang_state *get_state = data;
	struct drm_vc4_get_hang_state_bo *bo_state;
	struct vc4_hang_state *kernel_state;
	struct drm_vc4_get_hang_state *state;
	struct vc4_dev *vc4 = to_vc4_dev(dev);
	unsigned long irqflags;
	u32 i;
	int ret = 0;

	spin_lock_irqsave(&vc4->job_lock, irqflags);
	kernel_state = vc4->hang_state;
	if (!kernel_state) {
		spin_unlock_irqrestore(&vc4->job_lock, irqflags);
		return -ENOENT;
	}
	state = &kernel_state->user_state;

	/* If the user's array isn't big enough, just return the
	 * required array size.
	 */
	if (get_state->bo_count < state->bo_count) {
		get_state->bo_count = state->bo_count;
		spin_unlock_irqrestore(&vc4->job_lock, irqflags);
		return 0;
	}

	vc4->hang_state = NULL;
	spin_unlock_irqrestore(&vc4->job_lock, irqflags);

	/* Save the user's BO pointer, so we don't stomp it with the memcpy. */
	state->bo = get_state->bo;
	memcpy(get_state, state, sizeof(*state));

	bo_state = kcalloc(state->bo_count, sizeof(*bo_state), GFP_KERNEL);
	if (!bo_state) {
		ret = -ENOMEM;
		goto err_free;
	}

	for (i = 0; i < state->bo_count; i++) {
		struct vc4_bo *vc4_bo = to_vc4_bo(kernel_state->bo[i]);
		u32 handle;

		ret = drm_gem_handle_create(file_priv, kernel_state->bo[i],
					    &handle);

		if (ret) {
			state->bo_count = i;
			goto err_delete_handle;
		}
		bo_state[i].handle = handle;
		bo_state[i].paddr = vc4_bo->base.paddr;
		bo_state[i].size = vc4_bo->base.base.size;
	}

	if (copy_to_user(u64_to_user_ptr(get_state->bo),
			 bo_state,
			 state->bo_count * sizeof(*bo_state)))
		ret = -EFAULT;

err_delete_handle:
	if (ret) {
		for (i = 0; i < state->bo_count; i++)
			drm_gem_handle_delete(file_priv, bo_state[i].handle);
	}

err_free:
	vc4_free_hang_state(dev, kernel_state);
	kfree(bo_state);

	return ret;
}

static void
vc4_save_hang_state(struct drm_device *dev)
{
	struct vc4_dev *vc4 = to_vc4_dev(dev);
	struct drm_vc4_get_hang_state *state;
	struct vc4_hang_state *kernel_state;
	struct vc4_exec_info *exec[2];
	struct vc4_bo *bo;
	unsigned long irqflags;
	unsigned int i, j, unref_list_count, prev_idx;

	kernel_state = kcalloc(1, sizeof(*kernel_state), GFP_KERNEL);
	if (!kernel_state)
		return;

	state = &kernel_state->user_state;

	spin_lock_irqsave(&vc4->job_lock, irqflags);
	exec[0] = vc4_first_bin_job(vc4);
	exec[1] = vc4_first_render_job(vc4);
	if (!exec[0] && !exec[1]) {
		spin_unlock_irqrestore(&vc4->job_lock, irqflags);
		return;
	}

	/* Get the bos from both binner and renderer into hang state. */
	state->bo_count = 0;
	for (i = 0; i < 2; i++) {
		if (!exec[i])
			continue;

		unref_list_count = 0;
		list_for_each_entry(bo, &exec[i]->unref_list, unref_head)
			unref_list_count++;
		state->bo_count += exec[i]->bo_count + unref_list_count;
	}

	kernel_state->bo = kcalloc(state->bo_count,
				   sizeof(*kernel_state->bo), GFP_ATOMIC);

	if (!kernel_state->bo) {
		spin_unlock_irqrestore(&vc4->job_lock, irqflags);
		return;
	}

	prev_idx = 0;
	for (i = 0; i < 2; i++) {
		if (!exec[i])
			continue;

		for (j = 0; j < exec[i]->bo_count; j++) {
			drm_gem_object_get(&exec[i]->bo[j]->base);
			kernel_state->bo[j + prev_idx] = &exec[i]->bo[j]->base;
		}

		list_for_each_entry(bo, &exec[i]->unref_list, unref_head) {
			drm_gem_object_get(&bo->base.base);
			kernel_state->bo[j + prev_idx] = &bo->base.base;
			j++;
		}
		prev_idx = j + 1;
	}

	if (exec[0])
		state->start_bin = exec[0]->ct0ca;
	if (exec[1])
		state->start_render = exec[1]->ct1ca;

	spin_unlock_irqrestore(&vc4->job_lock, irqflags);

	state->ct0ca = V3D_READ(V3D_CTNCA(0));
	state->ct0ea = V3D_READ(V3D_CTNEA(0));

	state->ct1ca = V3D_READ(V3D_CTNCA(1));
	state->ct1ea = V3D_READ(V3D_CTNEA(1));

	state->ct0cs = V3D_READ(V3D_CTNCS(0));
	state->ct1cs = V3D_READ(V3D_CTNCS(1));

	state->ct0ra0 = V3D_READ(V3D_CT00RA0);
	state->ct1ra0 = V3D_READ(V3D_CT01RA0);

	state->bpca = V3D_READ(V3D_BPCA);
	state->bpcs = V3D_READ(V3D_BPCS);
	state->bpoa = V3D_READ(V3D_BPOA);
	state->bpos = V3D_READ(V3D_BPOS);

	state->vpmbase = V3D_READ(V3D_VPMBASE);

	state->dbge = V3D_READ(V3D_DBGE);
	state->fdbgo = V3D_READ(V3D_FDBGO);
	state->fdbgb = V3D_READ(V3D_FDBGB);
	state->fdbgr = V3D_READ(V3D_FDBGR);
	state->fdbgs = V3D_READ(V3D_FDBGS);
	state->errstat = V3D_READ(V3D_ERRSTAT);

	spin_lock_irqsave(&vc4->job_lock, irqflags);
	if (vc4->hang_state) {
		spin_unlock_irqrestore(&vc4->job_lock, irqflags);
		vc4_free_hang_state(dev, kernel_state);
	} else {
		vc4->hang_state = kernel_state;
		spin_unlock_irqrestore(&vc4->job_lock, irqflags);
	}
}

static void
vc4_reset(struct drm_device *dev)
{
	struct vc4_dev *vc4 = to_vc4_dev(dev);

	DRM_INFO("Resetting GPU.\n");

	mutex_lock(&vc4->power_lock);
	if (vc4->power_refcount) {
		/* Power the device off and back on the by dropping the
		 * reference on runtime PM.
		 */
		pm_runtime_put_sync_suspend(&vc4->v3d->pdev->dev);
		pm_runtime_get_sync(&vc4->v3d->pdev->dev);
	}
	mutex_unlock(&vc4->power_lock);

	vc4_irq_reset(dev);

	/* Rearm the hangcheck -- another job might have been waiting
	 * for our hung one to get kicked off, and vc4_irq_reset()
	 * would have started it.
	 */
	vc4_queue_hangcheck(dev);
}

static void
vc4_reset_work(struct work_struct *work)
{
	struct vc4_dev *vc4 =
		container_of(work, struct vc4_dev, hangcheck.reset_work);

	vc4_save_hang_state(vc4->dev);

	vc4_reset(vc4->dev);
}

static void
vc4_hangcheck_elapsed(unsigned long data)
{
	struct drm_device *dev = (struct drm_device *)data;
	struct vc4_dev *vc4 = to_vc4_dev(dev);
	uint32_t ct0ca, ct1ca;
	unsigned long irqflags;
	struct vc4_exec_info *bin_exec, *render_exec;

	spin_lock_irqsave(&vc4->job_lock, irqflags);

	bin_exec = vc4_first_bin_job(vc4);
	render_exec = vc4_first_render_job(vc4);

	/* If idle, we can stop watching for hangs. */
	if (!bin_exec && !render_exec) {
		spin_unlock_irqrestore(&vc4->job_lock, irqflags);
		return;
	}

	ct0ca = V3D_READ(V3D_CTNCA(0));
	ct1ca = V3D_READ(V3D_CTNCA(1));

	/* If we've made any progress in execution, rearm the timer
	 * and wait.
	 */
	if ((bin_exec && ct0ca != bin_exec->last_ct0ca) ||
	    (render_exec && ct1ca != render_exec->last_ct1ca)) {
		if (bin_exec)
			bin_exec->last_ct0ca = ct0ca;
		if (render_exec)
			render_exec->last_ct1ca = ct1ca;
		spin_unlock_irqrestore(&vc4->job_lock, irqflags);
		vc4_queue_hangcheck(dev);
		return;
	}

	spin_unlock_irqrestore(&vc4->job_lock, irqflags);

	/* We've gone too long with no progress, reset.  This has to
	 * be done from a work struct, since resetting can sleep and
	 * this timer hook isn't allowed to.
	 */
	schedule_work(&vc4->hangcheck.reset_work);
}

static void
submit_cl(struct drm_device *dev, uint32_t thread, uint32_t start, uint32_t end)
{
	struct vc4_dev *vc4 = to_vc4_dev(dev);

	/* Set the current and end address of the control list.
	 * Writing the end register is what starts the job.
	 */
	V3D_WRITE(V3D_CTNCA(thread), start);
	V3D_WRITE(V3D_CTNEA(thread), end);
}

int
vc4_wait_for_seqno(struct drm_device *dev, uint64_t seqno, uint64_t timeout_ns,
		   bool interruptible)
{
	struct vc4_dev *vc4 = to_vc4_dev(dev);
	int ret = 0;
	unsigned long timeout_expire;
	DEFINE_WAIT(wait);

	if (vc4->finished_seqno >= seqno)
		return 0;

	if (timeout_ns == 0)
		return -ETIME;

	timeout_expire = jiffies + nsecs_to_jiffies(timeout_ns);

	trace_vc4_wait_for_seqno_begin(dev, seqno, timeout_ns);
	for (;;) {
		prepare_to_wait(&vc4->job_wait_queue, &wait,
				interruptible ? TASK_INTERRUPTIBLE :
				TASK_UNINTERRUPTIBLE);

		if (interruptible && signal_pending(current)) {
			ret = -ERESTARTSYS;
			break;
		}

		if (vc4->finished_seqno >= seqno)
			break;

		if (timeout_ns != ~0ull) {
			if (time_after_eq(jiffies, timeout_expire)) {
				ret = -ETIME;
				break;
			}
			schedule_timeout(timeout_expire - jiffies);
		} else {
			schedule();
		}
	}

	finish_wait(&vc4->job_wait_queue, &wait);
	trace_vc4_wait_for_seqno_end(dev, seqno);

	return ret;
}

static void
vc4_flush_caches(struct drm_device *dev)
{
	struct vc4_dev *vc4 = to_vc4_dev(dev);

	/* Flush the GPU L2 caches.  These caches sit on top of system
	 * L3 (the 128kb or so shared with the CPU), and are
	 * non-allocating in the L3.
	 */
	V3D_WRITE(V3D_L2CACTL,
		  V3D_L2CACTL_L2CCLR);

	V3D_WRITE(V3D_SLCACTL,
		  VC4_SET_FIELD(0xf, V3D_SLCACTL_T1CC) |
		  VC4_SET_FIELD(0xf, V3D_SLCACTL_T0CC) |
		  VC4_SET_FIELD(0xf, V3D_SLCACTL_UCC) |
		  VC4_SET_FIELD(0xf, V3D_SLCACTL_ICC));
}

/* Sets the registers for the next job to be actually be executed in
 * the hardware.
 *
 * The job_lock should be held during this.
 */
void
vc4_submit_next_bin_job(struct drm_device *dev)
{
	struct vc4_dev *vc4 = to_vc4_dev(dev);
	struct vc4_exec_info *exec;

again:
	exec = vc4_first_bin_job(vc4);
	if (!exec)
		return;

	vc4_flush_caches(dev);

	/* Either put the job in the binner if it uses the binner, or
	 * immediately move it to the to-be-rendered queue.
	 */
	if (exec->ct0ca != exec->ct0ea) {
		submit_cl(dev, 0, exec->ct0ca, exec->ct0ea);
	} else {
		vc4_move_job_to_render(dev, exec);
		goto again;
	}
}

void
vc4_submit_next_render_job(struct drm_device *dev)
{
	struct vc4_dev *vc4 = to_vc4_dev(dev);
	struct vc4_exec_info *exec = vc4_first_render_job(vc4);

	if (!exec)
		return;

	submit_cl(dev, 1, exec->ct1ca, exec->ct1ea);
}

void
vc4_move_job_to_render(struct drm_device *dev, struct vc4_exec_info *exec)
{
	struct vc4_dev *vc4 = to_vc4_dev(dev);
	bool was_empty = list_empty(&vc4->render_job_list);

	list_move_tail(&exec->head, &vc4->render_job_list);
	if (was_empty)
		vc4_submit_next_render_job(dev);
}

static void
vc4_update_bo_seqnos(struct vc4_exec_info *exec, uint64_t seqno)
{
	struct vc4_bo *bo;
	unsigned i;

	for (i = 0; i < exec->bo_count; i++) {
		bo = to_vc4_bo(&exec->bo[i]->base);
		bo->seqno = seqno;

		reservation_object_add_shared_fence(bo->resv, exec->fence);
	}

	list_for_each_entry(bo, &exec->unref_list, unref_head) {
		bo->seqno = seqno;
	}

	for (i = 0; i < exec->rcl_write_bo_count; i++) {
		bo = to_vc4_bo(&exec->rcl_write_bo[i]->base);
		bo->write_seqno = seqno;

		reservation_object_add_excl_fence(bo->resv, exec->fence);
<<<<<<< HEAD
	}
}

static void
vc4_unlock_bo_reservations(struct drm_device *dev,
			   struct vc4_exec_info *exec,
			   struct ww_acquire_ctx *acquire_ctx)
{
	int i;

	for (i = 0; i < exec->bo_count; i++) {
		struct vc4_bo *bo = to_vc4_bo(&exec->bo[i]->base);

		ww_mutex_unlock(&bo->resv->lock);
	}

	ww_acquire_fini(acquire_ctx);
}

/* Takes the reservation lock on all the BOs being referenced, so that
 * at queue submit time we can update the reservations.
 *
 * We don't lock the RCL the tile alloc/state BOs, or overflow memory
 * (all of which are on exec->unref_list).  They're entirely private
 * to vc4, so we don't attach dma-buf fences to them.
 */
static int
vc4_lock_bo_reservations(struct drm_device *dev,
			 struct vc4_exec_info *exec,
			 struct ww_acquire_ctx *acquire_ctx)
{
	int contended_lock = -1;
	int i, ret;
	struct vc4_bo *bo;

	ww_acquire_init(acquire_ctx, &reservation_ww_class);

retry:
	if (contended_lock != -1) {
		bo = to_vc4_bo(&exec->bo[contended_lock]->base);
		ret = ww_mutex_lock_slow_interruptible(&bo->resv->lock,
						       acquire_ctx);
		if (ret) {
			ww_acquire_done(acquire_ctx);
			return ret;
		}
	}

	for (i = 0; i < exec->bo_count; i++) {
		if (i == contended_lock)
			continue;

		bo = to_vc4_bo(&exec->bo[i]->base);

		ret = ww_mutex_lock_interruptible(&bo->resv->lock, acquire_ctx);
		if (ret) {
			int j;

			for (j = 0; j < i; j++) {
				bo = to_vc4_bo(&exec->bo[j]->base);
				ww_mutex_unlock(&bo->resv->lock);
			}

			if (contended_lock != -1 && contended_lock >= i) {
				bo = to_vc4_bo(&exec->bo[contended_lock]->base);

				ww_mutex_unlock(&bo->resv->lock);
			}

			if (ret == -EDEADLK) {
				contended_lock = i;
				goto retry;
			}

			ww_acquire_done(acquire_ctx);
			return ret;
		}
	}

	ww_acquire_done(acquire_ctx);

	/* Reserve space for our shared (read-only) fence references,
	 * before we commit the CL to the hardware.
	 */
	for (i = 0; i < exec->bo_count; i++) {
		bo = to_vc4_bo(&exec->bo[i]->base);

		ret = reservation_object_reserve_shared(bo->resv);
		if (ret) {
			vc4_unlock_bo_reservations(dev, exec, acquire_ctx);
			return ret;
		}
=======
>>>>>>> bb176f67
	}

	return 0;
}

static void
vc4_unlock_bo_reservations(struct drm_device *dev,
			   struct vc4_exec_info *exec,
			   struct ww_acquire_ctx *acquire_ctx)
{
	int i;

	for (i = 0; i < exec->bo_count; i++) {
		struct vc4_bo *bo = to_vc4_bo(&exec->bo[i]->base);

		ww_mutex_unlock(&bo->resv->lock);
	}

	ww_acquire_fini(acquire_ctx);
}

/* Takes the reservation lock on all the BOs being referenced, so that
 * at queue submit time we can update the reservations.
 *
 * We don't lock the RCL the tile alloc/state BOs, or overflow memory
 * (all of which are on exec->unref_list).  They're entirely private
 * to vc4, so we don't attach dma-buf fences to them.
 */
static int
vc4_lock_bo_reservations(struct drm_device *dev,
			 struct vc4_exec_info *exec,
			 struct ww_acquire_ctx *acquire_ctx)
{
	int contended_lock = -1;
	int i, ret;
	struct vc4_bo *bo;

	ww_acquire_init(acquire_ctx, &reservation_ww_class);

retry:
	if (contended_lock != -1) {
		bo = to_vc4_bo(&exec->bo[contended_lock]->base);
		ret = ww_mutex_lock_slow_interruptible(&bo->resv->lock,
						       acquire_ctx);
		if (ret) {
			ww_acquire_done(acquire_ctx);
			return ret;
		}
	}

	for (i = 0; i < exec->bo_count; i++) {
		if (i == contended_lock)
			continue;

		bo = to_vc4_bo(&exec->bo[i]->base);

		ret = ww_mutex_lock_interruptible(&bo->resv->lock, acquire_ctx);
		if (ret) {
			int j;

			for (j = 0; j < i; j++) {
				bo = to_vc4_bo(&exec->bo[j]->base);
				ww_mutex_unlock(&bo->resv->lock);
			}

			if (contended_lock != -1 && contended_lock >= i) {
				bo = to_vc4_bo(&exec->bo[contended_lock]->base);

				ww_mutex_unlock(&bo->resv->lock);
			}

			if (ret == -EDEADLK) {
				contended_lock = i;
				goto retry;
			}

			ww_acquire_done(acquire_ctx);
			return ret;
		}
	}

	ww_acquire_done(acquire_ctx);

	/* Reserve space for our shared (read-only) fence references,
	 * before we commit the CL to the hardware.
	 */
	for (i = 0; i < exec->bo_count; i++) {
		bo = to_vc4_bo(&exec->bo[i]->base);

		ret = reservation_object_reserve_shared(bo->resv);
		if (ret) {
			vc4_unlock_bo_reservations(dev, exec, acquire_ctx);
			return ret;
		}
	}

	return 0;
}

/* Queues a struct vc4_exec_info for execution.  If no job is
 * currently executing, then submits it.
 *
 * Unlike most GPUs, our hardware only handles one command list at a
 * time.  To queue multiple jobs at once, we'd need to edit the
 * previous command list to have a jump to the new one at the end, and
 * then bump the end address.  That's a change for a later date,
 * though.
 */
static int
vc4_queue_submit(struct drm_device *dev, struct vc4_exec_info *exec,
		 struct ww_acquire_ctx *acquire_ctx)
{
	struct vc4_dev *vc4 = to_vc4_dev(dev);
	uint64_t seqno;
	unsigned long irqflags;
	struct vc4_fence *fence;

	fence = kzalloc(sizeof(*fence), GFP_KERNEL);
	if (!fence)
		return -ENOMEM;
	fence->dev = dev;

	spin_lock_irqsave(&vc4->job_lock, irqflags);

	seqno = ++vc4->emit_seqno;
	exec->seqno = seqno;

	dma_fence_init(&fence->base, &vc4_fence_ops, &vc4->job_lock,
		       vc4->dma_fence_context, exec->seqno);
	fence->seqno = exec->seqno;
	exec->fence = &fence->base;

	vc4_update_bo_seqnos(exec, seqno);

	vc4_unlock_bo_reservations(dev, exec, acquire_ctx);

	list_add_tail(&exec->head, &vc4->bin_job_list);

	/* If no job was executing, kick ours off.  Otherwise, it'll
	 * get started when the previous job's flush done interrupt
	 * occurs.
	 */
	if (vc4_first_bin_job(vc4) == exec) {
		vc4_submit_next_bin_job(dev);
		vc4_queue_hangcheck(dev);
	}

	spin_unlock_irqrestore(&vc4->job_lock, irqflags);

	return 0;
}

/**
 * vc4_cl_lookup_bos() - Sets up exec->bo[] with the GEM objects
 * referenced by the job.
 * @dev: DRM device
 * @file_priv: DRM file for this fd
 * @exec: V3D job being set up
 *
 * The command validator needs to reference BOs by their index within
 * the submitted job's BO list.  This does the validation of the job's
 * BO list and reference counting for the lifetime of the job.
 *
 * Note that this function doesn't need to unreference the BOs on
 * failure, because that will happen at vc4_complete_exec() time.
 */
static int
vc4_cl_lookup_bos(struct drm_device *dev,
		  struct drm_file *file_priv,
		  struct vc4_exec_info *exec)
{
	struct drm_vc4_submit_cl *args = exec->args;
	uint32_t *handles;
	int ret = 0;
	int i;

	exec->bo_count = args->bo_handle_count;

	if (!exec->bo_count) {
		/* See comment on bo_index for why we have to check
		 * this.
		 */
		DRM_DEBUG("Rendering requires BOs to validate\n");
		return -EINVAL;
	}

	exec->bo = kvmalloc_array(exec->bo_count,
				    sizeof(struct drm_gem_cma_object *),
				    GFP_KERNEL | __GFP_ZERO);
	if (!exec->bo) {
		DRM_ERROR("Failed to allocate validated BO pointers\n");
		return -ENOMEM;
	}

	handles = kvmalloc_array(exec->bo_count, sizeof(uint32_t), GFP_KERNEL);
	if (!handles) {
		ret = -ENOMEM;
		DRM_ERROR("Failed to allocate incoming GEM handles\n");
		goto fail;
	}

	if (copy_from_user(handles, u64_to_user_ptr(args->bo_handles),
			   exec->bo_count * sizeof(uint32_t))) {
		ret = -EFAULT;
		DRM_ERROR("Failed to copy in GEM handles\n");
		goto fail;
	}

	spin_lock(&file_priv->table_lock);
	for (i = 0; i < exec->bo_count; i++) {
		struct drm_gem_object *bo = idr_find(&file_priv->object_idr,
						     handles[i]);
		if (!bo) {
			DRM_DEBUG("Failed to look up GEM BO %d: %d\n",
				  i, handles[i]);
			ret = -EINVAL;
			spin_unlock(&file_priv->table_lock);
			goto fail;
		}
		drm_gem_object_get(bo);
		exec->bo[i] = (struct drm_gem_cma_object *)bo;
	}
	spin_unlock(&file_priv->table_lock);

fail:
	kvfree(handles);
	return ret;
}

static int
vc4_get_bcl(struct drm_device *dev, struct vc4_exec_info *exec)
{
	struct drm_vc4_submit_cl *args = exec->args;
	void *temp = NULL;
	void *bin;
	int ret = 0;
	uint32_t bin_offset = 0;
	uint32_t shader_rec_offset = roundup(bin_offset + args->bin_cl_size,
					     16);
	uint32_t uniforms_offset = shader_rec_offset + args->shader_rec_size;
	uint32_t exec_size = uniforms_offset + args->uniforms_size;
	uint32_t temp_size = exec_size + (sizeof(struct vc4_shader_state) *
					  args->shader_rec_count);
	struct vc4_bo *bo;

	if (shader_rec_offset < args->bin_cl_size ||
	    uniforms_offset < shader_rec_offset ||
	    exec_size < uniforms_offset ||
	    args->shader_rec_count >= (UINT_MAX /
					  sizeof(struct vc4_shader_state)) ||
	    temp_size < exec_size) {
		DRM_DEBUG("overflow in exec arguments\n");
		ret = -EINVAL;
		goto fail;
	}

	/* Allocate space where we'll store the copied in user command lists
	 * and shader records.
	 *
	 * We don't just copy directly into the BOs because we need to
	 * read the contents back for validation, and I think the
	 * bo->vaddr is uncached access.
	 */
	temp = kvmalloc_array(temp_size, 1, GFP_KERNEL);
	if (!temp) {
		DRM_ERROR("Failed to allocate storage for copying "
			  "in bin/render CLs.\n");
		ret = -ENOMEM;
		goto fail;
	}
	bin = temp + bin_offset;
	exec->shader_rec_u = temp + shader_rec_offset;
	exec->uniforms_u = temp + uniforms_offset;
	exec->shader_state = temp + exec_size;
	exec->shader_state_size = args->shader_rec_count;

	if (copy_from_user(bin,
			   u64_to_user_ptr(args->bin_cl),
			   args->bin_cl_size)) {
		ret = -EFAULT;
		goto fail;
	}

	if (copy_from_user(exec->shader_rec_u,
			   u64_to_user_ptr(args->shader_rec),
			   args->shader_rec_size)) {
		ret = -EFAULT;
		goto fail;
	}

	if (copy_from_user(exec->uniforms_u,
			   u64_to_user_ptr(args->uniforms),
			   args->uniforms_size)) {
		ret = -EFAULT;
		goto fail;
	}

	bo = vc4_bo_create(dev, exec_size, true, VC4_BO_TYPE_BCL);
	if (IS_ERR(bo)) {
		DRM_ERROR("Couldn't allocate BO for binning\n");
		ret = PTR_ERR(bo);
		goto fail;
	}
	exec->exec_bo = &bo->base;

	list_add_tail(&to_vc4_bo(&exec->exec_bo->base)->unref_head,
		      &exec->unref_list);

	exec->ct0ca = exec->exec_bo->paddr + bin_offset;

	exec->bin_u = bin;

	exec->shader_rec_v = exec->exec_bo->vaddr + shader_rec_offset;
	exec->shader_rec_p = exec->exec_bo->paddr + shader_rec_offset;
	exec->shader_rec_size = args->shader_rec_size;

	exec->uniforms_v = exec->exec_bo->vaddr + uniforms_offset;
	exec->uniforms_p = exec->exec_bo->paddr + uniforms_offset;
	exec->uniforms_size = args->uniforms_size;

	ret = vc4_validate_bin_cl(dev,
				  exec->exec_bo->vaddr + bin_offset,
				  bin,
				  exec);
	if (ret)
		goto fail;

	ret = vc4_validate_shader_recs(dev, exec);
	if (ret)
		goto fail;

	/* Block waiting on any previous rendering into the CS's VBO,
	 * IB, or textures, so that pixels are actually written by the
	 * time we try to read them.
	 */
	ret = vc4_wait_for_seqno(dev, exec->bin_dep_seqno, ~0ull, true);

fail:
	kvfree(temp);
	return ret;
}

static void
vc4_complete_exec(struct drm_device *dev, struct vc4_exec_info *exec)
{
	struct vc4_dev *vc4 = to_vc4_dev(dev);
	unsigned long irqflags;
	unsigned i;

	/* If we got force-completed because of GPU reset rather than
	 * through our IRQ handler, signal the fence now.
	 */
	if (exec->fence)
		dma_fence_signal(exec->fence);

	if (exec->bo) {
		for (i = 0; i < exec->bo_count; i++)
<<<<<<< HEAD
			drm_gem_object_unreference_unlocked(&exec->bo[i]->base);
=======
			drm_gem_object_put_unlocked(&exec->bo[i]->base);
>>>>>>> bb176f67
		kvfree(exec->bo);
	}

	while (!list_empty(&exec->unref_list)) {
		struct vc4_bo *bo = list_first_entry(&exec->unref_list,
						     struct vc4_bo, unref_head);
		list_del(&bo->unref_head);
		drm_gem_object_put_unlocked(&bo->base.base);
	}

	/* Free up the allocation of any bin slots we used. */
	spin_lock_irqsave(&vc4->job_lock, irqflags);
	vc4->bin_alloc_used &= ~exec->bin_slots;
	spin_unlock_irqrestore(&vc4->job_lock, irqflags);

	mutex_lock(&vc4->power_lock);
	if (--vc4->power_refcount == 0) {
		pm_runtime_mark_last_busy(&vc4->v3d->pdev->dev);
		pm_runtime_put_autosuspend(&vc4->v3d->pdev->dev);
	}
	mutex_unlock(&vc4->power_lock);

	kfree(exec);
}

void
vc4_job_handle_completed(struct vc4_dev *vc4)
{
	unsigned long irqflags;
	struct vc4_seqno_cb *cb, *cb_temp;

	spin_lock_irqsave(&vc4->job_lock, irqflags);
	while (!list_empty(&vc4->job_done_list)) {
		struct vc4_exec_info *exec =
			list_first_entry(&vc4->job_done_list,
					 struct vc4_exec_info, head);
		list_del(&exec->head);

		spin_unlock_irqrestore(&vc4->job_lock, irqflags);
		vc4_complete_exec(vc4->dev, exec);
		spin_lock_irqsave(&vc4->job_lock, irqflags);
	}

	list_for_each_entry_safe(cb, cb_temp, &vc4->seqno_cb_list, work.entry) {
		if (cb->seqno <= vc4->finished_seqno) {
			list_del_init(&cb->work.entry);
			schedule_work(&cb->work);
		}
	}

	spin_unlock_irqrestore(&vc4->job_lock, irqflags);
}

static void vc4_seqno_cb_work(struct work_struct *work)
{
	struct vc4_seqno_cb *cb = container_of(work, struct vc4_seqno_cb, work);

	cb->func(cb);
}

int vc4_queue_seqno_cb(struct drm_device *dev,
		       struct vc4_seqno_cb *cb, uint64_t seqno,
		       void (*func)(struct vc4_seqno_cb *cb))
{
	struct vc4_dev *vc4 = to_vc4_dev(dev);
	int ret = 0;
	unsigned long irqflags;

	cb->func = func;
	INIT_WORK(&cb->work, vc4_seqno_cb_work);

	spin_lock_irqsave(&vc4->job_lock, irqflags);
	if (seqno > vc4->finished_seqno) {
		cb->seqno = seqno;
		list_add_tail(&cb->work.entry, &vc4->seqno_cb_list);
	} else {
		schedule_work(&cb->work);
	}
	spin_unlock_irqrestore(&vc4->job_lock, irqflags);

	return ret;
}

/* Scheduled when any job has been completed, this walks the list of
 * jobs that had completed and unrefs their BOs and frees their exec
 * structs.
 */
static void
vc4_job_done_work(struct work_struct *work)
{
	struct vc4_dev *vc4 =
		container_of(work, struct vc4_dev, job_done_work);

	vc4_job_handle_completed(vc4);
}

static int
vc4_wait_for_seqno_ioctl_helper(struct drm_device *dev,
				uint64_t seqno,
				uint64_t *timeout_ns)
{
	unsigned long start = jiffies;
	int ret = vc4_wait_for_seqno(dev, seqno, *timeout_ns, true);

	if ((ret == -EINTR || ret == -ERESTARTSYS) && *timeout_ns != ~0ull) {
		uint64_t delta = jiffies_to_nsecs(jiffies - start);

		if (*timeout_ns >= delta)
			*timeout_ns -= delta;
	}

	return ret;
}

int
vc4_wait_seqno_ioctl(struct drm_device *dev, void *data,
		     struct drm_file *file_priv)
{
	struct drm_vc4_wait_seqno *args = data;

	return vc4_wait_for_seqno_ioctl_helper(dev, args->seqno,
					       &args->timeout_ns);
}

int
vc4_wait_bo_ioctl(struct drm_device *dev, void *data,
		  struct drm_file *file_priv)
{
	int ret;
	struct drm_vc4_wait_bo *args = data;
	struct drm_gem_object *gem_obj;
	struct vc4_bo *bo;

	if (args->pad != 0)
		return -EINVAL;

	gem_obj = drm_gem_object_lookup(file_priv, args->handle);
	if (!gem_obj) {
		DRM_DEBUG("Failed to look up GEM BO %d\n", args->handle);
		return -EINVAL;
	}
	bo = to_vc4_bo(gem_obj);

	ret = vc4_wait_for_seqno_ioctl_helper(dev, bo->seqno,
					      &args->timeout_ns);

	drm_gem_object_put_unlocked(gem_obj);
	return ret;
}

/**
 * vc4_submit_cl_ioctl() - Submits a job (frame) to the VC4.
 * @dev: DRM device
 * @data: ioctl argument
 * @file_priv: DRM file for this fd
 *
 * This is the main entrypoint for userspace to submit a 3D frame to
 * the GPU.  Userspace provides the binner command list (if
 * applicable), and the kernel sets up the render command list to draw
 * to the framebuffer described in the ioctl, using the command lists
 * that the 3D engine's binner will produce.
 */
int
vc4_submit_cl_ioctl(struct drm_device *dev, void *data,
		    struct drm_file *file_priv)
{
	struct vc4_dev *vc4 = to_vc4_dev(dev);
	struct drm_vc4_submit_cl *args = data;
	struct vc4_exec_info *exec;
	struct ww_acquire_ctx acquire_ctx;
	int ret = 0;

	if ((args->flags & ~(VC4_SUBMIT_CL_USE_CLEAR_COLOR |
			     VC4_SUBMIT_CL_FIXED_RCL_ORDER |
			     VC4_SUBMIT_CL_RCL_ORDER_INCREASING_X |
			     VC4_SUBMIT_CL_RCL_ORDER_INCREASING_Y)) != 0) {
		DRM_DEBUG("Unknown flags: 0x%02x\n", args->flags);
		return -EINVAL;
	}

	exec = kcalloc(1, sizeof(*exec), GFP_KERNEL);
	if (!exec) {
		DRM_ERROR("malloc failure on exec struct\n");
		return -ENOMEM;
	}

	mutex_lock(&vc4->power_lock);
	if (vc4->power_refcount++ == 0) {
		ret = pm_runtime_get_sync(&vc4->v3d->pdev->dev);
		if (ret < 0) {
			mutex_unlock(&vc4->power_lock);
			vc4->power_refcount--;
			kfree(exec);
			return ret;
		}
	}
	mutex_unlock(&vc4->power_lock);

	exec->args = args;
	INIT_LIST_HEAD(&exec->unref_list);

	ret = vc4_cl_lookup_bos(dev, file_priv, exec);
	if (ret)
		goto fail;

	if (exec->args->bin_cl_size != 0) {
		ret = vc4_get_bcl(dev, exec);
		if (ret)
			goto fail;
	} else {
		exec->ct0ca = 0;
		exec->ct0ea = 0;
	}

	ret = vc4_get_rcl(dev, exec);
	if (ret)
		goto fail;

	ret = vc4_lock_bo_reservations(dev, exec, &acquire_ctx);
	if (ret)
		goto fail;

	/* Clear this out of the struct we'll be putting in the queue,
	 * since it's part of our stack.
	 */
	exec->args = NULL;

	ret = vc4_queue_submit(dev, exec, &acquire_ctx);
	if (ret)
		goto fail;

	/* Return the seqno for our job. */
	args->seqno = vc4->emit_seqno;

	return 0;

fail:
	vc4_complete_exec(vc4->dev, exec);

	return ret;
}

void
vc4_gem_init(struct drm_device *dev)
{
	struct vc4_dev *vc4 = to_vc4_dev(dev);

	vc4->dma_fence_context = dma_fence_context_alloc(1);

	INIT_LIST_HEAD(&vc4->bin_job_list);
	INIT_LIST_HEAD(&vc4->render_job_list);
	INIT_LIST_HEAD(&vc4->job_done_list);
	INIT_LIST_HEAD(&vc4->seqno_cb_list);
	spin_lock_init(&vc4->job_lock);

	INIT_WORK(&vc4->hangcheck.reset_work, vc4_reset_work);
	setup_timer(&vc4->hangcheck.timer,
		    vc4_hangcheck_elapsed,
		    (unsigned long)dev);

	INIT_WORK(&vc4->job_done_work, vc4_job_done_work);

	mutex_init(&vc4->power_lock);
}

void
vc4_gem_destroy(struct drm_device *dev)
{
	struct vc4_dev *vc4 = to_vc4_dev(dev);

	/* Waiting for exec to finish would need to be done before
	 * unregistering V3D.
	 */
	WARN_ON(vc4->emit_seqno != vc4->finished_seqno);

	/* V3D should already have disabled its interrupt and cleared
	 * the overflow allocation registers.  Now free the object.
	 */
	if (vc4->bin_bo) {
		drm_gem_object_put_unlocked(&vc4->bin_bo->base.base);
		vc4->bin_bo = NULL;
	}

	if (vc4->hang_state)
		vc4_free_hang_state(dev, vc4->hang_state);
}<|MERGE_RESOLUTION|>--- conflicted
+++ resolved
@@ -479,104 +479,7 @@
 		bo->write_seqno = seqno;
 
 		reservation_object_add_excl_fence(bo->resv, exec->fence);
-<<<<<<< HEAD
-	}
-}
-
-static void
-vc4_unlock_bo_reservations(struct drm_device *dev,
-			   struct vc4_exec_info *exec,
-			   struct ww_acquire_ctx *acquire_ctx)
-{
-	int i;
-
-	for (i = 0; i < exec->bo_count; i++) {
-		struct vc4_bo *bo = to_vc4_bo(&exec->bo[i]->base);
-
-		ww_mutex_unlock(&bo->resv->lock);
-	}
-
-	ww_acquire_fini(acquire_ctx);
-}
-
-/* Takes the reservation lock on all the BOs being referenced, so that
- * at queue submit time we can update the reservations.
- *
- * We don't lock the RCL the tile alloc/state BOs, or overflow memory
- * (all of which are on exec->unref_list).  They're entirely private
- * to vc4, so we don't attach dma-buf fences to them.
- */
-static int
-vc4_lock_bo_reservations(struct drm_device *dev,
-			 struct vc4_exec_info *exec,
-			 struct ww_acquire_ctx *acquire_ctx)
-{
-	int contended_lock = -1;
-	int i, ret;
-	struct vc4_bo *bo;
-
-	ww_acquire_init(acquire_ctx, &reservation_ww_class);
-
-retry:
-	if (contended_lock != -1) {
-		bo = to_vc4_bo(&exec->bo[contended_lock]->base);
-		ret = ww_mutex_lock_slow_interruptible(&bo->resv->lock,
-						       acquire_ctx);
-		if (ret) {
-			ww_acquire_done(acquire_ctx);
-			return ret;
-		}
-	}
-
-	for (i = 0; i < exec->bo_count; i++) {
-		if (i == contended_lock)
-			continue;
-
-		bo = to_vc4_bo(&exec->bo[i]->base);
-
-		ret = ww_mutex_lock_interruptible(&bo->resv->lock, acquire_ctx);
-		if (ret) {
-			int j;
-
-			for (j = 0; j < i; j++) {
-				bo = to_vc4_bo(&exec->bo[j]->base);
-				ww_mutex_unlock(&bo->resv->lock);
-			}
-
-			if (contended_lock != -1 && contended_lock >= i) {
-				bo = to_vc4_bo(&exec->bo[contended_lock]->base);
-
-				ww_mutex_unlock(&bo->resv->lock);
-			}
-
-			if (ret == -EDEADLK) {
-				contended_lock = i;
-				goto retry;
-			}
-
-			ww_acquire_done(acquire_ctx);
-			return ret;
-		}
-	}
-
-	ww_acquire_done(acquire_ctx);
-
-	/* Reserve space for our shared (read-only) fence references,
-	 * before we commit the CL to the hardware.
-	 */
-	for (i = 0; i < exec->bo_count; i++) {
-		bo = to_vc4_bo(&exec->bo[i]->base);
-
-		ret = reservation_object_reserve_shared(bo->resv);
-		if (ret) {
-			vc4_unlock_bo_reservations(dev, exec, acquire_ctx);
-			return ret;
-		}
-=======
->>>>>>> bb176f67
-	}
-
-	return 0;
+	}
 }
 
 static void
@@ -931,11 +834,7 @@
 
 	if (exec->bo) {
 		for (i = 0; i < exec->bo_count; i++)
-<<<<<<< HEAD
-			drm_gem_object_unreference_unlocked(&exec->bo[i]->base);
-=======
 			drm_gem_object_put_unlocked(&exec->bo[i]->base);
->>>>>>> bb176f67
 		kvfree(exec->bo);
 	}
 
