--- conflicted
+++ resolved
@@ -385,21 +385,6 @@
 static void acc_queue_work_func(struct work_struct *w);
 
 static void pagefault_fini(void *arg)
-<<<<<<< HEAD
-{
-	struct xe_gt *gt = arg;
-	struct xe_device *xe = gt_to_xe(gt);
-
-	if (!xe->info.has_usm)
-		return;
-
-	destroy_workqueue(gt->usm.acc_wq);
-	destroy_workqueue(gt->usm.pf_wq);
-}
-
-int xe_gt_pagefault_init(struct xe_gt *gt)
-=======
->>>>>>> 3adcf970
 {
 	struct xe_gt *gt = arg;
 	struct xe_device *xe = gt_to_xe(gt);
