/* The industrial I/O core
 *
 * Copyright (c) 2008 Jonathan Cameron
 *
 * This program is free software; you can redistribute it and/or modify it
 * under the terms of the GNU General Public License version 2 as published by
 * the Free Software Foundation.
 *
 * Handling of buffer allocation / resizing.
 *
 *
 * Things to look at here.
 * - Better memory allocation techniques?
 * - Alternative access techniques?
 */
#include <linux/kernel.h>
#include <linux/export.h>
#include <linux/device.h>
#include <linux/fs.h>
#include <linux/cdev.h>
#include <linux/slab.h>
#include <linux/poll.h>
#include <linux/sched.h>
#include <linux/dma-mapping.h>

#include <linux/iio/iio.h>
#include "iio_core.h"
#include <linux/iio/sysfs.h>
#include <linux/iio/buffer.h>

static const char * const iio_endian_prefix[] = {
	[IIO_BE] = "be",
	[IIO_LE] = "le",
};

static bool iio_buffer_is_active(struct iio_buffer *buf)
{
	return !list_empty(&buf->buffer_list);
}

static bool iio_buffer_data_available(struct iio_buffer *buf)
{
	if (buf->access->data_available)
		return buf->access->data_available(buf);

	return buf->stufftoread;
}

/**
 * iio_buffer_read_first_n_outer() - chrdev read for buffer access
 *
 * This function relies on all buffer implementations having an
 * iio_buffer as their first element.
 **/
ssize_t iio_buffer_read_first_n_outer(struct file *filp, char __user *buf,
				      size_t n, loff_t *f_ps)
{
	struct iio_dev *indio_dev = filp->private_data;
	struct iio_buffer *rb = indio_dev->buffer;
	int ret;

	if (!indio_dev->info)
		return -ENODEV;

	if (!rb || !rb->access->read)
		return -EINVAL;

	do {
		if (!iio_buffer_data_available(rb)) {
			if (filp->f_flags & O_NONBLOCK)
				return -EAGAIN;

			ret = wait_event_interruptible(rb->pollq,
					iio_buffer_data_available(rb) ||
					indio_dev->info == NULL);
			if (ret)
				return ret;
			if (indio_dev->info == NULL)
				return -ENODEV;
		}

		ret = rb->access->read(rb, n, buf);
		if (ret == 0 && (filp->f_flags & O_NONBLOCK))
			ret = -EAGAIN;
	 } while (ret == 0);

	return ret;
}

static bool iio_buffer_space_available(struct iio_buffer *buf)
{
	if (buf->access->space_available)
		return buf->access->space_available(buf);

	return true;
}

ssize_t iio_buffer_chrdev_write(struct file *filp, const char __user *buf,
				      size_t n, loff_t *f_ps)
{
	struct iio_dev *indio_dev = filp->private_data;
	struct iio_buffer *rb = indio_dev->buffer;
	int ret;

	if (!rb || !rb->access->write)
		return -EINVAL;

	do {
		if (!iio_buffer_space_available(rb)) {
			if (filp->f_flags & O_NONBLOCK)
				return -EAGAIN;

			ret = wait_event_interruptible(rb->pollq,
					iio_buffer_space_available(rb) ||
					indio_dev->info == NULL);
			if (ret)
				return ret;
			if (indio_dev->info == NULL)
				return -ENODEV;
		}

		ret = rb->access->write(rb, n, buf);
		if (ret == 0 && (filp->f_flags & O_NONBLOCK))
			ret = -EAGAIN;
	} while (ret == 0);

	return ret;
}

/**
 * iio_buffer_poll() - poll the buffer to find out if it has data
 */
unsigned int iio_buffer_poll(struct file *filp,
			     struct poll_table_struct *wait)
{
	struct iio_dev *indio_dev = filp->private_data;
	struct iio_buffer *rb = indio_dev->buffer;

	if (!indio_dev->info)
		return -ENODEV;

	poll_wait(filp, &rb->pollq, wait);

	switch (indio_dev->direction) {
	case IIO_DEVICE_DIRECTION_IN:
		if (iio_buffer_data_available(rb))
			return POLLIN | POLLRDNORM;
		break;
	case IIO_DEVICE_DIRECTION_OUT:
		if (iio_buffer_space_available(rb))
			return POLLOUT | POLLWRNORM;
	}

	/* need a way of knowing if there may be enough data... */
	return 0;
}

/**
 * iio_buffer_wakeup_poll - Wakes up the buffer waitqueue
 * @indio_dev: The IIO device
 *
 * Wakes up the event waitqueue used for poll(). Should usually
 * be called when the device is unregistered.
 */
void iio_buffer_wakeup_poll(struct iio_dev *indio_dev)
{
	if (!indio_dev->buffer)
		return;

	wake_up(&indio_dev->buffer->pollq);
}

void iio_buffer_init(struct iio_buffer *buffer)
{
	INIT_LIST_HEAD(&buffer->demux_list);
	INIT_LIST_HEAD(&buffer->buffer_list);
	init_waitqueue_head(&buffer->pollq);
	kref_init(&buffer->ref);
}
EXPORT_SYMBOL(iio_buffer_init);

static ssize_t iio_show_scan_index(struct device *dev,
				   struct device_attribute *attr,
				   char *buf)
{
	return sprintf(buf, "%u\n", to_iio_dev_attr(attr)->c->scan_index);
}

static ssize_t iio_show_fixed_type(struct device *dev,
				   struct device_attribute *attr,
				   char *buf)
{
	struct iio_dev_attr *this_attr = to_iio_dev_attr(attr);
	u8 type = this_attr->c->scan_type.endianness;

	if (type == IIO_CPU) {
#ifdef __LITTLE_ENDIAN
		type = IIO_LE;
#else
		type = IIO_BE;
#endif
	}
	return sprintf(buf, "%s:%c%d/%d>>%u\n",
		       iio_endian_prefix[type],
		       this_attr->c->scan_type.sign,
		       this_attr->c->scan_type.realbits,
		       this_attr->c->scan_type.storagebits,
		       this_attr->c->scan_type.shift);
}

static ssize_t iio_scan_el_show(struct device *dev,
				struct device_attribute *attr,
				char *buf)
{
	int ret;
	struct iio_dev *indio_dev = dev_to_iio_dev(dev);

	ret = test_bit(to_iio_dev_attr(attr)->address,
		       indio_dev->buffer->scan_mask);

	return sprintf(buf, "%d\n", ret);
}

static int iio_scan_mask_clear(struct iio_buffer *buffer, int bit)
{
	clear_bit(bit, buffer->scan_mask);
	return 0;
}

static ssize_t iio_scan_el_store(struct device *dev,
				 struct device_attribute *attr,
				 const char *buf,
				 size_t len)
{
	int ret;
	bool state;
	struct iio_dev *indio_dev = dev_to_iio_dev(dev);
	struct iio_buffer *buffer = indio_dev->buffer;
	struct iio_dev_attr *this_attr = to_iio_dev_attr(attr);

	ret = strtobool(buf, &state);
	if (ret < 0)
		return ret;
	mutex_lock(&indio_dev->mlock);
	if (iio_buffer_is_active(indio_dev->buffer)) {
		ret = -EBUSY;
		goto error_ret;
	}
	ret = iio_scan_mask_query(indio_dev, buffer, this_attr->address);
	if (ret < 0)
		goto error_ret;
	if (!state && ret) {
		ret = iio_scan_mask_clear(buffer, this_attr->address);
		if (ret)
			goto error_ret;
	} else if (state && !ret) {
		ret = iio_scan_mask_set(indio_dev, buffer, this_attr->address);
		if (ret)
			goto error_ret;
	}

error_ret:
	mutex_unlock(&indio_dev->mlock);

	return ret < 0 ? ret : len;

}

static ssize_t iio_scan_el_ts_show(struct device *dev,
				   struct device_attribute *attr,
				   char *buf)
{
	struct iio_dev *indio_dev = dev_to_iio_dev(dev);
	return sprintf(buf, "%d\n", indio_dev->buffer->scan_timestamp);
}

static ssize_t iio_scan_el_ts_store(struct device *dev,
				    struct device_attribute *attr,
				    const char *buf,
				    size_t len)
{
	int ret;
	struct iio_dev *indio_dev = dev_to_iio_dev(dev);
	bool state;

	ret = strtobool(buf, &state);
	if (ret < 0)
		return ret;

	mutex_lock(&indio_dev->mlock);
	if (iio_buffer_is_active(indio_dev->buffer)) {
		ret = -EBUSY;
		goto error_ret;
	}
	indio_dev->buffer->scan_timestamp = state;
error_ret:
	mutex_unlock(&indio_dev->mlock);

	return ret ? ret : len;
}

static int iio_buffer_add_channel_sysfs(struct iio_dev *indio_dev,
					const struct iio_chan_spec *chan)
{
	int ret, attrcount = 0;
	struct iio_buffer *buffer = indio_dev->buffer;

	ret = __iio_add_chan_devattr("index",
				     chan,
				     &iio_show_scan_index,
				     NULL,
				     0,
				     IIO_SEPARATE,
				     &indio_dev->dev,
				     &buffer->scan_el_dev_attr_list);
	if (ret)
		goto error_ret;
	attrcount++;
	ret = __iio_add_chan_devattr("type",
				     chan,
				     &iio_show_fixed_type,
				     NULL,
				     0,
				     0,
				     &indio_dev->dev,
				     &buffer->scan_el_dev_attr_list);
	if (ret)
		goto error_ret;
	attrcount++;
	if (chan->type != IIO_TIMESTAMP)
		ret = __iio_add_chan_devattr("en",
					     chan,
					     &iio_scan_el_show,
					     &iio_scan_el_store,
					     chan->scan_index,
					     0,
					     &indio_dev->dev,
					     &buffer->scan_el_dev_attr_list);
	else
		ret = __iio_add_chan_devattr("en",
					     chan,
					     &iio_scan_el_ts_show,
					     &iio_scan_el_ts_store,
					     chan->scan_index,
					     0,
					     &indio_dev->dev,
					     &buffer->scan_el_dev_attr_list);
	if (ret)
		goto error_ret;
	attrcount++;
	ret = attrcount;
error_ret:
	return ret;
}

static const char * const iio_scan_elements_group_name = "scan_elements";

int iio_buffer_register(struct iio_dev *indio_dev,
			const struct iio_chan_spec *channels,
			int num_channels)
{
	struct iio_dev_attr *p;
	struct attribute **attr;
	struct iio_buffer *buffer = indio_dev->buffer;
	int ret, i, attrn, attrcount, attrcount_orig = 0;

	if (buffer->attrs)
		indio_dev->groups[indio_dev->groupcounter++] = buffer->attrs;

	if (buffer->scan_el_attrs != NULL) {
		attr = buffer->scan_el_attrs->attrs;
		while (*attr++ != NULL)
			attrcount_orig++;
	}
	attrcount = attrcount_orig;
	INIT_LIST_HEAD(&buffer->scan_el_dev_attr_list);
	if (channels) {
		/* new magic */
		for (i = 0; i < num_channels; i++) {
			if (channels[i].scan_index < 0)
				continue;

			/* Establish necessary mask length */
			if (channels[i].scan_index >
			    (int)indio_dev->masklength - 1)
				indio_dev->masklength
					= channels[i].scan_index + 1;

			ret = iio_buffer_add_channel_sysfs(indio_dev,
							 &channels[i]);
			if (ret < 0)
				goto error_cleanup_dynamic;
			attrcount += ret;
			if (channels[i].type == IIO_TIMESTAMP)
				indio_dev->scan_index_timestamp =
					channels[i].scan_index;
		}
		if (indio_dev->masklength && buffer->scan_mask == NULL) {
			buffer->scan_mask = kcalloc(BITS_TO_LONGS(indio_dev->masklength),
						    sizeof(*buffer->scan_mask),
						    GFP_KERNEL);
			if (buffer->scan_mask == NULL) {
				ret = -ENOMEM;
				goto error_cleanup_dynamic;
			}
		}
	}

	buffer->scan_el_group.name = iio_scan_elements_group_name;

	buffer->scan_el_group.attrs = kcalloc(attrcount + 1,
					      sizeof(buffer->scan_el_group.attrs[0]),
					      GFP_KERNEL);
	if (buffer->scan_el_group.attrs == NULL) {
		ret = -ENOMEM;
		goto error_free_scan_mask;
	}
	if (buffer->scan_el_attrs)
		memcpy(buffer->scan_el_group.attrs, buffer->scan_el_attrs,
		       sizeof(buffer->scan_el_group.attrs[0])*attrcount_orig);
	attrn = attrcount_orig;

	list_for_each_entry(p, &buffer->scan_el_dev_attr_list, l)
		buffer->scan_el_group.attrs[attrn++] = &p->dev_attr.attr;
	indio_dev->groups[indio_dev->groupcounter++] = &buffer->scan_el_group;

	return 0;

error_free_scan_mask:
	kfree(buffer->scan_mask);
error_cleanup_dynamic:
	iio_free_chan_devattr_list(&buffer->scan_el_dev_attr_list);

	return ret;
}
EXPORT_SYMBOL(iio_buffer_register);

void iio_buffer_unregister(struct iio_dev *indio_dev)
{
	kfree(indio_dev->buffer->scan_mask);
	kfree(indio_dev->buffer->scan_el_group.attrs);
	iio_free_chan_devattr_list(&indio_dev->buffer->scan_el_dev_attr_list);
}
EXPORT_SYMBOL(iio_buffer_unregister);

ssize_t iio_buffer_read_length(struct device *dev,
			       struct device_attribute *attr,
			       char *buf)
{
	struct iio_dev *indio_dev = dev_to_iio_dev(dev);
	struct iio_buffer *buffer = indio_dev->buffer;

	if (buffer->access->get_length)
		return sprintf(buf, "%d\n",
			       buffer->access->get_length(buffer));

	return 0;
}
EXPORT_SYMBOL(iio_buffer_read_length);

ssize_t iio_buffer_write_length(struct device *dev,
				struct device_attribute *attr,
				const char *buf,
				size_t len)
{
	struct iio_dev *indio_dev = dev_to_iio_dev(dev);
	struct iio_buffer *buffer = indio_dev->buffer;
	unsigned int val;
	int ret;

	ret = kstrtouint(buf, 10, &val);
	if (ret)
		return ret;

	if (buffer->access->get_length)
		if (val == buffer->access->get_length(buffer))
			return len;

	mutex_lock(&indio_dev->mlock);
	if (iio_buffer_is_active(indio_dev->buffer)) {
		ret = -EBUSY;
	} else {
		if (buffer->access->set_length)
			buffer->access->set_length(buffer, val);
		ret = 0;
	}
	mutex_unlock(&indio_dev->mlock);

	return ret ? ret : len;
}
EXPORT_SYMBOL(iio_buffer_write_length);

ssize_t iio_buffer_show_enable(struct device *dev,
			       struct device_attribute *attr,
			       char *buf)
{
	struct iio_dev *indio_dev = dev_to_iio_dev(dev);
	return sprintf(buf, "%d\n", iio_buffer_is_active(indio_dev->buffer));
}
EXPORT_SYMBOL(iio_buffer_show_enable);

/* Note NULL used as error indicator as it doesn't make sense. */
static const unsigned long *iio_scan_mask_match(const unsigned long *av_masks,
					  unsigned int masklength,
					  const unsigned long *mask,
					  bool strict)
{
	int (*cmp_func)(const unsigned long *src1, const unsigned long *src2,
		int nbits);

	if (strict)
		cmp_func = bitmap_equal;
	else
		cmp_func = bitmap_subset;


	if (bitmap_empty(mask, masklength))
		return NULL;
	while (*av_masks) {
		if (cmp_func(mask, av_masks, masklength))
			return av_masks;
		av_masks += BITS_TO_LONGS(masklength);
	}
	return NULL;
}

static int iio_compute_scan_bytes(struct iio_dev *indio_dev,
				const unsigned long *mask, bool timestamp)
{
	const struct iio_chan_spec *ch;
	unsigned bytes = 0;
	int length, i;

	/* How much space will the demuxed element take? */
	for_each_set_bit(i, mask,
			 indio_dev->masklength) {
		ch = iio_find_channel_from_si(indio_dev, i);
		length = ch->scan_type.storagebits / 8;
		bytes = ALIGN(bytes, length);
		bytes += length;
	}
	if (timestamp) {
		ch = iio_find_channel_from_si(indio_dev,
					      indio_dev->scan_index_timestamp);
		length = ch->scan_type.storagebits / 8;
		bytes = ALIGN(bytes, length);
		bytes += length;
	}
	return bytes;
}

<<<<<<< HEAD
static void iio_buffer_activate(struct iio_dev *indio_dev,
	struct iio_buffer *buffer)
{
	iio_buffer_get(buffer);
	list_add(&buffer->buffer_list, &indio_dev->buffer_list);
}

static void iio_buffer_deactivate(struct iio_buffer *buffer)
{
	list_del_init(&buffer->buffer_list);
	iio_buffer_put(buffer);
}

=======
>>>>>>> 9e37fe7a
void iio_disable_all_buffers(struct iio_dev *indio_dev)
{
	struct iio_buffer *buffer, *_buffer;

	if (list_empty(&indio_dev->buffer_list))
		return;

	if (indio_dev->setup_ops->predisable)
		indio_dev->setup_ops->predisable(indio_dev);

	list_for_each_entry_safe(buffer, _buffer,
			&indio_dev->buffer_list, buffer_list)
<<<<<<< HEAD
		iio_buffer_deactivate(buffer);
=======
		list_del_init(&buffer->buffer_list);
>>>>>>> 9e37fe7a

	indio_dev->currentmode = INDIO_DIRECT_MODE;
	if (indio_dev->setup_ops->postdisable)
		indio_dev->setup_ops->postdisable(indio_dev);

	if (indio_dev->available_scan_masks == NULL)
		kfree(indio_dev->active_scan_mask);
}

<<<<<<< HEAD
static int iio_buffer_enable(struct iio_buffer *buffer,
	struct iio_dev *indio_dev)
{
	if (!buffer->access->enable)
		return 0;
	return buffer->access->enable(buffer, indio_dev);
}

static int iio_buffer_disable(struct iio_buffer *buffer,
	struct iio_dev *indio_dev)
{
	if (!buffer->access->disable)
		return 0;
	return buffer->access->disable(buffer, indio_dev);
}

static void iio_buffer_update_bytes_per_datum(struct iio_dev *indio_dev,
	struct iio_buffer *buffer)
{
	unsigned int bytes;

	if (!buffer->access->set_bytes_per_datum)
		return;

	bytes = iio_compute_scan_bytes(indio_dev, buffer->scan_mask,
		buffer->scan_timestamp);

	buffer->access->set_bytes_per_datum(buffer, bytes);
}

static int __iio_update_buffers(struct iio_dev *indio_dev,
=======
int iio_update_buffers(struct iio_dev *indio_dev,
>>>>>>> 9e37fe7a
		       struct iio_buffer *insert_buffer,
		       struct iio_buffer *remove_buffer)
{
	int ret;
	int success = 0;
	struct iio_buffer *buffer;
	unsigned long *compound_mask;
	const unsigned long *old_mask;

	/* Wind down existing buffers - iff there are any */
	if (!list_empty(&indio_dev->buffer_list)) {
		if (indio_dev->setup_ops->predisable) {
			ret = indio_dev->setup_ops->predisable(indio_dev);
			if (ret)
				goto error_ret;
		}

		list_for_each_entry(buffer, &indio_dev->buffer_list, buffer_list) {
			ret = iio_buffer_disable(buffer, indio_dev);
			if (ret)
				goto error_ret;
		}

		indio_dev->currentmode = INDIO_DIRECT_MODE;
		if (indio_dev->setup_ops->postdisable) {
			ret = indio_dev->setup_ops->postdisable(indio_dev);
			if (ret)
				goto error_ret;
		}
	}
	/* Keep a copy of current setup to allow roll back */
	old_mask = indio_dev->active_scan_mask;
	if (!indio_dev->available_scan_masks)
		indio_dev->active_scan_mask = NULL;

	if (remove_buffer)
		iio_buffer_deactivate(remove_buffer);
	if (insert_buffer)
		iio_buffer_activate(indio_dev, insert_buffer);

	/* If no buffers in list, we are done */
	if (list_empty(&indio_dev->buffer_list)) {
		indio_dev->currentmode = INDIO_DIRECT_MODE;
		if (indio_dev->available_scan_masks == NULL)
			kfree(old_mask);
		return 0;
	}

	/* What scan mask do we actually have? */
	compound_mask = kcalloc(BITS_TO_LONGS(indio_dev->masklength),
				sizeof(long), GFP_KERNEL);
	if (compound_mask == NULL) {
		if (indio_dev->available_scan_masks == NULL)
			kfree(old_mask);
		return -ENOMEM;
	}
	indio_dev->scan_timestamp = 0;

	list_for_each_entry(buffer, &indio_dev->buffer_list, buffer_list) {
		bitmap_or(compound_mask, compound_mask, buffer->scan_mask,
			  indio_dev->masklength);
		indio_dev->scan_timestamp |= buffer->scan_timestamp;
	}
	if (indio_dev->available_scan_masks) {
		indio_dev->active_scan_mask =
			iio_scan_mask_match(indio_dev->available_scan_masks,
					    indio_dev->masklength,
					    compound_mask,
					    indio_dev->direction ==
					    IIO_DEVICE_DIRECTION_OUT);
		if (indio_dev->active_scan_mask == NULL) {
			/*
			 * Roll back.
			 * Note can only occur when adding a buffer.
			 */
<<<<<<< HEAD
			iio_buffer_disable(insert_buffer, indio_dev);
			iio_buffer_deactivate(insert_buffer);
=======
			list_del(&insert_buffer->buffer_list);
>>>>>>> 9e37fe7a
			if (old_mask) {
				indio_dev->active_scan_mask = old_mask;
				success = -EINVAL;
			}
			else {
				kfree(compound_mask);
				ret = -EINVAL;
				goto error_ret;
			}
		}
	} else {
		indio_dev->active_scan_mask = compound_mask;
	}

	if (indio_dev->direction == IIO_DEVICE_DIRECTION_IN)
		iio_update_demux(indio_dev);

	/* Wind up again */
	if (indio_dev->setup_ops->preenable) {
		ret = indio_dev->setup_ops->preenable(indio_dev);
		if (ret) {
			printk(KERN_ERR
			       "Buffer not started: buffer preenable failed (%d)\n", ret);
			goto error_remove_inserted;
		}
	}
	indio_dev->scan_bytes =
		iio_compute_scan_bytes(indio_dev,
				       indio_dev->active_scan_mask,
				       indio_dev->scan_timestamp);
	list_for_each_entry(buffer, &indio_dev->buffer_list, buffer_list) {
		iio_buffer_update_bytes_per_datum(indio_dev, buffer);
		if (buffer->access->request_update) {
			ret = buffer->access->request_update(buffer);
			if (ret) {
				printk(KERN_INFO
				       "Buffer not started: buffer parameter update failed (%d)\n", ret);
				goto error_run_postdisable;
			}
		}

		ret = iio_buffer_enable(buffer, indio_dev);
		if (ret)
			goto error_run_postdisable;
	}
	if (indio_dev->info->update_scan_mode) {
		ret = indio_dev->info
			->update_scan_mode(indio_dev,
					   indio_dev->active_scan_mask);
		if (ret < 0) {
			printk(KERN_INFO "Buffer not started: update scan mode failed (%d)\n", ret);
			goto error_run_postdisable;
		}
	}
	/* Definitely possible for devices to support both of these. */
	if (indio_dev->modes & INDIO_BUFFER_TRIGGERED) {
		if (!indio_dev->trig) {
			printk(KERN_INFO "Buffer not started: no trigger\n");
			ret = -EINVAL;
			/* Can only occur on first buffer */
			goto error_run_postdisable;
		}
		indio_dev->currentmode = INDIO_BUFFER_TRIGGERED;
	} else if (indio_dev->modes & INDIO_BUFFER_HARDWARE) {
		indio_dev->currentmode = INDIO_BUFFER_HARDWARE;
	} else { /* Should never be reached */
		ret = -EINVAL;
		goto error_run_postdisable;
	}

	if (indio_dev->setup_ops->postenable) {
		ret = indio_dev->setup_ops->postenable(indio_dev);
		if (ret) {
			printk(KERN_INFO
			       "Buffer not started: postenable failed (%d)\n", ret);
			indio_dev->currentmode = INDIO_DIRECT_MODE;
			if (indio_dev->setup_ops->postdisable)
				indio_dev->setup_ops->postdisable(indio_dev);
			goto error_disable_all_buffers;
		}
	}

	if (indio_dev->available_scan_masks)
		kfree(compound_mask);
	else
		kfree(old_mask);

	return success;

error_disable_all_buffers:
	iio_buffer_disable(buffer, indio_dev);
	indio_dev->currentmode = INDIO_DIRECT_MODE;
error_run_postdisable:
	if (indio_dev->setup_ops->postdisable)
		indio_dev->setup_ops->postdisable(indio_dev);
error_remove_inserted:

	if (insert_buffer)
		iio_buffer_deactivate(insert_buffer);
	indio_dev->active_scan_mask = old_mask;
	kfree(compound_mask);
error_ret:

	return ret;
}

int iio_update_buffers(struct iio_dev *indio_dev,
		       struct iio_buffer *insert_buffer,
		       struct iio_buffer *remove_buffer)
{
	int ret;

	if (insert_buffer == remove_buffer)
		return 0;

	mutex_lock(&indio_dev->info_exist_lock);
	mutex_lock(&indio_dev->mlock);

	if (indio_dev->direction == IIO_DEVICE_DIRECTION_OUT) {
		ret = -EINVAL;
		goto out_unlock;
	}

	if (insert_buffer && iio_buffer_is_active(insert_buffer))
		insert_buffer = NULL;

	if (remove_buffer && !iio_buffer_is_active(remove_buffer))
		remove_buffer = NULL;

	if (!insert_buffer && !remove_buffer) {
		ret = 0;
		goto out_unlock;
	}

	if (indio_dev->info == NULL) {
		ret = -ENODEV;
		goto out_unlock;
	}

	ret = __iio_update_buffers(indio_dev, insert_buffer, remove_buffer);

out_unlock:
	mutex_unlock(&indio_dev->mlock);
	mutex_unlock(&indio_dev->info_exist_lock);

	return ret;
}
EXPORT_SYMBOL_GPL(iio_update_buffers);

ssize_t iio_buffer_store_enable(struct device *dev,
				struct device_attribute *attr,
				const char *buf,
				size_t len)
{
	int ret;
	bool requested_state;
	struct iio_dev *indio_dev = dev_to_iio_dev(dev);
	bool inlist;

	ret = strtobool(buf, &requested_state);
	if (ret < 0)
		return ret;

	mutex_lock(&indio_dev->mlock);

	/* Find out if it is in the list */
	inlist = iio_buffer_is_active(indio_dev->buffer);
	/* Already in desired state */
	if (inlist == requested_state)
		goto done;

	if (requested_state)
		ret = __iio_update_buffers(indio_dev,
					 indio_dev->buffer, NULL);
	else
		ret = __iio_update_buffers(indio_dev,
					 NULL, indio_dev->buffer);

	if (ret < 0)
		goto done;
done:
	mutex_unlock(&indio_dev->mlock);
	return (ret < 0) ? ret : len;
}
EXPORT_SYMBOL(iio_buffer_store_enable);

int iio_sw_buffer_preenable(struct iio_dev *indio_dev)
{
	struct iio_buffer *buffer;
	unsigned bytes;
	dev_dbg(&indio_dev->dev, "%s\n", __func__);

	list_for_each_entry(buffer, &indio_dev->buffer_list, buffer_list)
		if (buffer->access->set_bytes_per_datum) {
			bytes = iio_compute_scan_bytes(indio_dev,
						       buffer->scan_mask,
						       buffer->scan_timestamp);

			buffer->access->set_bytes_per_datum(buffer, bytes);
		}
	return 0;
}
EXPORT_SYMBOL(iio_sw_buffer_preenable);

/**
 * iio_validate_scan_mask_onehot() - Validates that exactly one channel is selected
 * @indio_dev: the iio device
 * @mask: scan mask to be checked
 *
 * Return true if exactly one bit is set in the scan mask, false otherwise. It
 * can be used for devices where only one channel can be active for sampling at
 * a time.
 */
bool iio_validate_scan_mask_onehot(struct iio_dev *indio_dev,
	const unsigned long *mask)
{
	return bitmap_weight(mask, indio_dev->masklength) == 1;
}
EXPORT_SYMBOL_GPL(iio_validate_scan_mask_onehot);

static bool iio_validate_scan_mask(struct iio_dev *indio_dev,
	const unsigned long *mask)
{
	if (!indio_dev->setup_ops->validate_scan_mask)
		return true;

	return indio_dev->setup_ops->validate_scan_mask(indio_dev, mask);
}

/**
 * iio_scan_mask_set() - set particular bit in the scan mask
 * @indio_dev: the iio device
 * @buffer: the buffer whose scan mask we are interested in
 * @bit: the bit to be set.
 *
 * Note that at this point we have no way of knowing what other
 * buffers might request, hence this code only verifies that the
 * individual buffers request is plausible.
 */
int iio_scan_mask_set(struct iio_dev *indio_dev,
		      struct iio_buffer *buffer, int bit)
{
	const unsigned long *mask;
	unsigned long *trialmask;

	trialmask = kmalloc(sizeof(*trialmask)*
			    BITS_TO_LONGS(indio_dev->masklength),
			    GFP_KERNEL);

	if (trialmask == NULL)
		return -ENOMEM;
	if (!indio_dev->masklength) {
		WARN_ON("Trying to set scanmask prior to registering buffer\n");
		goto err_invalid_mask;
	}
	bitmap_copy(trialmask, buffer->scan_mask, indio_dev->masklength);
	set_bit(bit, trialmask);

	if (!iio_validate_scan_mask(indio_dev, trialmask))
		goto err_invalid_mask;

	if (indio_dev->available_scan_masks) {
		mask = iio_scan_mask_match(indio_dev->available_scan_masks,
					   indio_dev->masklength,
					   trialmask, false);
		if (!mask)
			goto err_invalid_mask;
	}
	bitmap_copy(buffer->scan_mask, trialmask, indio_dev->masklength);

	kfree(trialmask);

	return 0;

err_invalid_mask:
	kfree(trialmask);
	return -EINVAL;
}
EXPORT_SYMBOL_GPL(iio_scan_mask_set);

int iio_scan_mask_query(struct iio_dev *indio_dev,
			struct iio_buffer *buffer, int bit)
{
	if (bit > indio_dev->masklength)
		return -EINVAL;

	if (!buffer->scan_mask)
		return 0;

	return test_bit(bit, buffer->scan_mask);
};
EXPORT_SYMBOL_GPL(iio_scan_mask_query);

/**
 * struct iio_demux_table() - table describing demux memcpy ops
 * @from:	index to copy from
 * @to:		index to copy to
 * @length:	how many bytes to copy
 * @l:		list head used for management
 */
struct iio_demux_table {
	unsigned from;
	unsigned to;
	unsigned length;
	struct list_head l;
};

static const void *iio_demux(struct iio_buffer *buffer,
				 const void *datain)
{
	struct iio_demux_table *t;

	if (list_empty(&buffer->demux_list))
		return datain;
	list_for_each_entry(t, &buffer->demux_list, l)
		memcpy(buffer->demux_bounce + t->to,
		       datain + t->from, t->length);

	return buffer->demux_bounce;
}

static int iio_push_to_buffer(struct iio_buffer *buffer, const void *data)
{
	const void *dataout = iio_demux(buffer, data);

	return buffer->access->store_to(buffer, dataout);
}

static void iio_buffer_demux_free(struct iio_buffer *buffer)
{
	struct iio_demux_table *p, *q;
	list_for_each_entry_safe(p, q, &buffer->demux_list, l) {
		list_del(&p->l);
		kfree(p);
	}
}


int iio_push_to_buffers(struct iio_dev *indio_dev, const void *data)
{
	int ret;
	struct iio_buffer *buf;

	list_for_each_entry(buf, &indio_dev->buffer_list, buffer_list) {
		ret = iio_push_to_buffer(buf, data);
		if (ret < 0)
			return ret;
	}

	return 0;
}
EXPORT_SYMBOL_GPL(iio_push_to_buffers);

static int iio_buffer_update_demux(struct iio_dev *indio_dev,
				   struct iio_buffer *buffer)
{
	const struct iio_chan_spec *ch;
	int ret, in_ind = -1, out_ind, length;
	unsigned in_loc = 0, out_loc = 0;
	struct iio_demux_table *p;

	/* Clear out any old demux */
	iio_buffer_demux_free(buffer);
	kfree(buffer->demux_bounce);
	buffer->demux_bounce = NULL;

	/* First work out which scan mode we will actually have */
	if (bitmap_equal(indio_dev->active_scan_mask,
			 buffer->scan_mask,
			 indio_dev->masklength))
		return 0;

	/* Now we have the two masks, work from least sig and build up sizes */
	for_each_set_bit(out_ind,
			 indio_dev->active_scan_mask,
			 indio_dev->masklength) {
		in_ind = find_next_bit(indio_dev->active_scan_mask,
				       indio_dev->masklength,
				       in_ind + 1);
		while (in_ind != out_ind) {
			in_ind = find_next_bit(indio_dev->active_scan_mask,
					       indio_dev->masklength,
					       in_ind + 1);
			ch = iio_find_channel_from_si(indio_dev, in_ind);
			length = ch->scan_type.storagebits/8;
			/* Make sure we are aligned */
			in_loc += length;
			if (in_loc % length)
				in_loc += length - in_loc % length;
		}
		p = kmalloc(sizeof(*p), GFP_KERNEL);
		if (p == NULL) {
			ret = -ENOMEM;
			goto error_clear_mux_table;
		}
		ch = iio_find_channel_from_si(indio_dev, in_ind);
		length = ch->scan_type.storagebits/8;
		if (out_loc % length)
			out_loc += length - out_loc % length;
		if (in_loc % length)
			in_loc += length - in_loc % length;
		p->from = in_loc;
		p->to = out_loc;
		p->length = length;
		list_add_tail(&p->l, &buffer->demux_list);
		out_loc += length;
		in_loc += length;
	}
	/* Relies on scan_timestamp being last */
	if (buffer->scan_timestamp) {
		p = kmalloc(sizeof(*p), GFP_KERNEL);
		if (p == NULL) {
			ret = -ENOMEM;
			goto error_clear_mux_table;
		}
		ch = iio_find_channel_from_si(indio_dev,
			indio_dev->scan_index_timestamp);
		length = ch->scan_type.storagebits/8;
		if (out_loc % length)
			out_loc += length - out_loc % length;
		if (in_loc % length)
			in_loc += length - in_loc % length;
		p->from = in_loc;
		p->to = out_loc;
		p->length = length;
		list_add_tail(&p->l, &buffer->demux_list);
		out_loc += length;
		in_loc += length;
	}
	buffer->demux_bounce = kzalloc(out_loc, GFP_KERNEL);
	if (buffer->demux_bounce == NULL) {
		ret = -ENOMEM;
		goto error_clear_mux_table;
	}
	return 0;

error_clear_mux_table:
	iio_buffer_demux_free(buffer);

	return ret;
}

int iio_update_demux(struct iio_dev *indio_dev)
{
	struct iio_buffer *buffer;
	int ret;

	list_for_each_entry(buffer, &indio_dev->buffer_list, buffer_list) {
		ret = iio_buffer_update_demux(indio_dev, buffer);
		if (ret < 0)
			goto error_clear_mux_table;
	}
	return 0;

error_clear_mux_table:
	list_for_each_entry(buffer, &indio_dev->buffer_list, buffer_list)
		iio_buffer_demux_free(buffer);

	return ret;
}
EXPORT_SYMBOL_GPL(iio_update_demux);

/**
 * iio_buffer_release() - Free a buffer's resources
 * @ref: Pointer to the kref embedded in the iio_buffer struct
 *
 * This function is called when the last reference to the buffer has been
 * dropped. It will typically free all resources allocated by the buffer. Do not
 * call this function manually, always use iio_buffer_put() when done using a
 * buffer.
 */
static void iio_buffer_release(struct kref *ref)
{
	struct iio_buffer *buffer = container_of(ref, struct iio_buffer, ref);

	buffer->access->release(buffer);
}

/**
 * iio_buffer_get() - Grab a reference to the buffer
 * @buffer: The buffer to grab a reference for, may be NULL
 *
 * Returns the pointer to the buffer that was passed into the function.
 */
struct iio_buffer *iio_buffer_get(struct iio_buffer *buffer)
{
	if (buffer)
		kref_get(&buffer->ref);

	return buffer;
}
EXPORT_SYMBOL_GPL(iio_buffer_get);

/**
 * iio_buffer_put() - Release the reference to the buffer
 * @buffer: The buffer to release the reference for, may be NULL
 */
void iio_buffer_put(struct iio_buffer *buffer)
{
	if (buffer)
		kref_put(&buffer->ref, iio_buffer_release);
}
EXPORT_SYMBOL_GPL(iio_buffer_put);

static int iio_buffer_query_block(struct iio_buffer *buffer,
	struct iio_buffer_block __user *user_block)
{
	struct iio_buffer_block block;
	int ret;

	if (!buffer->access->query_block)
		return -ENOSYS;

	if (copy_from_user(&block, user_block, sizeof(block)))
		return -EFAULT;

	ret = buffer->access->query_block(buffer, &block);
	if (ret)
		return ret;

	if (copy_to_user(user_block, &block, sizeof(block)))
		return -EFAULT;

	return 0;
}

static int iio_buffer_dequeue_block(struct iio_dev *indio_dev,
	struct iio_buffer_block __user *user_block, bool non_blocking)
{
	struct iio_buffer *buffer = indio_dev->buffer;
	struct iio_buffer_block block;
	int ret;

	if (!buffer->access->dequeue_block)
		return -ENOSYS;

	do {
		if (!iio_buffer_data_available(buffer)) {
			if (non_blocking)
				return -EAGAIN;

			ret = wait_event_interruptible(buffer->pollq,
					iio_buffer_data_available(buffer) ||
					indio_dev->info == NULL);
			if (ret)
				return ret;
			if (indio_dev->info == NULL)
				return -ENODEV;
		}

		ret = buffer->access->dequeue_block(buffer, &block);
		if (ret == -EAGAIN && non_blocking)
			ret = 0;
	 } while (ret);

	 if (ret)
		return ret;

	if (copy_to_user(user_block, &block, sizeof(block)))
		return -EFAULT;

	return 0;
}

static int iio_buffer_enqueue_block(struct iio_buffer *buffer,
	struct iio_buffer_block __user *user_block)
{
	struct iio_buffer_block block;

	if (!buffer->access->enqueue_block)
		return -ENOSYS;

	if (copy_from_user(&block, user_block, sizeof(block)))
		return -EFAULT;

	return buffer->access->enqueue_block(buffer, &block);
}

static int iio_buffer_alloc_blocks(struct iio_buffer *buffer,
	struct iio_buffer_block_alloc_req __user *user_req)
{
	struct iio_buffer_block_alloc_req req;
	int ret;

	if (!buffer->access->alloc_blocks)
		return -ENOSYS;

	if (copy_from_user(&req, user_req, sizeof(req)))
		return -EFAULT;

	ret = buffer->access->alloc_blocks(buffer, &req);
	if (ret)
		return ret;

	if (copy_to_user(user_req, &req, sizeof(req)))
		return -EFAULT;

	return 0;
}

void iio_buffer_free_blocks(struct iio_buffer *buffer)
{
	if (buffer->access->free_blocks)
		buffer->access->free_blocks(buffer);
}

long iio_buffer_ioctl(struct iio_dev *indio_dev, struct file *filep,
		unsigned int cmd, unsigned long arg)
{
	bool non_blocking = filep->f_flags & O_NONBLOCK;
	struct iio_buffer *buffer = indio_dev->buffer;

	if (!buffer || !buffer->access)
		return -ENODEV;

	switch (cmd) {
	case IIO_BLOCK_ALLOC_IOCTL:
		return iio_buffer_alloc_blocks(buffer,
			(struct iio_buffer_block_alloc_req __user *)arg);
	case IIO_BLOCK_FREE_IOCTL:
		iio_buffer_free_blocks(buffer);
		return 0;
	case IIO_BLOCK_QUERY_IOCTL:
		return iio_buffer_query_block(buffer,
			(struct iio_buffer_block __user *)arg);
	case IIO_BLOCK_ENQUEUE_IOCTL:
		return iio_buffer_enqueue_block(buffer,
			(struct iio_buffer_block __user *)arg);
	case IIO_BLOCK_DEQUEUE_IOCTL:
		return iio_buffer_dequeue_block(indio_dev,
			(struct iio_buffer_block __user *)arg, non_blocking);
	}
	return -EINVAL;
}

int iio_buffer_mmap(struct file *filep, struct vm_area_struct *vma)
{
	struct iio_dev *indio_dev = filep->private_data;

	if (!indio_dev->buffer || !indio_dev->buffer->access ||
		!indio_dev->buffer->access->mmap)
		return -ENODEV;

	if (!(vma->vm_flags & VM_SHARED))
		return -EINVAL;

	switch (indio_dev->direction) {
	case IIO_DEVICE_DIRECTION_IN:
		if (!(vma->vm_flags & VM_READ))
			return -EINVAL;
		break;
	case IIO_DEVICE_DIRECTION_OUT:
		if (!(vma->vm_flags & VM_WRITE))
			return -EINVAL;
		break;
	}

	return indio_dev->buffer->access->mmap(indio_dev->buffer, vma);
}<|MERGE_RESOLUTION|>--- conflicted
+++ resolved
@@ -549,7 +549,6 @@
 	return bytes;
 }
 
-<<<<<<< HEAD
 static void iio_buffer_activate(struct iio_dev *indio_dev,
 	struct iio_buffer *buffer)
 {
@@ -563,8 +562,6 @@
 	iio_buffer_put(buffer);
 }
 
-=======
->>>>>>> 9e37fe7a
 void iio_disable_all_buffers(struct iio_dev *indio_dev)
 {
 	struct iio_buffer *buffer, *_buffer;
@@ -577,11 +574,7 @@
 
 	list_for_each_entry_safe(buffer, _buffer,
 			&indio_dev->buffer_list, buffer_list)
-<<<<<<< HEAD
 		iio_buffer_deactivate(buffer);
-=======
-		list_del_init(&buffer->buffer_list);
->>>>>>> 9e37fe7a
 
 	indio_dev->currentmode = INDIO_DIRECT_MODE;
 	if (indio_dev->setup_ops->postdisable)
@@ -591,7 +584,6 @@
 		kfree(indio_dev->active_scan_mask);
 }
 
-<<<<<<< HEAD
 static int iio_buffer_enable(struct iio_buffer *buffer,
 	struct iio_dev *indio_dev)
 {
@@ -623,9 +615,6 @@
 }
 
 static int __iio_update_buffers(struct iio_dev *indio_dev,
-=======
-int iio_update_buffers(struct iio_dev *indio_dev,
->>>>>>> 9e37fe7a
 		       struct iio_buffer *insert_buffer,
 		       struct iio_buffer *remove_buffer)
 {
@@ -701,12 +690,8 @@
 			 * Roll back.
 			 * Note can only occur when adding a buffer.
 			 */
-<<<<<<< HEAD
 			iio_buffer_disable(insert_buffer, indio_dev);
 			iio_buffer_deactivate(insert_buffer);
-=======
-			list_del(&insert_buffer->buffer_list);
->>>>>>> 9e37fe7a
 			if (old_mask) {
 				indio_dev->active_scan_mask = old_mask;
 				success = -EINVAL;
