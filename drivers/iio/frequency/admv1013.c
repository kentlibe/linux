--- conflicted
+++ resolved
@@ -385,11 +385,7 @@
 };
 
 static const char * const admv1013_vcc_regs[] = {
-<<<<<<< HEAD
-	"vcc-drv", "vcc2-drv", "vcc-vva", "vcc-amp1", "vcc-amp2",
-=======
 	 "vcc-drv", "vcc2-drv", "vcc-vva", "vcc-amp1", "vcc-amp2",
->>>>>>> e475cc1c
 	 "vcc-env", "vcc-bg", "vcc-bg2", "vcc-mixer", "vcc-quad"
 };
 
@@ -576,14 +572,6 @@
 			      "Failed to request VCC regulators\n");
 		return ret;
 	}
-<<<<<<< HEAD
-
-	st->clkin = devm_clk_get(&spi->dev, "lo_in");
-	if (IS_ERR(st->clkin))
-		return dev_err_probe(&spi->dev, PTR_ERR(st->clkin),
-				     "failed to get the LO input clock\n");
-=======
->>>>>>> e475cc1c
 
 	return of_clk_get_scale(spi->dev.of_node, NULL, &st->clkscale);
 }
