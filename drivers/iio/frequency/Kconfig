--- conflicted
+++ resolved
@@ -64,54 +64,6 @@
 	  To compile this driver as a module, choose M here: the
 	  module will be called ad9517.
 
-config ADMV1013
-	tristate "Analog Devices ADMV1013 Microwave Upconverter"
-	depends on SPI
-	depends on COMMON_CLK
-	depends on OF
-	help
-	  Say yes here to build support for Analog Devices ADMV1013
-	  24 GHz to 44 GHz, Wideband, Microwave Upconverter.
-
-	  To compile this driver as a module, choose M here: the
-	  module will be called admv1013.
-
-config ADMV1014
-	tristate "Analog Devices ADMV1014 Microwave Downconverter"
-	depends on SPI
-	depends on COMMON_CLK
-	depends on OF
-	help
-	  Say yes here to build support for Analog Devices ADMV1014
-	  24 GHz to 44 GHz, Wideband, Microwave Downconverter.
-
-	  To compile this driver as a module, choose M here: the
-	  module will be called admv1014.
-
-config ADMV4420
-	tristate "Analog Devices ADMV4420 K Band Downconverter"
-	depends on SPI
-	depends on COMMON_CLK
-	depends on OF
-	help
-	  Say yes here to build support for Analog Devices K Band Downconverter with
-	  Integrated Fractional-N PLL and VCO.
-
-	  To compile this driver as a module, choose M here: the
-	  module will be called admv4420.
-
-config ADRF6780
-        tristate "Analog Devices ADRF6780 Microwave Upconverter"
-        depends on SPI
-        depends on COMMON_CLK
-        depends on OF
-        help
-          Say yes here to build support for Analog Devices ADRF6780
-          5.9 GHz to 23.6 GHz, Wideband, Microwave Upconverter.
-
-          To compile this driver as a module, choose M here: the
-          module will be called adrf6780.
-
 config HMC7044
 	tristate "Analog Devices HMC7044, HMC7043 Clock Jitter Attenuator with JESD204B"
 	depends on SPI
@@ -222,7 +174,7 @@
 	  The driver provides direct access via sysfs.
 
 	  To compile this driver as a module, choose M here: the
-	  module will be called adf4371.
+	  module will be called adf4159.
 
 config ADF4350
 	tristate "Analog Devices ADF4350/ADF4351 Wideband Synthesizers"
@@ -256,7 +208,6 @@
 	  To compile this driver as a module, choose M here: the
 	  module will be called adf4371.
 
-<<<<<<< HEAD
 config ADF4377
 	tristate "Analog Devices ADF4377 Microwave Wideband Synthesizer"
 	depends on SPI && COMMON_CLK
@@ -277,26 +228,7 @@
 
 	  To compile this driver as a module, choose M here: the
 	  module will be called adf5355.
-endmenu
-
-#
-# RF Font-Ends
-#
-
-menu "RF Font-Ends"
-config ADL5960
-	tristate "Analog Devices ADL5960 Vector Network Analyzer Front-End"
-	depends on SPI
-	depends on COMMON_CLK
-	depends on OF
-	select REGMAP_SPI
-	help
-	  Say yes here to build support for Analog Devices ADL5960
-	  10 MHz to 20 GHz, Integrated Vector Network Analyzer Front-End.
-
-	  To compile this driver as a module, choose M here: the
-	  module will be called adl5960.
-=======
+
 config ADMV1013
 	tristate "Analog Devices ADMV1013 Microwave Upconverter"
 	depends on SPI && COMMON_CLK
@@ -309,7 +241,7 @@
 
 config ADMV1014
 	tristate "Analog Devices ADMV1014 Microwave Downconverter"
-	depends on SPI && COMMON_CLK && 64BIT
+	depends on SPI && COMMON_CLK
 	help
 	  Say yes here to build support for Analog Devices ADMV1014
 	  24 GHz to 44 GHz, Wideband, Microwave Downconverter.
@@ -338,6 +270,25 @@
           To compile this driver as a module, choose M here: the
           module will be called adrf6780.
 
->>>>>>> cb1f2dbc
+endmenu
+
+#
+# RF Front-Ends
+#
+
+menu "RF Front-Ends"
+config ADL5960
+	tristate "Analog Devices ADL5960 Vector Network Analyzer Front-End"
+	depends on SPI
+	depends on COMMON_CLK
+	depends on OF
+	select REGMAP_SPI
+	help
+	  Say yes here to build support for Analog Devices ADL5960
+	  10 MHz to 20 GHz, Integrated Vector Network Analyzer Front-End.
+
+	  To compile this driver as a module, choose M here: the
+	  module will be called adl5960.
+
 endmenu
 endmenu