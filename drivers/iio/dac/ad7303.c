--- conflicted
+++ resolved
@@ -59,11 +59,7 @@
 	 * DMA (thus cache coherency maintenance) may require the
 	 * transfer buffers to live in their own cache lines.
 	 */
-<<<<<<< HEAD
-	__be16 data[2] ____cacheline_aligned;
-=======
-	__be16 data __aligned(IIO_DMA_MINALIGN);
->>>>>>> cb1f2dbc
+	__be16 data[2] __aligned(IIO_DMA_MINALIGN);
 };
 
 static irqreturn_t ad7303_trigger_handler(int irq, void *p)
@@ -77,7 +73,7 @@
 	uint16_t val;
 	int ret;
 
-	ret = iio_buffer_remove_sample(buffer, sample);
+	ret = iio_pop_from_buffer(buffer, sample);
 	if (ret < 0)
 		goto out;
 
@@ -334,46 +330,15 @@
 	indio_dev->modes = INDIO_DIRECT_MODE;
 	indio_dev->channels = ad7303_channels;
 	indio_dev->num_channels = ARRAY_SIZE(ad7303_channels);
-	indio_dev->direction = IIO_DEVICE_DIRECTION_OUT;
-
-<<<<<<< HEAD
-	ret = iio_triggered_buffer_setup(indio_dev, NULL,
-		&ad7303_trigger_handler, NULL);
+
+	ret = devm_iio_triggered_buffer_setup_ext(&spi->dev, indio_dev, NULL,
+						  &ad7303_trigger_handler,
+						  IIO_BUFFER_DIRECTION_OUT,
+						  NULL, NULL);
 	if (ret)
-		goto err_disable_vref_reg;
-
-	ret = iio_device_register(indio_dev);
-	if (ret)
-		goto err_buffer_cleanup;
-
-	return 0;
-
-err_buffer_cleanup:
-	iio_triggered_buffer_cleanup(indio_dev);
-err_disable_vref_reg:
-	if (st->vref_reg)
-		regulator_disable(st->vref_reg);
-err_disable_vdd_reg:
-	regulator_disable(st->vdd_reg);
-	return ret;
-}
-
-static int ad7303_remove(struct spi_device *spi)
-{
-	struct iio_dev *indio_dev = spi_get_drvdata(spi);
-	struct ad7303_state *st = iio_priv(indio_dev);
-
-	iio_device_unregister(indio_dev);
-	iio_triggered_buffer_cleanup(indio_dev);
-
-	if (st->vref_reg)
-		regulator_disable(st->vref_reg);
-	regulator_disable(st->vdd_reg);
-
-	return 0;
-=======
+		return ret;
+
 	return devm_iio_device_register(&spi->dev, indio_dev);
->>>>>>> cb1f2dbc
 }
 
 static const struct of_device_id ad7303_spi_of_match[] = {
