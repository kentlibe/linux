--- conflicted
+++ resolved
@@ -104,17 +104,10 @@
 	params->page_programs[SNOR_CMD_PP_8_8_8_DTR].opcode =
 				SPINOR_OP_PP_4B;
 
-<<<<<<< HEAD
-	params->octal_dtr_enable = spi_nor_macronix_octal_dtr_enable;
-}
-
-static void mx25um51345g_post_sfdp_fixup(struct spi_nor *nor)
-=======
 	params->set_octal_dtr = spi_nor_macronix_octal_dtr_enable;
 }
 
 static int mx25um51345g_post_sfdp_fixup(struct spi_nor *nor)
->>>>>>> 08485d4c
 {
 	struct spi_nor_flash_parameter *params = spi_nor_get_params(nor, 0);
 
@@ -134,11 +127,8 @@
 	 * disable it.
 	 */
 	params->quad_enable = NULL;
-<<<<<<< HEAD
-=======
-
-	return 0;
->>>>>>> 08485d4c
+
+	return 0;
 }
 
 static struct spi_nor_fixups mx25um51345g_fixups = {
@@ -275,9 +265,6 @@
 	struct spi_nor_flash_parameter *params = spi_nor_get_params(nor, 0);
 
 	params->quad_enable = spi_nor_sr1_bit6_quad_enable;
-<<<<<<< HEAD
-	params->set_4byte_addr_mode = spi_nor_set_4byte_addr_mode;
-=======
 }
 
 static int macronix_nor_late_init(struct spi_nor *nor)
@@ -288,7 +275,6 @@
 		params->set_4byte_addr_mode = spi_nor_set_4byte_addr_mode_en4b_ex4b;
 
 	return 0;
->>>>>>> 08485d4c
 }
 
 static const struct spi_nor_fixups macronix_nor_fixups = {
