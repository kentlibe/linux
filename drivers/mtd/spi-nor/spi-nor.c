/*
 * Based on m25p80.c, by Mike Lavender (mike@steroidmicros.com), with
 * influence from lart.c (Abraham Van Der Merwe) and mtd_dataflash.c
 *
 * Copyright (C) 2005, Intec Automation Inc.
 * Copyright (C) 2014, Freescale Semiconductor, Inc.
 *
 * This code is free software; you can redistribute it and/or modify
 * it under the terms of the GNU General Public License version 2 as
 * published by the Free Software Foundation.
 */

#include <linux/err.h>
#include <linux/errno.h>
#include <linux/module.h>
#include <linux/device.h>
#include <linux/mutex.h>
#include <linux/math64.h>
#include <linux/sizes.h>

#include <linux/mtd/mtd.h>
#include <linux/of_platform.h>
#include <linux/spi/flash.h>
#include <linux/mtd/spi-nor.h>
#include <linux/spi/spi.h>

/* Define max times to check status register before we give up. */

/*
 * For everything but full-chip erase; probably could be much smaller, but kept
 * around for safety for now
 */
#define DEFAULT_READY_WAIT_JIFFIES		(40UL * HZ)

/*
 * For full-chip erase, calibrated to a 2MB flash (M25P16); should be scaled up
 * for larger flash
 */
#define CHIP_ERASE_2MB_READY_WAIT_JIFFIES	(40UL * HZ)

#define SPI_NOR_MAX_ID_LEN	6
#define SPI_NOR_MAX_ADDR_WIDTH	4

struct flash_info {
	char		*name;

	/*
	 * This array stores the ID bytes.
	 * The first three bytes are the JEDIC ID.
	 * JEDEC ID zero means "no ID" (mostly older chips).
	 */
	u8		id[SPI_NOR_MAX_ID_LEN];
	u8		id_len;

	/* The size listed here is what works with SPINOR_OP_SE, which isn't
	 * necessarily called a "sector" by the vendor.
	 */
	unsigned	sector_size;
	u16		n_sectors;

	u16		page_size;
	u16		addr_width;

	u16		flags;
#define SECT_4K			BIT(0)	/* SPINOR_OP_BE_4K works uniformly */
#define SPI_NOR_NO_ERASE	BIT(1)	/* No erase command needed */
#define SST_WRITE		BIT(2)	/* use SST byte programming */
#define SPI_NOR_NO_FR		BIT(3)	/* Can't do fastread */
#define SECT_4K_PMC		BIT(4)	/* SPINOR_OP_BE_4K_PMC works uniformly */
#define SPI_NOR_DUAL_READ	BIT(5)	/* Flash supports Dual Read */
#define SPI_NOR_QUAD_READ	BIT(6)	/* Flash supports Quad Read */
#define USE_FSR			BIT(7)	/* use flag status register */
#define SPI_NOR_HAS_LOCK	BIT(8)	/* Flash supports lock/unlock via SR */
#define SPI_NOR_HAS_TB		BIT(9)	/*
					 * Flash SR has Top/Bottom (TB) protect
					 * bit. Must be used with
					 * SPI_NOR_HAS_LOCK.
						*/
#define	SST_GLOBAL_PROT_UNLK	0x100	/* Unlock the Global protection for
					 * sst flashes
					 */

};

#define JEDEC_MFR(info)	((info)->id[0])

static const struct flash_info *spi_nor_match_id(const char *name);

/*
 * Read the status register, returning its value in the location
 * Return the status register value.
 * Returns negative if error occurred.
 */
static int read_sr(struct spi_nor *nor)
{
	int ret;
	u8 val[2];

	if (nor->isparallel) {
		ret = nor->read_reg(nor, SPINOR_OP_RDSR, &val[0], 2);
		if (ret < 0) {
			pr_err("error %d reading SR\n", (int) ret);
			return ret;
		}
		val[0] &= val[1];
	} else {
		ret = nor->read_reg(nor, SPINOR_OP_RDSR, &val[0], 1);
		if (ret < 0) {
			pr_err("error %d reading SR\n", (int) ret);
			return ret;
		}
	}

	return val[0];
}

/*
 * Read the flag status register, returning its value in the location
 * Return the status register value.
 * Returns negative if error occurred.
 */
static int read_fsr(struct spi_nor *nor)
{
	int ret;
	u8 val[2];

	if (nor->isparallel) {
		ret = nor->read_reg(nor, SPINOR_OP_RDFSR, &val[0], 2);
		if (ret < 0) {
			pr_err("error %d reading FSR\n", ret);
			return ret;
		}
		val[0] &= val[1];
	} else {
		ret = nor->read_reg(nor, SPINOR_OP_RDFSR, &val[0], 1);
		if (ret < 0) {
			pr_err("error %d reading FSR\n", ret);
			return ret;
		}
	}

	return val[0];
}

/*
 * Read configuration register, returning its value in the
 * location. Return the configuration register value.
 * Returns negative if error occured.
 */
static int read_cr(struct spi_nor *nor)
{
	int ret;
	u8 val;

	ret = nor->read_reg(nor, SPINOR_OP_RDCR, &val, 1);
	if (ret < 0) {
		dev_err(nor->dev, "error %d reading CR\n", ret);
		return ret;
	}

	return val;
}

/*
 * Dummy Cycle calculation for different type of read.
 * It can be used to support more commands with
 * different dummy cycle requirements.
 */
static inline int spi_nor_read_dummy_cycles(struct spi_nor *nor)
{
	switch (nor->flash_read) {
	case SPI_NOR_FAST:
	case SPI_NOR_DUAL:
	case SPI_NOR_QUAD:
		return 8;
	case SPI_NOR_NORMAL:
		return 0;
	}
	return 0;
}

/*
 * Write status register 1 byte
 * Returns negative if error occurred.
 */
static inline int write_sr(struct spi_nor *nor, u8 val)
{
	nor->cmd_buf[0] = val;
	return nor->write_reg(nor, SPINOR_OP_WRSR, nor->cmd_buf, 1);
}

/*
 * Write status Register and configuration register with 2 bytes
 * The first byte will be written to the status register, while the
 * second byte will be written to the configuration register.
 * Return negative if error occured.
 */
static int write_sr_cr(struct spi_nor *nor, u16 val)
{
	nor->cmd_buf[0] = val & 0xff;
	nor->cmd_buf[1] = (val >> 8);

	return nor->write_reg(nor, SPINOR_OP_WRSR, nor->cmd_buf, 2);
}

/*
 * Set write enable latch with Write Enable command.
 * Returns negative if error occurred.
 */
static inline int write_enable(struct spi_nor *nor)
{
	return nor->write_reg(nor, SPINOR_OP_WREN, NULL, 0);
}

/*
 * Send write disble instruction to the chip.
 */
static inline int write_disable(struct spi_nor *nor)
{
	return nor->write_reg(nor, SPINOR_OP_WRDI, NULL, 0);
}

static inline struct spi_nor *mtd_to_spi_nor(struct mtd_info *mtd)
{
	return mtd->priv;
}

/* Enable/disable 4-byte addressing mode. */
static inline int set_4byte(struct spi_nor *nor, const struct flash_info *info,
			    int enable)
{
	int status;
	bool need_wren = false;
	u8 cmd;

	switch (JEDEC_MFR(info)) {
	case SNOR_MFR_MICRON:
		/* Some Micron need WREN command; all will accept it */
		need_wren = true;
	case SNOR_MFR_MACRONIX:
	case SNOR_MFR_WINBOND:
		if (need_wren)
			write_enable(nor);

		cmd = enable ? SPINOR_OP_EN4B : SPINOR_OP_EX4B;
		status = nor->write_reg(nor, cmd, NULL, 0);
		if (need_wren)
			write_disable(nor);

		return status;
	default:
		/* Spansion style */
		nor->cmd_buf[0] = enable << 7;
		return nor->write_reg(nor, SPINOR_OP_BRWR, nor->cmd_buf, 1);
	}
}

/**
 * read_ear - Get the extended/bank address register value
 * @nor:	Pointer to the flash control structure
 *
 * This routine reads the Extended/bank address register value
 *
 * Return:	Negative if error occured.
 */
static int read_ear(struct spi_nor *nor, struct flash_info *info)
{
	int ret;
	u8 val;
	u8 code;

	/* This is actually Spansion */
	if (JEDEC_MFR(info) == CFI_MFR_AMD)
		code = SPINOR_OP_BRRD;
	/* This is actually Micron */
	else if (JEDEC_MFR(info) == CFI_MFR_ST)
		code = SPINOR_OP_RDEAR;
	else
		return -EINVAL;

	ret = nor->read_reg(nor, code, &val, 1);
	if (ret < 0)
		return ret;

	return val;
}


static inline int spi_nor_sr_ready(struct spi_nor *nor)
{
	int sr = read_sr(nor);
	if (sr < 0)
		return sr;
	else
		return !(sr & SR_WIP);
}

static inline int spi_nor_fsr_ready(struct spi_nor *nor)
{
	int fsr = read_fsr(nor);
	if (fsr < 0)
		return fsr;
	else
		return fsr & FSR_READY;
}

static int spi_nor_ready(struct spi_nor *nor)
{
	int sr, fsr;
	sr = spi_nor_sr_ready(nor);
	if (sr < 0)
		return sr;
	fsr = nor->flags & SNOR_F_USE_FSR ? spi_nor_fsr_ready(nor) : 1;
	if (fsr < 0)
		return fsr;
	return sr && fsr;
}

/*
 * Service routine to read status register until ready, or timeout occurs.
 * Returns non-zero if error.
 */
static int spi_nor_wait_till_ready_with_timeout(struct spi_nor *nor,
						unsigned long timeout_jiffies)
{
	unsigned long deadline;
	int timeout = 0, ret;

	deadline = jiffies + timeout_jiffies;

	while (!timeout) {
		if (time_after_eq(jiffies, deadline))
			timeout = 1;

		ret = spi_nor_ready(nor);
		if (ret < 0)
			return ret;
		if (ret)
			return 0;

		cond_resched();
	}

	dev_err(nor->dev, "flash operation timed out\n");

	return -ETIMEDOUT;
}

static int spi_nor_wait_till_ready(struct spi_nor *nor)
{
	return spi_nor_wait_till_ready_with_timeout(nor,
						    DEFAULT_READY_WAIT_JIFFIES);
}

/*
 * Update Extended Address/bank selection Register.
 * Call with flash->lock locked.
 */
static int write_ear(struct spi_nor *nor, u32 addr)
{
	u8 code;
	u8 ear;
	int ret;
	struct mtd_info *mtd = &nor->mtd;

	/* Wait until finished previous write command. */
	if (spi_nor_wait_till_ready(nor))
		return 1;

	if (mtd->size <= (0x1000000) << nor->shift)
		return 0;

	addr = addr % (u32) mtd->size;
	ear = addr >> 24;

	if ((!nor->isstacked) && (ear == nor->curbank))
		return 0;

	if (nor->isstacked && (mtd->size <= 0x2000000))
		return 0;

	if (nor->jedec_id == CFI_MFR_AMD)
		code = SPINOR_OP_BRWR;
	if (nor->jedec_id == CFI_MFR_ST) {
		write_enable(nor);
		code = SPINOR_OP_WREAR;
	}
	nor->cmd_buf[0] = ear;

	ret = nor->write_reg(nor, code, nor->cmd_buf, 1);
	if (ret < 0)
		return ret;

	nor->curbank = ear;

	return 0;
}

/*
 * Erase the whole flash memory
 *
 * Returns 0 if successful, non-zero otherwise.
 */
static int erase_chip(struct spi_nor *nor)
{
	u32 ret;

	dev_dbg(nor->dev, " %lldKiB\n", (long long)(nor->mtd.size >> 10));

	if (nor->isstacked)
		nor->spi->master->flags &= ~SPI_MASTER_U_PAGE;

	ret = nor->write_reg(nor, SPINOR_OP_CHIP_ERASE, NULL, 0);
	if (ret)
		return ret;

	if (nor->isstacked) {
		/* Wait until previous write command finished */
		ret = spi_nor_wait_till_ready(nor);
		if (ret)
			return ret;

		nor->spi->master->flags |= SPI_MASTER_U_PAGE;

		ret = nor->write_reg(nor, SPINOR_OP_CHIP_ERASE, NULL, 0);
	}
	return ret;

}

static int spi_nor_lock_and_prep(struct spi_nor *nor, enum spi_nor_ops ops)
{
	int ret = 0;

	mutex_lock(&nor->lock);

	if (nor->prepare) {
		ret = nor->prepare(nor, ops);
		if (ret) {
			dev_err(nor->dev, "failed in the preparation.\n");
			mutex_unlock(&nor->lock);
			return ret;
		}
	}
	return ret;
}

static void spi_nor_unlock_and_unprep(struct spi_nor *nor, enum spi_nor_ops ops)
{
	if (nor->unprepare)
		nor->unprepare(nor, ops);
	mutex_unlock(&nor->lock);
}

/*
 * Initiate the erasure of a single sector
 */
static int spi_nor_erase_sector(struct spi_nor *nor, u32 addr)
{
	u8 buf[SPI_NOR_MAX_ADDR_WIDTH];
	int i;

	if (nor->erase)
		return nor->erase(nor, addr);

	/*
	 * Default implementation, if driver doesn't have a specialized HW
	 * control
	 */
	for (i = nor->addr_width - 1; i >= 0; i--) {
		buf[i] = addr & 0xff;
		addr >>= 8;
	}

	return nor->write_reg(nor, nor->erase_opcode, buf, nor->addr_width);
}

/*
 * Erase an address range on the nor chip.  The address range may extend
 * one or more erase sectors.  Return an error is there is a problem erasing.
 */
static int spi_nor_erase(struct mtd_info *mtd, struct erase_info *instr)
{
	struct spi_nor *nor = mtd_to_spi_nor(mtd);
	u32 addr, len, offset;
	uint32_t rem;
	int ret;

	dev_dbg(nor->dev, "at 0x%llx, len %lld\n", (long long)instr->addr,
			(long long)instr->len);

	div_u64_rem(instr->len, mtd->erasesize, &rem);
	if (rem)
		return -EINVAL;

	addr = instr->addr;
	len = instr->len;

	ret = spi_nor_lock_and_prep(nor, SPI_NOR_OPS_ERASE);
	if (ret)
		return ret;

	/* whole-chip erase? */
	if (len == mtd->size) {
		unsigned long timeout;

		write_enable(nor);

		if (erase_chip(nor)) {
			ret = -EIO;
			goto erase_err;
		}

		/*
		 * Scale the timeout linearly with the size of the flash, with
		 * a minimum calibrated to an old 2MB flash. We could try to
		 * pull these from CFI/SFDP, but these values should be good
		 * enough for now.
		 */
		timeout = max(CHIP_ERASE_2MB_READY_WAIT_JIFFIES,
			      CHIP_ERASE_2MB_READY_WAIT_JIFFIES *
			      (unsigned long)(mtd->size / SZ_2M));
		ret = spi_nor_wait_till_ready_with_timeout(nor, timeout);
		if (ret)
			goto erase_err;

	/* REVISIT in some cases we could speed up erasing large regions
	 * by using SPINOR_OP_SE instead of SPINOR_OP_BE_4K.  We may have set up
	 * to use "small sector erase", but that's not always optimal.
	 */

	/* "sector"-at-a-time erase */
	} else {
		while (len) {

			write_enable(nor);
			offset = addr;
			if (nor->isparallel == 1)
				offset /= 2;

			if (nor->isstacked == 1) {
				if (offset >= (mtd->size / 2)) {
					offset = offset - (mtd->size / 2);
					nor->spi->master->flags |=
						SPI_MASTER_U_PAGE;
				} else {
					nor->spi->master->flags &=
						~SPI_MASTER_U_PAGE;
				}
			}
			if (nor->addr_width == 3) {
				/* Update Extended Address Register */
				ret = write_ear(nor, offset);
				if (ret)
					goto erase_err;
			}
			ret = spi_nor_wait_till_ready(nor);
			if (ret)
				goto erase_err;
			ret = spi_nor_erase_sector(nor, offset);
			if (ret)
				goto erase_err;

			addr += mtd->erasesize;
			len -= mtd->erasesize;

			ret = spi_nor_wait_till_ready(nor);
			if (ret)
				goto erase_err;
		}
	}

	write_disable(nor);

erase_err:
	spi_nor_unlock_and_unprep(nor, SPI_NOR_OPS_ERASE);

	instr->state = ret ? MTD_ERASE_FAILED : MTD_ERASE_DONE;
	mtd_erase_callback(instr);

	return ret;
}

static inline uint16_t min_lockable_sectors(struct spi_nor *nor,
					    uint16_t n_sectors)
{
	uint16_t lock_granularity;

	/*
	 * Revisit - SST (not used by us) has the same JEDEC ID as micron but
	 * protected area table is similar to that of spansion.
	 */
	lock_granularity = max(1, n_sectors/M25P_MAX_LOCKABLE_SECTORS);
	if (nor->jedec_id == CFI_MFR_ST)	/* Micron */
		lock_granularity = 1;

	return lock_granularity;
}

static inline uint32_t get_protected_area_start(struct spi_nor *nor,
						uint8_t lock_bits)
{
	u16 n_sectors;
	u32 sector_size;
	uint64_t mtd_size;
	struct mtd_info *mtd = &nor->mtd;

	n_sectors = nor->n_sectors;
	sector_size = nor->sector_size;
	mtd_size = mtd->size;

	if (nor->isparallel) {
		sector_size = (nor->sector_size >> 1);
		mtd_size = (mtd->size >> 1);
	}
	if (nor->isstacked) {
		n_sectors = (nor->n_sectors >> 1);
		mtd_size = (mtd->size >> 1);
	}

	return mtd_size - (1<<(lock_bits-1)) *
		min_lockable_sectors(nor, n_sectors) * sector_size;
}

static uint8_t min_protected_area_including_offset(struct spi_nor *nor,
						   uint32_t offset)
{
	uint8_t lock_bits, lockbits_limit;

	/*
	 * Revisit - SST (not used by us) has the same JEDEC ID as micron but
	 * protected area table is similar to that of spansion.
	 * Mircon has 4 block protect bits.
	 */
	lockbits_limit = 7;
	if (nor->jedec_id == CFI_MFR_ST)	/* Micron */
		lockbits_limit = 15;

	for (lock_bits = 1; lock_bits < lockbits_limit; lock_bits++) {
		if (offset >= get_protected_area_start(nor, lock_bits))
			break;
	}
	return lock_bits;
}

static int write_sr_modify_protection(struct spi_nor *nor, uint8_t status,
				      uint8_t lock_bits)
{
	uint8_t status_new, bp_mask;
	u16 val;

	status_new = status & ~SR_BP_BIT_MASK;
	bp_mask = (lock_bits << SR_BP_BIT_OFFSET) & SR_BP_BIT_MASK;

	/* Micron */
	if (nor->jedec_id == CFI_MFR_ST) {
		/* To support chips with more than 896 sectors (56MB) */
		status_new &= ~SR_BP3;

		/* Protected area starts from top */
		status_new &= ~SR_BP_TB;

		if (lock_bits > 7)
			bp_mask |= SR_BP3;
	}

	status_new |= bp_mask;

	write_enable(nor);

	/* For spansion flashes */
	if (nor->jedec_id == CFI_MFR_AMD) {
		val = read_cr(nor) << 8;
		val |= status_new;
		if (write_sr_cr(nor, val) < 0)
			return 1;
	} else {
		if (write_sr(nor, status_new) < 0)
			return 1;
	}
	return 0;
}

static uint8_t bp_bits_from_sr(struct spi_nor *nor, uint8_t status)
{
	uint8_t ret;

	ret = (((status) & SR_BP_BIT_MASK) >> SR_BP_BIT_OFFSET);
	if (nor->jedec_id == 0x20)
		ret |= ((status & SR_BP3) >> (SR_BP_BIT_OFFSET + 1));

	return ret;
}


static void stm_get_locked_range(struct spi_nor *nor, u8 sr, loff_t *ofs,
				 uint64_t *len)
{
	struct mtd_info *mtd = &nor->mtd;
	u8 mask = SR_BP2 | SR_BP1 | SR_BP0;
	int shift = ffs(mask) - 1;
	int pow;

	if (!(sr & mask)) {
		/* No protection */
		*ofs = 0;
		*len = 0;
	} else {
		pow = ((sr & mask) ^ mask) >> shift;
		*len = mtd->size >> pow;
		if (nor->flags & SNOR_F_HAS_SR_TB && sr & SR_TB)
			*ofs = 0;
		else
			*ofs = mtd->size - *len;
	}
}

/*
 * Return 1 if the entire region is locked (if @locked is true) or unlocked (if
 * @locked is false); 0 otherwise
 */
static int stm_check_lock_status_sr(struct spi_nor *nor, loff_t ofs, uint64_t len,
				    u8 sr, bool locked)
{
	loff_t lock_offs;
	uint64_t lock_len;

	if (!len)
		return 1;

	stm_get_locked_range(nor, sr, &lock_offs, &lock_len);

	if (locked)
		/* Requested range is a sub-range of locked range */
		return (ofs + len <= lock_offs + lock_len) && (ofs >= lock_offs);
	else
		/* Requested range does not overlap with locked range */
		return (ofs >= lock_offs + lock_len) || (ofs + len <= lock_offs);
}

static int stm_is_locked_sr(struct spi_nor *nor, loff_t ofs, uint64_t len,
			    u8 sr)
{
	return stm_check_lock_status_sr(nor, ofs, len, sr, true);
}

static int stm_is_unlocked_sr(struct spi_nor *nor, loff_t ofs, uint64_t len,
			      u8 sr)
{
	return stm_check_lock_status_sr(nor, ofs, len, sr, false);
}

/*
 * Lock a region of the flash. Compatible with ST Micro and similar flash.
 * Supports the block protection bits BP{0,1,2} in the status register
 * (SR). Does not support these features found in newer SR bitfields:
 *   - SEC: sector/block protect - only handle SEC=0 (block protect)
 *   - CMP: complement protect - only support CMP=0 (range is not complemented)
 *
 * Support for the following is provided conditionally for some flash:
 *   - TB: top/bottom protect
 *
 * Sample table portion for 8MB flash (Winbond w25q64fw):
 *
 *   SEC  |  TB   |  BP2  |  BP1  |  BP0  |  Prot Length  | Protected Portion
 *  --------------------------------------------------------------------------
 *    X   |   X   |   0   |   0   |   0   |  NONE         | NONE
 *    0   |   0   |   0   |   0   |   1   |  128 KB       | Upper 1/64
 *    0   |   0   |   0   |   1   |   0   |  256 KB       | Upper 1/32
 *    0   |   0   |   0   |   1   |   1   |  512 KB       | Upper 1/16
 *    0   |   0   |   1   |   0   |   0   |  1 MB         | Upper 1/8
 *    0   |   0   |   1   |   0   |   1   |  2 MB         | Upper 1/4
 *    0   |   0   |   1   |   1   |   0   |  4 MB         | Upper 1/2
 *    X   |   X   |   1   |   1   |   1   |  8 MB         | ALL
 *  ------|-------|-------|-------|-------|---------------|-------------------
 *    0   |   1   |   0   |   0   |   1   |  128 KB       | Lower 1/64
 *    0   |   1   |   0   |   1   |   0   |  256 KB       | Lower 1/32
 *    0   |   1   |   0   |   1   |   1   |  512 KB       | Lower 1/16
 *    0   |   1   |   1   |   0   |   0   |  1 MB         | Lower 1/8
 *    0   |   1   |   1   |   0   |   1   |  2 MB         | Lower 1/4
 *    0   |   1   |   1   |   1   |   0   |  4 MB         | Lower 1/2
 *
 * Returns negative on errors, 0 on success.
 */
static int stm_lock(struct spi_nor *nor, loff_t ofs, uint64_t len)
{
	struct mtd_info *mtd = &nor->mtd;
	int status_old, status_new;
	u8 mask = SR_BP2 | SR_BP1 | SR_BP0;
	u8 shift = ffs(mask) - 1, pow, val;
	loff_t lock_len;
	bool can_be_top = true, can_be_bottom = nor->flags & SNOR_F_HAS_SR_TB;
	bool use_top;
	int ret;

	ofs = ofs >> nor->shift;

	status_old = read_sr(nor);
	if (status_old < 0)
		return status_old;

	/* If nothing in our range is unlocked, we don't need to do anything */
	if (stm_is_locked_sr(nor, ofs, len, status_old))
		return 0;

	/* If anything below us is unlocked, we can't use 'bottom' protection */
	if (!stm_is_locked_sr(nor, 0, ofs, status_old))
		can_be_bottom = false;

	/* If anything above us is unlocked, we can't use 'top' protection */
	if (!stm_is_locked_sr(nor, ofs + len, mtd->size - (ofs + len),
				status_old))
		can_be_top = false;

	if (!can_be_bottom && !can_be_top)
		return -EINVAL;

	/* Prefer top, if both are valid */
	use_top = can_be_top;

	/* lock_len: length of region that should end up locked */
	if (use_top)
		lock_len = mtd->size - ofs;
	else
		lock_len = ofs + len;

	/*
	 * Need smallest pow such that:
	 *
	 *   1 / (2^pow) <= (len / size)
	 *
	 * so (assuming power-of-2 size) we do:
	 *
	 *   pow = ceil(log2(size / len)) = log2(size) - floor(log2(len))
	 */
	pow = ilog2(mtd->size) - ilog2(lock_len);
	val = mask - (pow << shift);
	if (val & ~mask)
		return -EINVAL;
	/* Don't "lock" with no region! */
	if (!(val & mask))
		return -EINVAL;

	status_new = (status_old & ~mask & ~SR_TB) | val;

	/* Disallow further writes if WP pin is asserted */
	status_new |= SR_SRWD;

	if (!use_top)
		status_new |= SR_TB;

	/* Don't bother if they're the same */
	if (status_new == status_old)
		return 0;

	/* Only modify protection if it will not unlock other areas */
	if ((status_new & mask) < (status_old & mask))
		return -EINVAL;

	write_enable(nor);
	ret = write_sr(nor, status_new);
	if (ret)
		return ret;
	return spi_nor_wait_till_ready(nor);
}

/*
 * Unlock a region of the flash. See stm_lock() for more info
 *
 * Returns negative on errors, 0 on success.
 */
static int stm_unlock(struct spi_nor *nor, loff_t ofs, uint64_t len)
{
	struct mtd_info *mtd = &nor->mtd;
	int status_old, status_new;
	u8 mask = SR_BP2 | SR_BP1 | SR_BP0;
	u8 shift = ffs(mask) - 1, pow, val;
	loff_t lock_len;
	bool can_be_top = true, can_be_bottom = nor->flags & SNOR_F_HAS_SR_TB;
	bool use_top;
	int ret;

	ofs = ofs >> nor->shift;

	status_old = read_sr(nor);
	if (status_old < 0)
		return status_old;

	/* If nothing in our range is locked, we don't need to do anything */
	if (stm_is_unlocked_sr(nor, ofs, len, status_old))
		return 0;

	/* If anything below us is locked, we can't use 'top' protection */
	if (!stm_is_unlocked_sr(nor, 0, ofs, status_old))
		can_be_top = false;

	/* If anything above us is locked, we can't use 'bottom' protection */
	if (!stm_is_unlocked_sr(nor, ofs + len, mtd->size - (ofs + len),
				status_old))
		can_be_bottom = false;

	if (!can_be_bottom && !can_be_top)
		return -EINVAL;

	/* Prefer top, if both are valid */
	use_top = can_be_top;

	/* lock_len: length of region that should remain locked */
	if (use_top)
		lock_len = mtd->size - (ofs + len);
	else
		lock_len = ofs;

	/*
	 * Need largest pow such that:
	 *
	 *   1 / (2^pow) >= (len / size)
	 *
	 * so (assuming power-of-2 size) we do:
	 *
	 *   pow = floor(log2(size / len)) = log2(size) - ceil(log2(len))
	 */
	pow = ilog2(mtd->size) - order_base_2(lock_len);
	if (lock_len == 0) {
		val = 0; /* fully unlocked */
	} else {
		val = mask - (pow << shift);
		/* Some power-of-two sizes are not supported */
		if (val & ~mask)
			return -EINVAL;
	}

	status_new = (status_old & ~mask & ~SR_TB) | val;

	/* Don't protect status register if we're fully unlocked */
	if (lock_len == 0)
		status_new &= ~SR_SRWD;

	if (!use_top)
		status_new |= SR_TB;

	/* Don't bother if they're the same */
	if (status_new == status_old)
		return 0;

	/* Only modify protection if it will not lock other areas */
	if ((status_new & mask) > (status_old & mask))
		return -EINVAL;

	write_enable(nor);
	ret = write_sr(nor, status_new);
	if (ret)
		return ret;
	return spi_nor_wait_till_ready(nor);
}

/*
 * Check if a region of the flash is (completely) locked. See stm_lock() for
 * more info.
 *
 * Returns 1 if entire region is locked, 0 if any portion is unlocked, and
 * negative on errors.
 */
static int stm_is_locked(struct spi_nor *nor, loff_t ofs, uint64_t len)
{
	int status;

	status = read_sr(nor);
	if (status < 0)
		return status;

	return stm_is_locked_sr(nor, ofs, len, status);
}

static int spi_nor_lock(struct mtd_info *mtd, loff_t ofs, uint64_t len)
{
	struct spi_nor *nor = mtd_to_spi_nor(mtd);
	int ret;
	uint8_t status;
	uint8_t lock_bits;

	ret = spi_nor_lock_and_prep(nor, SPI_NOR_OPS_LOCK);
	if (ret)
		return ret;

	if (nor->isparallel == 1)
		ofs = ofs >> nor->shift;

	if (nor->isstacked == 1) {
		if (ofs >= (mtd->size / 2)) {
			ofs = ofs - (mtd->size / 2);
			nor->spi->master->flags |= SPI_MASTER_U_PAGE;
		} else
			nor->spi->master->flags &= ~SPI_MASTER_U_PAGE;
	}

	ret = nor->flash_lock(nor, ofs, len);
	/* Wait until finished previous command */
	ret = spi_nor_wait_till_ready(nor);
	if (ret)
		goto err;

	status = read_sr(nor);

	lock_bits = min_protected_area_including_offset(nor, ofs);

	/* Only modify protection if it will not unlock other areas */
	if (lock_bits > bp_bits_from_sr(nor, status))
		ret = write_sr_modify_protection(nor, status, lock_bits);
	else
		dev_err(nor->dev, "trying to unlock already locked area\n");
err:
	spi_nor_unlock_and_unprep(nor, SPI_NOR_OPS_UNLOCK);
	return ret;
}

static int spi_nor_unlock(struct mtd_info *mtd, loff_t ofs, uint64_t len)
{
	struct spi_nor *nor = mtd_to_spi_nor(mtd);
	int ret;
	uint8_t status;
	uint8_t lock_bits;

	ret = spi_nor_lock_and_prep(nor, SPI_NOR_OPS_UNLOCK);
	if (ret)
		return ret;

	if (nor->isparallel == 1)
		ofs = ofs >> nor->shift;

	if (nor->isstacked == 1) {
		if (ofs >= (mtd->size / 2)) {
			ofs = ofs - (mtd->size / 2);
			nor->spi->master->flags |= SPI_MASTER_U_PAGE;
		} else
			nor->spi->master->flags &= ~SPI_MASTER_U_PAGE;
	}

	ret = nor->flash_unlock(nor, ofs, len);
	/* Wait until finished previous command */
	ret = spi_nor_wait_till_ready(nor);
	if (ret)
		goto err;

	status = read_sr(nor);

	lock_bits = min_protected_area_including_offset(nor, ofs+len) - 1;

	/* Only modify protection if it will not lock other areas */
	if (lock_bits < bp_bits_from_sr(nor, status))
		ret = write_sr_modify_protection(nor, status, lock_bits);
	else
		dev_err(nor->dev, "trying to lock already unlocked area\n");
err:
	spi_nor_unlock_and_unprep(nor, SPI_NOR_OPS_LOCK);
	return ret;
}

static int spi_nor_is_locked(struct mtd_info *mtd, loff_t ofs, uint64_t len)
{
	struct spi_nor *nor = mtd_to_spi_nor(mtd);
	int ret;

	ret = spi_nor_lock_and_prep(nor, SPI_NOR_OPS_UNLOCK);
	if (ret)
		return ret;

	ret = nor->flash_is_locked(nor, ofs, len);

	spi_nor_unlock_and_unprep(nor, SPI_NOR_OPS_LOCK);
	return ret;
}

/* Used when the "_ext_id" is two bytes at most */
#define INFO(_jedec_id, _ext_id, _sector_size, _n_sectors, _flags)	\
		.id = {							\
			((_jedec_id) >> 16) & 0xff,			\
			((_jedec_id) >> 8) & 0xff,			\
			(_jedec_id) & 0xff,				\
			((_ext_id) >> 8) & 0xff,			\
			(_ext_id) & 0xff,				\
			},						\
		.id_len = (!(_jedec_id) ? 0 : (3 + ((_ext_id) ? 2 : 0))),	\
		.sector_size = (_sector_size),				\
		.n_sectors = (_n_sectors),				\
		.page_size = 256,					\
		.flags = (_flags),

#define INFO6(_jedec_id, _ext_id, _sector_size, _n_sectors, _flags)	\
		.id = {							\
			((_jedec_id) >> 16) & 0xff,			\
			((_jedec_id) >> 8) & 0xff,			\
			(_jedec_id) & 0xff,				\
			((_ext_id) >> 16) & 0xff,			\
			((_ext_id) >> 8) & 0xff,			\
			(_ext_id) & 0xff,				\
			},						\
		.id_len = 6,						\
		.sector_size = (_sector_size),				\
		.n_sectors = (_n_sectors),				\
		.page_size = 256,					\
		.flags = (_flags),

#define CAT25_INFO(_sector_size, _n_sectors, _page_size, _addr_width, _flags)	\
		.sector_size = (_sector_size),				\
		.n_sectors = (_n_sectors),				\
		.page_size = (_page_size),				\
		.addr_width = (_addr_width),				\
		.flags = (_flags),

/* NOTE: double check command sets and memory organization when you add
 * more nor chips.  This current list focusses on newer chips, which
 * have been converging on command sets which including JEDEC ID.
 *
 * All newly added entries should describe *hardware* and should use SECT_4K
 * (or SECT_4K_PMC) if hardware supports erasing 4 KiB sectors. For usage
 * scenarios excluding small sectors there is config option that can be
 * disabled: CONFIG_MTD_SPI_NOR_USE_4K_SECTORS.
 * For historical (and compatibility) reasons (before we got above config) some
 * old entries may be missing 4K flag.
 */
static const struct flash_info spi_nor_ids[] = {
	/* Atmel -- some are (confusingly) marketed as "DataFlash" */
	{ "at25fs010",  INFO(0x1f6601, 0, 32 * 1024,   4, SECT_4K) },
	{ "at25fs040",  INFO(0x1f6604, 0, 64 * 1024,   8, SECT_4K) },

	{ "at25df041a", INFO(0x1f4401, 0, 64 * 1024,   8, SECT_4K) },
	{ "at25df321a", INFO(0x1f4701, 0, 64 * 1024,  64, SECT_4K) },
	{ "at25df641",  INFO(0x1f4800, 0, 64 * 1024, 128, SECT_4K) },

	{ "at26f004",   INFO(0x1f0400, 0, 64 * 1024,  8, SECT_4K) },
	{ "at26df081a", INFO(0x1f4501, 0, 64 * 1024, 16, SECT_4K) },
	{ "at26df161a", INFO(0x1f4601, 0, 64 * 1024, 32, SECT_4K) },
	{ "at26df321",  INFO(0x1f4700, 0, 64 * 1024, 64, SECT_4K) },

	{ "at45db081d", INFO(0x1f2500, 0, 64 * 1024, 16, SECT_4K) },

	/* EON -- en25xxx */
	{ "en25f32",    INFO(0x1c3116, 0, 64 * 1024,   64, SECT_4K) },
	{ "en25p32",    INFO(0x1c2016, 0, 64 * 1024,   64, 0) },
	{ "en25q32b",   INFO(0x1c3016, 0, 64 * 1024,   64, 0) },
	{ "en25p64",    INFO(0x1c2017, 0, 64 * 1024,  128, 0) },
	{ "en25q64",    INFO(0x1c3017, 0, 64 * 1024,  128, SECT_4K) },
	{ "en25qh128",  INFO(0x1c7018, 0, 64 * 1024,  256, 0) },
	{ "en25qh256",  INFO(0x1c7019, 0, 64 * 1024,  512, 0) },
	{ "en25s64",	INFO(0x1c3817, 0, 64 * 1024,  128, SECT_4K) },

	/* ESMT */
	{ "f25l32pa", INFO(0x8c2016, 0, 64 * 1024, 64, SECT_4K) },

	/* Everspin */
	{ "mr25h256", CAT25_INFO( 32 * 1024, 1, 256, 2, SPI_NOR_NO_ERASE | SPI_NOR_NO_FR) },
	{ "mr25h10",  CAT25_INFO(128 * 1024, 1, 256, 3, SPI_NOR_NO_ERASE | SPI_NOR_NO_FR) },

	/* Fujitsu */
	{ "mb85rs1mt", INFO(0x047f27, 0, 128 * 1024, 1, SPI_NOR_NO_ERASE) },

	/* GigaDevice */
	{
		"gd25q32", INFO(0xc84016, 0, 64 * 1024,  64,
			SECT_4K | SPI_NOR_DUAL_READ | SPI_NOR_QUAD_READ |
			SPI_NOR_HAS_LOCK | SPI_NOR_HAS_TB)
	},
	{
		"gd25q64", INFO(0xc84017, 0, 64 * 1024, 128,
			SECT_4K | SPI_NOR_DUAL_READ | SPI_NOR_QUAD_READ |
			SPI_NOR_HAS_LOCK | SPI_NOR_HAS_TB)
	},
	{
		"gd25lq64c", INFO(0xc86017, 0, 64 * 1024, 128,
			SECT_4K | SPI_NOR_DUAL_READ | SPI_NOR_QUAD_READ |
			SPI_NOR_HAS_LOCK | SPI_NOR_HAS_TB)
	},
	{
		"gd25q128", INFO(0xc84018, 0, 64 * 1024, 256,
			SECT_4K | SPI_NOR_DUAL_READ | SPI_NOR_QUAD_READ |
			SPI_NOR_HAS_LOCK | SPI_NOR_HAS_TB)
	},

	/* Intel/Numonyx -- xxxs33b */
	{ "160s33b",  INFO(0x898911, 0, 64 * 1024,  32, 0) },
	{ "320s33b",  INFO(0x898912, 0, 64 * 1024,  64, 0) },
	{ "640s33b",  INFO(0x898913, 0, 64 * 1024, 128, 0) },

	/* ISSI */
	{ "is25cd512", INFO(0x7f9d20, 0, 32 * 1024,   2, SECT_4K) },

	/* Macronix */
	{ "mx25l512e",   INFO(0xc22010, 0, 64 * 1024,   1, SECT_4K) },
	{ "mx25l2005a",  INFO(0xc22012, 0, 64 * 1024,   4, SECT_4K) },
	{ "mx25l4005a",  INFO(0xc22013, 0, 64 * 1024,   8, SECT_4K) },
	{ "mx25l8005",   INFO(0xc22014, 0, 64 * 1024,  16, 0) },
	{ "mx25l1606e",  INFO(0xc22015, 0, 64 * 1024,  32, SECT_4K) },
	{ "mx25l3205d",  INFO(0xc22016, 0, 64 * 1024,  64, SECT_4K) },
	{ "mx25l3255e",  INFO(0xc29e16, 0, 64 * 1024,  64, SECT_4K) },
	{ "mx25l6405d",  INFO(0xc22017, 0, 64 * 1024, 128, SECT_4K) },
	{ "mx25u6435f",  INFO(0xc22537, 0, 64 * 1024, 128, SECT_4K) },
	{ "mx25l12805d", INFO(0xc22018, 0, 64 * 1024, 256, 0) },
	{ "mx25l12855e", INFO(0xc22618, 0, 64 * 1024, 256, 0) },
	{ "mx25l25635e", INFO(0xc22019, 0, 64 * 1024, 512, 0) },
	{ "mx25l25655e", INFO(0xc22619, 0, 64 * 1024, 512, 0) },
	{ "mx66l51235l", INFO(0xc2201a, 0, 64 * 1024, 1024, SPI_NOR_QUAD_READ) },
	{ "mx66l1g55g",  INFO(0xc2261b, 0, 64 * 1024, 2048, SPI_NOR_QUAD_READ) },

	/* Micron */
	{ "n25q032",	 INFO(0x20ba16, 0, 64 * 1024,   64, SPI_NOR_QUAD_READ) },
	{ "n25q032a",	 INFO(0x20bb16, 0, 64 * 1024,   64, SPI_NOR_QUAD_READ) },
	{ "n25q064",     INFO(0x20ba17, 0, 64 * 1024,  128, SECT_4K | SPI_NOR_QUAD_READ) },
	{ "n25q064a",    INFO(0x20bb17, 0, 64 * 1024,  128, SECT_4K | SPI_NOR_QUAD_READ) },
<<<<<<< HEAD
	{ "n25q128a11",  INFO(0x20bb18, 0, 64 * 1024,  256, SPI_NOR_DUAL_READ | SPI_NOR_QUAD_READ | SPI_NOR_HAS_LOCK) },
	{ "n25q128a13",  INFO(0x20ba18, 0, 64 * 1024,  256, SPI_NOR_DUAL_READ | SPI_NOR_QUAD_READ | SPI_NOR_HAS_LOCK) },
	{ "n25q256a",    INFO(0x20bb19, 0, 64 * 1024,  512, SECT_4K | SPI_NOR_DUAL_READ | SPI_NOR_QUAD_READ | USE_FSR /*| SPI_NOR_HAS_LOCK*/) },
=======
	{ "n25q128a11",  INFO(0x20bb18, 0, 64 * 1024,  256, SECT_4K | SPI_NOR_QUAD_READ | USE_FSR | SPI_NOR_HAS_LOCK) },
	{ "n25q128a13",  INFO(0x20ba18, 0, 64 * 1024,  256, SECT_4K | SPI_NOR_QUAD_READ | USE_FSR | SPI_NOR_HAS_LOCK) },
	{ "n25q256a",    INFO(0x20ba19, 0, 64 * 1024,  512, SECT_4K | SPI_NOR_QUAD_READ | USE_FSR| SPI_NOR_HAS_LOCK) },
>>>>>>> 3494c67c
	{ "n25q256a13",  INFO(0x20ba19, 0, 64 * 1024,  512, SECT_4K | SPI_NOR_DUAL_READ | SPI_NOR_QUAD_READ | USE_FSR | SPI_NOR_HAS_LOCK) },
	{ "n25q512a",    INFO(0x20bb20, 0, 64 * 1024, 1024, SECT_4K | USE_FSR | SPI_NOR_QUAD_READ | SPI_NOR_HAS_LOCK) },
	{ "n25q512a13",  INFO(0x20ba20, 0, 64 * 1024, 1024, SECT_4K | SPI_NOR_DUAL_READ | SPI_NOR_QUAD_READ | USE_FSR | SPI_NOR_HAS_LOCK) },
	{ "n25q512ax3",  INFO(0x20ba20, 0, 64 * 1024, 1024, SECT_4K | USE_FSR | SPI_NOR_QUAD_READ | SPI_NOR_HAS_LOCK) },
	{ "n25q00",      INFO(0x20ba21, 0, 64 * 1024, 2048, SECT_4K | USE_FSR | SPI_NOR_QUAD_READ | SPI_NOR_HAS_LOCK) },
	{ "n25q00a",     INFO(0x20bb21, 0, 64 * 1024, 2048, SECT_4K | USE_FSR | SPI_NOR_QUAD_READ | SPI_NOR_HAS_LOCK) },

	/* PMC */
	{ "pm25lv512",   INFO(0,        0, 32 * 1024,    2, SECT_4K_PMC) },
	{ "pm25lv010",   INFO(0,        0, 32 * 1024,    4, SECT_4K_PMC) },
	{ "pm25lq032",   INFO(0x7f9d46, 0, 64 * 1024,   64, SECT_4K) },

	/* Spansion -- single (large) sector size only, at least
	 * for the chips listed here (without boot sectors).
	 */
	{ "s25sl032p",  INFO(0x010215, 0x4d00,  64 * 1024,  64, SPI_NOR_DUAL_READ | SPI_NOR_QUAD_READ) },
	{ "s25sl064p",  INFO(0x010216, 0x4d00,  64 * 1024, 128, SPI_NOR_DUAL_READ | SPI_NOR_QUAD_READ) },
	{ "s25fl256s0", INFO(0x010219, 0x4d00, 256 * 1024, 128, SPI_NOR_DUAL_READ | SPI_NOR_QUAD_READ | SPI_NOR_HAS_LOCK) },
	{ "s25fl256s1", INFO(0x010219, 0x4d01,  64 * 1024, 512, SPI_NOR_DUAL_READ | SPI_NOR_QUAD_READ) },
	{ "s25fl512s",  INFO(0x010220, 0x4d00, 256 * 1024, 256, SPI_NOR_DUAL_READ | SPI_NOR_QUAD_READ) },
	{ "s70fl01gs",  INFO(0x010221, 0x4d00, 256 * 1024, 256, SPI_NOR_DUAL_READ | SPI_NOR_QUAD_READ) },
	{ "s25sl12800", INFO(0x012018, 0x0300, 256 * 1024,  64, SPI_NOR_HAS_LOCK) },
	{ "s25sl12801", INFO(0x012018, 0x0301,  64 * 1024, 256, SPI_NOR_HAS_LOCK) },
	{ "s25fl128s",	INFO6(0x012018, 0x4d0180, 64 * 1024, 256, SECT_4K | SPI_NOR_QUAD_READ) },
	{ "s25fl129p0", INFO(0x012018, 0x4d00, 256 * 1024,  64, SPI_NOR_DUAL_READ | SPI_NOR_QUAD_READ | SPI_NOR_HAS_LOCK) },
	{ "s25fl129p1", INFO(0x012018, 0x4d01,  64 * 1024, 256, SPI_NOR_DUAL_READ | SPI_NOR_QUAD_READ | SPI_NOR_HAS_LOCK) },
	{ "s25sl004a",  INFO(0x010212,      0,  64 * 1024,   8, 0) },
	{ "s25sl008a",  INFO(0x010213,      0,  64 * 1024,  16, 0) },
	{ "s25sl016a",  INFO(0x010214,      0,  64 * 1024,  32, 0) },
	{ "s25sl032a",  INFO(0x010215,      0,  64 * 1024,  64, 0) },
	{ "s25sl064a",  INFO(0x010216,      0,  64 * 1024, 128, 0) },
	{ "s25fl004k",  INFO(0xef4013,      0,  64 * 1024,   8, SECT_4K | SPI_NOR_DUAL_READ | SPI_NOR_QUAD_READ) },
	{ "s25fl008k",  INFO(0xef4014,      0,  64 * 1024,  16, SECT_4K | SPI_NOR_DUAL_READ | SPI_NOR_QUAD_READ) },
	{ "s25fl016k",  INFO(0xef4015,      0,  64 * 1024,  32, SECT_4K | SPI_NOR_DUAL_READ | SPI_NOR_QUAD_READ) },
	{ "s25fl064k",  INFO(0xef4017,      0,  64 * 1024, 128, SECT_4K) },
	{ "s25fl116k",  INFO(0x014015,      0,  64 * 1024,  32, SECT_4K | SPI_NOR_DUAL_READ | SPI_NOR_QUAD_READ) },
	{ "s25fl132k",  INFO(0x014016,      0,  64 * 1024,  64, SECT_4K) },
	{ "s25fl164k",  INFO(0x014017,      0,  64 * 1024, 128, SECT_4K) },
	{ "s25fl204k",  INFO(0x014013,      0,  64 * 1024,   8, SECT_4K | SPI_NOR_DUAL_READ) },
	{ "sst26wf016B", INFO(0xbf2651, 0, 64 * 1024, 32, SECT_4K | SST_GLOBAL_PROT_UNLK) },

	/* SST -- large erase sizes are "overlays", "sectors" are 4K */
	{ "sst25vf040b", INFO(0xbf258d, 0, 64 * 1024,  8, SECT_4K | SST_WRITE) },
	{ "sst25vf080b", INFO(0xbf258e, 0, 64 * 1024, 16, SECT_4K | SST_WRITE) },
	{ "sst25vf016b", INFO(0xbf2541, 0, 64 * 1024, 32, SECT_4K | SST_WRITE) },
	{ "sst25vf032b", INFO(0xbf254a, 0, 64 * 1024, 64, SECT_4K | SST_WRITE) },
	{ "sst25vf064c", INFO(0xbf254b, 0, 64 * 1024, 128, SECT_4K) },
	{ "sst25wf512",  INFO(0xbf2501, 0, 64 * 1024,  1, SECT_4K | SST_WRITE) },
	{ "sst25wf010",  INFO(0xbf2502, 0, 64 * 1024,  2, SECT_4K | SST_WRITE) },
	{ "sst25wf020",  INFO(0xbf2503, 0, 64 * 1024,  4, SECT_4K | SST_WRITE) },
	{ "sst25wf020a", INFO(0x621612, 0, 64 * 1024,  4, SECT_4K) },
	{ "sst25wf040b", INFO(0x621613, 0, 64 * 1024,  8, SECT_4K) },
	{ "sst25wf040",  INFO(0xbf2504, 0, 64 * 1024,  8, SECT_4K | SST_WRITE) },
	{ "sst25wf080",  INFO(0xbf2505, 0, 64 * 1024, 16, SECT_4K | SST_WRITE) },

	/* ST Microelectronics -- newer production may have feature updates */
	{ "m25p05",  INFO(0x202010,  0,  32 * 1024,   2, 0) },
	{ "m25p10",  INFO(0x202011,  0,  32 * 1024,   4, 0) },
	{ "m25p20",  INFO(0x202012,  0,  64 * 1024,   4, 0) },
	{ "m25p40",  INFO(0x202013,  0,  64 * 1024,   8, 0) },
	{ "m25p80",  INFO(0x202014,  0,  64 * 1024,  16, 0) },
	{ "m25p16",  INFO(0x202015,  0,  64 * 1024,  32, 0) },
	{ "m25p32",  INFO(0x202016,  0,  64 * 1024,  64, 0) },
	{ "m25p64",  INFO(0x202017,  0,  64 * 1024, 128, 0) },
	{ "m25p128", INFO(0x202018,  0, 256 * 1024,  64, 0) },

	{ "m25p05-nonjedec",  INFO(0, 0,  32 * 1024,   2, 0) },
	{ "m25p10-nonjedec",  INFO(0, 0,  32 * 1024,   4, 0) },
	{ "m25p20-nonjedec",  INFO(0, 0,  64 * 1024,   4, 0) },
	{ "m25p40-nonjedec",  INFO(0, 0,  64 * 1024,   8, 0) },
	{ "m25p80-nonjedec",  INFO(0, 0,  64 * 1024,  16, 0) },
	{ "m25p16-nonjedec",  INFO(0, 0,  64 * 1024,  32, 0) },
	{ "m25p32-nonjedec",  INFO(0, 0,  64 * 1024,  64, 0) },
	{ "m25p64-nonjedec",  INFO(0, 0,  64 * 1024, 128, 0) },
	{ "m25p128-nonjedec", INFO(0, 0, 256 * 1024,  64, 0) },

	{ "m45pe10", INFO(0x204011,  0, 64 * 1024,    2, 0) },
	{ "m45pe80", INFO(0x204014,  0, 64 * 1024,   16, 0) },
	{ "m45pe16", INFO(0x204015,  0, 64 * 1024,   32, 0) },

	{ "m25pe20", INFO(0x208012,  0, 64 * 1024,  4,       0) },
	{ "m25pe80", INFO(0x208014,  0, 64 * 1024, 16,       0) },
	{ "m25pe16", INFO(0x208015,  0, 64 * 1024, 32, SECT_4K) },

	{ "m25px16",    INFO(0x207115,  0, 64 * 1024, 32, SECT_4K) },
	{ "m25px32",    INFO(0x207116,  0, 64 * 1024, 64, SECT_4K) },
	{ "m25px32-s0", INFO(0x207316,  0, 64 * 1024, 64, SECT_4K) },
	{ "m25px32-s1", INFO(0x206316,  0, 64 * 1024, 64, SECT_4K) },
	{ "m25px64",    INFO(0x207117,  0, 64 * 1024, 128, 0) },
	{ "m25px80",    INFO(0x207114,  0, 64 * 1024, 16, 0) },

	/* Winbond -- w25x "blocks" are 64K, "sectors" are 4KiB */
	{ "w25x05", INFO(0xef3010, 0, 64 * 1024,  1,  SECT_4K) },
	{ "w25x10", INFO(0xef3011, 0, 64 * 1024,  2,  SECT_4K) },
	{ "w25x20", INFO(0xef3012, 0, 64 * 1024,  4,  SECT_4K) },
	{ "w25x40", INFO(0xef3013, 0, 64 * 1024,  8,  SECT_4K) },
	{ "w25x80", INFO(0xef3014, 0, 64 * 1024,  16, SECT_4K) },
	{ "w25x16", INFO(0xef3015, 0, 64 * 1024,  32, SECT_4K) },
	{ "w25x32", INFO(0xef3016, 0, 64 * 1024,  64, SECT_4K) },
	{ "w25q32", INFO(0xef4016, 0, 64 * 1024,  64, SECT_4K) },
	{
		"w25q32dw", INFO(0xef6016, 0, 64 * 1024,  64,
			SECT_4K | SPI_NOR_DUAL_READ | SPI_NOR_QUAD_READ |
			SPI_NOR_HAS_LOCK | SPI_NOR_HAS_TB)
	},
	{ "w25x64", INFO(0xef3017, 0, 64 * 1024, 128, SECT_4K) },
	{ "w25q64", INFO(0xef4017, 0, 64 * 1024, 128, SECT_4K) },
	{
		"w25q64dw", INFO(0xef6017, 0, 64 * 1024, 128,
			SECT_4K | SPI_NOR_DUAL_READ | SPI_NOR_QUAD_READ |
			SPI_NOR_HAS_LOCK | SPI_NOR_HAS_TB)
	},
	{
		"w25q128fw", INFO(0xef6018, 0, 64 * 1024, 256,
			SECT_4K | SPI_NOR_DUAL_READ | SPI_NOR_QUAD_READ |
			SPI_NOR_HAS_LOCK | SPI_NOR_HAS_TB)
	},
	{ "w25q80", INFO(0xef5014, 0, 64 * 1024,  16, SECT_4K) },
	{ "w25q80bl", INFO(0xef4014, 0, 64 * 1024,  16, SECT_4K) },
	{ "w25q128", INFO(0xef4018, 0, 64 * 1024, 256, SECT_4K| SPI_NOR_DUAL_READ | SPI_NOR_QUAD_READ) },
	{ "w25q256", INFO(0xef4019, 0, 64 * 1024, 512, SECT_4K| SPI_NOR_DUAL_READ | SPI_NOR_QUAD_READ) },

	/* Catalyst / On Semiconductor -- non-JEDEC */
	{ "cat25c11", CAT25_INFO(  16, 8, 16, 1, SPI_NOR_NO_ERASE | SPI_NOR_NO_FR) },
	{ "cat25c03", CAT25_INFO(  32, 8, 16, 2, SPI_NOR_NO_ERASE | SPI_NOR_NO_FR) },
	{ "cat25c09", CAT25_INFO( 128, 8, 32, 2, SPI_NOR_NO_ERASE | SPI_NOR_NO_FR) },
	{ "cat25c17", CAT25_INFO( 256, 8, 32, 2, SPI_NOR_NO_ERASE | SPI_NOR_NO_FR) },
	{ "cat25128", CAT25_INFO(2048, 8, 64, 2, SPI_NOR_NO_ERASE | SPI_NOR_NO_FR) },
	{ },
};

static const struct flash_info *spi_nor_read_id(struct spi_nor *nor)
{
#define SPI_NOR_MAX_EDID_LEN	20

	int			tmp;
	u8			id[SPI_NOR_MAX_EDID_LEN];
	const struct flash_info	*info;

<<<<<<< HEAD
	/* If more than one flash are present,need to read id of second flash */
	tmp = nor->read_reg(nor, SPINOR_OP_RDID, id, SPI_NOR_MAX_EDID_LEN);
=======
	tmp = nor->read_reg(nor, SPINOR_OP_RDID, id, SPI_NOR_MAX_ID_LEN);
>>>>>>> 3494c67c
	if (tmp < 0) {
		dev_dbg(nor->dev, "error %d reading JEDEC ID\n", tmp);
		return ERR_PTR(tmp);
	}

	for (tmp = 0; tmp < ARRAY_SIZE(spi_nor_ids) - 1; tmp++) {
		info = &spi_nor_ids[tmp];
		if (info->id_len) {
			if (!memcmp(info->id, id, info->id_len)) {
				if (id[0] == SNOR_MFR_MICRON)
					dev_info(nor->dev, "SPI-NOR-UniqueID %*phN\n",
						 SPI_NOR_MAX_EDID_LEN - info->id_len, &id[info->id_len]);
				return &spi_nor_ids[tmp];
			}
		}
	}
	dev_err(nor->dev, "unrecognized JEDEC id bytes: %02x, %02x, %02x\n",
		id[0], id[1], id[2]);
	return ERR_PTR(-ENODEV);
}

static int spi_nor_read(struct mtd_info *mtd, loff_t from, size_t len,
			size_t *retlen, u_char *buf)
{
	struct spi_nor *nor = mtd_to_spi_nor(mtd);
	int ret;
	u32 offset = from;
	u32 stack_shift = 0;
	u32 read_len = 0;
	u32 rem_bank_len = 0;
	u8 bank;
	u8 is_ofst_odd = 0;

#define OFFSET_16_MB 0x1000000

	dev_dbg(nor->dev, "from 0x%08x, len %zd\n", (u32)from, len);

	if ((nor->isparallel) && (offset & 1)) {
		/* We can hit this case when we use file system like ubifs */
		from = (loff_t)(from - 1);
		len = (size_t)(len + 1);
		is_ofst_odd = 1;
	}

	ret = spi_nor_lock_and_prep(nor, SPI_NOR_OPS_READ);
	if (ret)
		return ret;

	while (len) {

		if (nor->addr_width == 3) {
			bank = (u32)from / (OFFSET_16_MB << nor->shift);
			rem_bank_len = ((OFFSET_16_MB << nor->shift) *
							(bank + 1)) - from;
		}
		offset = from;

		if (nor->isparallel == 1)
			offset /= 2;

		if (nor->isstacked == 1) {
			stack_shift = 1;
			if (offset >= (mtd->size / 2)) {
				offset = offset - (mtd->size / 2);
				nor->spi->master->flags |= SPI_MASTER_U_PAGE;
			} else {
				nor->spi->master->flags &= ~SPI_MASTER_U_PAGE;
			}
		}

		/* Die cross over issue is not handled */
		if (nor->addr_width == 4) {
			rem_bank_len = (mtd->size >> stack_shift) -
					(offset << nor->shift);
		}
		if (nor->addr_width == 3)
			write_ear(nor, offset);
		if (len < rem_bank_len)
			read_len = len;
		else
			read_len = rem_bank_len;

		/* Wait till previous write/erase is done. */
		ret = spi_nor_wait_till_ready(nor);
		if (ret)
			goto read_err;

		ret = nor->read(nor, offset, read_len, buf);
		if (ret == 0) {
			/* We shouldn't see 0-length reads */
			ret = -EIO;
			goto read_err;
		}
		if (ret < 0)
			goto read_err;

		WARN_ON(ret > len);
		if (is_ofst_odd == 1) {
			memcpy(buf, (buf + 1), (len - 1));
			*retlen += (ret - 1);
		} else {
			*retlen += ret;
		}
		buf += ret;
		from += ret;
		len -= ret;
	}
	ret = 0;

read_err:
	spi_nor_unlock_and_unprep(nor, SPI_NOR_OPS_READ);
	return ret;
}

static int sst_write(struct mtd_info *mtd, loff_t to, size_t len,
		size_t *retlen, const u_char *buf)
{
	struct spi_nor *nor = mtd_to_spi_nor(mtd);
	size_t actual;
	int ret;

	dev_dbg(nor->dev, "to 0x%08x, len %zd\n", (u32)to, len);

	ret = spi_nor_lock_and_prep(nor, SPI_NOR_OPS_WRITE);
	if (ret)
		return ret;

	write_enable(nor);

	nor->sst_write_second = false;

	actual = to % 2;
	/* Start write from odd address. */
	if (actual) {
		nor->program_opcode = SPINOR_OP_BP;

		/* write one byte. */
		ret = nor->write(nor, to, 1, buf);
		if (ret < 0)
			goto sst_write_err;
		WARN(ret != 1, "While writing 1 byte written %i bytes\n",
		     (int)ret);
		ret = spi_nor_wait_till_ready(nor);
		if (ret)
			goto sst_write_err;
	}
	to += actual;

	/* Write out most of the data here. */
	for (; actual < len - 1; actual += 2) {
		nor->program_opcode = SPINOR_OP_AAI_WP;

		/* write two bytes. */
		ret = nor->write(nor, to, 2, buf + actual);
		if (ret < 0)
			goto sst_write_err;
		WARN(ret != 2, "While writing 2 bytes written %i bytes\n",
		     (int)ret);
		ret = spi_nor_wait_till_ready(nor);
		if (ret)
			goto sst_write_err;
		to += 2;
		nor->sst_write_second = true;
	}
	nor->sst_write_second = false;

	write_disable(nor);
	ret = spi_nor_wait_till_ready(nor);
	if (ret)
		goto sst_write_err;

	/* Write out trailing byte if it exists. */
	if (actual != len) {
		write_enable(nor);

		nor->program_opcode = SPINOR_OP_BP;
		ret = nor->write(nor, to, 1, buf + actual);
		if (ret < 0)
			goto sst_write_err;
		WARN(ret != 1, "While writing 1 byte written %i bytes\n",
		     (int)ret);
		ret = spi_nor_wait_till_ready(nor);
		if (ret)
			goto sst_write_err;
		write_disable(nor);
		actual += 1;
	}
sst_write_err:
	*retlen += actual;
	spi_nor_unlock_and_unprep(nor, SPI_NOR_OPS_WRITE);
	return ret;
}

/*
 * Write an address range to the nor chip.  Data must be written in
 * FLASH_PAGESIZE chunks.  The address range may be any size provided
 * it is within the physical boundaries.
 */
static int spi_nor_write(struct mtd_info *mtd, loff_t to, size_t len,
	size_t *retlen, const u_char *buf)
{
	struct spi_nor *nor = mtd_to_spi_nor(mtd);
	size_t page_offset, page_remain, i;
	ssize_t ret;
	u32 offset, stack_shift=0;
	u8 bank = 0;
	u32 rem_bank_len = 0;

#define OFFSET_16_MB 0x1000000

	dev_dbg(nor->dev, "to 0x%08x, len %zd\n", (u32)to, len);
	ret = spi_nor_lock_and_prep(nor, SPI_NOR_OPS_WRITE);
	if (ret)
		return ret;
	for (i = 0; i < len; ) {
		ssize_t written;

		if (nor->addr_width == 3) {
			bank = (u32)to / (OFFSET_16_MB << nor->shift);
			rem_bank_len = ((OFFSET_16_MB << nor->shift) *
							(bank + 1)) - to;
		}

		page_offset = ((to + i)) & (nor->page_size - 1);
		WARN_ONCE(page_offset,
			  "Writing at offset %zu into a NOR page. Writing partial pages may decrease reliability and increase wear of NOR flash.",
			  page_offset);

		offset = (to + i);

		if (nor->isparallel == 1)
			offset /= 2;

		if (nor->isstacked == 1) {
			stack_shift = 1;
			if (offset >= (mtd->size / 2)) {
				offset = offset - (mtd->size / 2);
				nor->spi->master->flags |= SPI_MASTER_U_PAGE;
			} else {
				nor->spi->master->flags &= ~SPI_MASTER_U_PAGE;
			}
		}

		/* Die cross over issue is not handled */
		if (nor->addr_width == 4)
			rem_bank_len = (mtd->size >> stack_shift) - offset;
		if (nor->addr_width == 3)
			write_ear(nor, (offset >> nor->shift));
		if (len < rem_bank_len) {
			page_remain = min_t(size_t,
				    nor->page_size - page_offset, len - i);

		}
		else {
		/* the size of data remaining on the first page */
			page_remain = rem_bank_len;
		}
		ret = spi_nor_wait_till_ready(nor);
		if (ret)
			goto write_err;

		write_enable(nor);

		ret = nor->write(nor, (offset), page_remain, buf + i);
		if (ret < 0)
			goto write_err;
		written = ret;

		ret = spi_nor_wait_till_ready(nor);
		if (ret)
			goto write_err;
		*retlen += written;
		i += written;
		if (written != page_remain) {
			dev_err(nor->dev,
				"While writing %zu bytes written %zd bytes\n",
				page_remain, written);
			ret = -EIO;
			goto write_err;
		}
	}

write_err:
	spi_nor_unlock_and_unprep(nor, SPI_NOR_OPS_WRITE);
	return ret;
}

static int macronix_quad_enable(struct spi_nor *nor)
{
	int ret, val;

	val = read_sr(nor);
	if (val < 0)
		return val;
	write_enable(nor);

	write_sr(nor, val | SR_QUAD_EN_MX);

	if (spi_nor_wait_till_ready(nor))
		return 1;

	ret = read_sr(nor);
	if (!(ret > 0 && (ret & SR_QUAD_EN_MX))) {
		dev_err(nor->dev, "Macronix Quad bit not set\n");
		return -EINVAL;
	}

	return 0;
}

static int spansion_quad_enable(struct spi_nor *nor)
{
	int ret;
	int quad_en = CR_QUAD_EN_SPAN << 8;

	quad_en |= read_sr(nor);
	quad_en |= (read_cr(nor) << 8);

	write_enable(nor);

	ret = write_sr_cr(nor, quad_en);
	if (ret < 0) {
		dev_err(nor->dev,
			"error while writing configuration register\n");
		return -EINVAL;
	}

	/* read back and check it */
	ret = read_cr(nor);
	if (!(ret > 0 && (ret & CR_QUAD_EN_SPAN))) {
		dev_err(nor->dev, "Spansion Quad bit not set\n");
		return -EINVAL;
	}

	return 0;
}

static int set_quad_mode(struct spi_nor *nor, const struct flash_info *info)
{
	int status;

	switch (JEDEC_MFR(info)) {
	case SNOR_MFR_MACRONIX:
		status = macronix_quad_enable(nor);
		if (status) {
			dev_err(nor->dev, "Macronix quad-read not enabled\n");
			return -EINVAL;
		}
		return status;
	case SNOR_MFR_MICRON:
		return 0;
	default:
		status = spansion_quad_enable(nor);
		if (status) {
			dev_err(nor->dev, "Spansion quad-read not enabled\n");
			return -EINVAL;
		}
		return status;
	}
}

static int spi_nor_check(struct spi_nor *nor)
{
	if (!nor->dev || !nor->read || !nor->write ||
		!nor->read_reg || !nor->write_reg) {
		pr_err("spi-nor: please fill all the necessary fields!\n");
		return -EINVAL;
	}

	return 0;
}

int spi_nor_scan(struct spi_nor *nor, const char *name, enum read_mode mode)
{
	struct flash_info *info = NULL;
	struct device *dev = nor->dev;
	struct mtd_info *mtd = &nor->mtd;
	struct device_node *np = spi_nor_get_flash_node(nor);
	struct device_node *np_spi ;
	int ret;
	int i;
	u32 is_dual;

	ret = spi_nor_check(nor);
	if (ret)
		return ret;

	if (name)
		info = (struct flash_info *)spi_nor_match_id(name);
	/* Try to auto-detect if chip name wasn't specified or not found */
	if (!info)
		info = (struct flash_info *)spi_nor_read_id(nor);
	if (IS_ERR_OR_NULL(info))
		return -ENOENT;

	/*
	 * If caller has specified name of flash model that can normally be
	 * detected using JEDEC, let's verify it.
	 */
	if (name && info->id_len) {
		const struct flash_info *jinfo;

		jinfo = spi_nor_read_id(nor);
		if (IS_ERR(jinfo)) {
			return PTR_ERR(jinfo);
		} else if (jinfo != info) {
			/*
			 * JEDEC knows better, so overwrite platform ID. We
			 * can't trust partitions any longer, but we'll let
			 * mtd apply them anyway, since some partitions may be
			 * marked read-only, and we don't want to lose that
			 * information, even if it's not 100% accurate.
			 */
			dev_warn(dev, "found %s, expected %s\n",
				 jinfo->name, info->name);
			info = (struct flash_info *)jinfo;
		}
	}

	mutex_init(&nor->lock);

	/*
	 * Atmel, SST, Intel/Numonyx, and others serial NOR tend to power up
	 * with the software protection bits set
	 */

	if (JEDEC_MFR(info) == SNOR_MFR_ATMEL ||
	    JEDEC_MFR(info) == SNOR_MFR_INTEL ||
	    JEDEC_MFR(info) == SNOR_MFR_SST ||
	    info->flags & SPI_NOR_HAS_LOCK) {
		write_enable(nor);
		write_sr(nor, 0);
		if (info->flags & SST_GLOBAL_PROT_UNLK) {
			write_enable(nor);
			/* Unlock global write protection bits */
			nor->write_reg(nor, GLOBAL_BLKPROT_UNLK, NULL, 0);
		}
		spi_nor_wait_till_ready(nor);
	}

	if (!mtd->name)
		mtd->name = dev_name(dev);
	mtd->priv = nor;
	mtd->type = MTD_NORFLASH;
	mtd->writesize = 1;
	mtd->flags = MTD_CAP_NORFLASH;
	mtd->size = info->sector_size * info->n_sectors;
	mtd->_erase = spi_nor_erase;
	mtd->_read = spi_nor_read;
#ifdef CONFIG_OF
	np_spi = of_get_next_parent(np);
	if ((of_property_match_string(np_spi, "compatible",
		    "xlnx,zynq-qspi-1.0") >= 0) ||
			(of_property_match_string(np_spi, "compatible",
					"xlnx,zynqmp-qspi-1.0") >= 0)) {
			if (of_property_read_u32(np_spi, "is-dual",
						 &is_dual) < 0) {
				/* Default to single if prop not defined */
				nor->shift = 0;
				nor->isstacked = 0;
				nor->isparallel = 0;
			} else {
				if (is_dual == 1) {
					/* dual parallel */
					nor->shift = 1;
					info->sector_size <<= nor->shift;
					info->page_size <<= nor->shift;
					mtd->size <<= nor->shift;
					nor->isparallel = 1;
					nor->isstacked = 0;
					nor->spi->master->flags |=
							(SPI_MASTER_DATA_STRIPE
							| SPI_MASTER_BOTH_CS);
				} else {
#ifdef CONFIG_SPI_ZYNQ_QSPI_DUAL_STACKED
					/* dual stacked */
					nor->shift = 0;
					mtd->size <<= 1;
					info->n_sectors <<= 1;
					nor->isstacked = 1;
					nor->isparallel = 0;
#else
					u32 is_stacked;
					if (of_property_read_u32(np_spi,
							"is-stacked",
							&is_stacked) < 0) {
						is_stacked = 0;
					}
					if (is_stacked) {
						/* dual stacked */
						nor->shift = 0;
						mtd->size <<= 1;
						info->n_sectors <<= 1;
						nor->isstacked = 1;
						nor->isparallel = 0;
					} else {
						/* single */
						nor->shift = 0;
						nor->isstacked = 0;
						nor->isparallel = 0;
					}
#endif
				}
			}
	}
#if 0
	pr_info("parallel %d stacked %d shift %d mtsize %d\n",
		nor->isparallel, nor->isstacked, nor->shift, mtd->size);
#endif
#else
	/* Default to single */
	nor->shift = 0;
	nor->isstacked = 0;
	nor->isparallel = 0;
#endif

	/* NOR protection support for STmicro/Micron chips and similar */
	if (JEDEC_MFR(info) == SNOR_MFR_MICRON ||
			info->flags & SPI_NOR_HAS_LOCK) {
		nor->flash_lock = stm_lock;
		nor->flash_unlock = stm_unlock;
		nor->flash_is_locked = stm_is_locked;
	}

	if (nor->flash_lock && nor->flash_unlock && nor->flash_is_locked) {
		mtd->_lock = spi_nor_lock;
		mtd->_unlock = spi_nor_unlock;
		mtd->_is_locked = spi_nor_is_locked;
	}

	/* sst nor chips use AAI word program */
	if (info->flags & SST_WRITE)
		mtd->_write = sst_write;
	else
		mtd->_write = spi_nor_write;

	if (info->flags & USE_FSR)
		nor->flags |= SNOR_F_USE_FSR;
	if (info->flags & SPI_NOR_HAS_TB)
		nor->flags |= SNOR_F_HAS_SR_TB;

#ifdef CONFIG_MTD_SPI_NOR_USE_4K_SECTORS
	/* prefer "small sector" erase if possible */
	if (info->flags & SECT_4K) {
		nor->erase_opcode = SPINOR_OP_BE_4K;
		mtd->erasesize = 4096 << nor->shift;
	} else if (info->flags & SECT_4K_PMC) {
		nor->erase_opcode = SPINOR_OP_BE_4K_PMC;
		mtd->erasesize = 4096 << nor->shift;
	} else
#endif
	{
		nor->erase_opcode = SPINOR_OP_SE;
		mtd->erasesize = info->sector_size;
	}

	if (info->flags & SPI_NOR_NO_ERASE)
		mtd->flags |= MTD_NO_ERASE;

	mtd->dev.parent = dev;
	nor->page_size = info->page_size;
	mtd->writebufsize = nor->page_size;

	if (np) {
		/* If we were instantiated by DT, use it */
		if (of_property_read_bool(np, "m25p,fast-read"))
			nor->flash_read = SPI_NOR_FAST;
		else
			nor->flash_read = SPI_NOR_NORMAL;
	} else {
		/* If we weren't instantiated by DT, default to fast-read */
		nor->flash_read = SPI_NOR_FAST;
	}

	/* Some devices cannot do fast-read, no matter what DT tells us */
	if (info->flags & SPI_NOR_NO_FR)
		nor->flash_read = SPI_NOR_NORMAL;

	/* Quad/Dual-read mode takes precedence over fast/normal */
	if (mode == SPI_NOR_QUAD && info->flags & SPI_NOR_QUAD_READ) {
		ret = set_quad_mode(nor, info);
		if (ret) {
			dev_err(dev, "quad mode not supported\n");
			return ret;
		}
		nor->flash_read = SPI_NOR_QUAD;
	} else if (mode == SPI_NOR_DUAL && info->flags & SPI_NOR_DUAL_READ) {
		nor->flash_read = SPI_NOR_DUAL;
	}

	/* Default commands */
	switch (nor->flash_read) {
	case SPI_NOR_QUAD:
		nor->read_opcode = SPINOR_OP_READ_1_1_4;
		break;
	case SPI_NOR_DUAL:
		nor->read_opcode = SPINOR_OP_READ_1_1_2;
		break;
	case SPI_NOR_FAST:
		nor->read_opcode = SPINOR_OP_READ_FAST;
		break;
	case SPI_NOR_NORMAL:
		nor->read_opcode = SPINOR_OP_READ;
		break;
	default:
		dev_err(dev, "No Read opcode defined\n");
		return -EINVAL;
	}

	nor->program_opcode = SPINOR_OP_PP;

	if (info->addr_width)
		nor->addr_width = info->addr_width;
	else if (mtd->size > 0x1000000) {
#ifdef CONFIG_OF
		np_spi = of_get_next_parent(np);
		if (of_property_match_string(np_spi, "compatible",
					     "xlnx,zynq-qspi-1.0") >= 0) {
			int status;

			nor->addr_width = 3;
			set_4byte(nor, info, 0);
			status = read_ear(nor, info);
			if (status < 0)
				dev_warn(dev, "failed to read ear reg\n");
			else
				nor->curbank = status & EAR_SEGMENT_MASK;
		} else {
#endif
		/* enable 4-byte addressing if the device exceeds 16MiB */
		nor->addr_width = 4;
		if (JEDEC_MFR(info) == SNOR_MFR_SPANSION) {
			/* Dedicated 4-byte command set */
			switch (nor->flash_read) {
			case SPI_NOR_QUAD:
				nor->read_opcode = SPINOR_OP_READ4_1_1_4;
				break;
			case SPI_NOR_DUAL:
				nor->read_opcode = SPINOR_OP_READ4_1_1_2;
				break;
			case SPI_NOR_FAST:
				nor->read_opcode = SPINOR_OP_READ4_FAST;
				break;
			case SPI_NOR_NORMAL:
				nor->read_opcode = SPINOR_OP_READ4;
				break;
			}
			nor->program_opcode = SPINOR_OP_PP_4B;
			/* No small sector erase for 4-byte command set */
			nor->erase_opcode = SPINOR_OP_SE_4B;
			mtd->erasesize = info->sector_size;
		} else
			set_4byte(nor, info, 1);
			if (nor->isstacked) {
				nor->spi->master->flags |= SPI_MASTER_U_PAGE;
				set_4byte(nor, info, 1);
				nor->spi->master->flags &= ~SPI_MASTER_U_PAGE;
			}
#ifdef CONFIG_OF
		}
#endif
	} else {
		nor->addr_width = 3;
	}

	if (nor->addr_width > SPI_NOR_MAX_ADDR_WIDTH) {
		dev_err(dev, "address width is too large: %u\n",
			nor->addr_width);
		return -EINVAL;
	}

	nor->read_dummy = spi_nor_read_dummy_cycles(nor);

	dev_info(dev, "%s (%lld Kbytes)\n", info->name,
			(long long)mtd->size >> 10);

	dev_dbg(dev,
		"mtd .name = %s, .size = 0x%llx (%lldMiB), "
		".erasesize = 0x%.8x (%uKiB) .numeraseregions = %d\n",
		mtd->name, (long long)mtd->size, (long long)(mtd->size >> 20),
		mtd->erasesize, mtd->erasesize / 1024, mtd->numeraseregions);

	if (mtd->numeraseregions)
		for (i = 0; i < mtd->numeraseregions; i++)
			dev_dbg(dev,
				"mtd.eraseregions[%d] = { .offset = 0x%llx, "
				".erasesize = 0x%.8x (%uKiB), "
				".numblocks = %d }\n",
				i, (long long)mtd->eraseregions[i].offset,
				mtd->eraseregions[i].erasesize,
				mtd->eraseregions[i].erasesize / 1024,
				mtd->eraseregions[i].numblocks);
	return 0;
}
EXPORT_SYMBOL_GPL(spi_nor_scan);

static const struct flash_info *spi_nor_match_id(const char *name)
{
	const struct flash_info *id = spi_nor_ids;

	while (id->name) {
		if (!strcmp(name, id->name))
			return id;
		id++;
	}
	return NULL;
}

MODULE_LICENSE("GPL");
MODULE_AUTHOR("Huang Shijie <shijie8@gmail.com>");
MODULE_AUTHOR("Mike Lavender");
MODULE_DESCRIPTION("framework for SPI NOR");<|MERGE_RESOLUTION|>--- conflicted
+++ resolved
@@ -1207,15 +1207,9 @@
 	{ "n25q032a",	 INFO(0x20bb16, 0, 64 * 1024,   64, SPI_NOR_QUAD_READ) },
 	{ "n25q064",     INFO(0x20ba17, 0, 64 * 1024,  128, SECT_4K | SPI_NOR_QUAD_READ) },
 	{ "n25q064a",    INFO(0x20bb17, 0, 64 * 1024,  128, SECT_4K | SPI_NOR_QUAD_READ) },
-<<<<<<< HEAD
-	{ "n25q128a11",  INFO(0x20bb18, 0, 64 * 1024,  256, SPI_NOR_DUAL_READ | SPI_NOR_QUAD_READ | SPI_NOR_HAS_LOCK) },
-	{ "n25q128a13",  INFO(0x20ba18, 0, 64 * 1024,  256, SPI_NOR_DUAL_READ | SPI_NOR_QUAD_READ | SPI_NOR_HAS_LOCK) },
-	{ "n25q256a",    INFO(0x20bb19, 0, 64 * 1024,  512, SECT_4K | SPI_NOR_DUAL_READ | SPI_NOR_QUAD_READ | USE_FSR /*| SPI_NOR_HAS_LOCK*/) },
-=======
 	{ "n25q128a11",  INFO(0x20bb18, 0, 64 * 1024,  256, SECT_4K | SPI_NOR_QUAD_READ | USE_FSR | SPI_NOR_HAS_LOCK) },
 	{ "n25q128a13",  INFO(0x20ba18, 0, 64 * 1024,  256, SECT_4K | SPI_NOR_QUAD_READ | USE_FSR | SPI_NOR_HAS_LOCK) },
 	{ "n25q256a",    INFO(0x20ba19, 0, 64 * 1024,  512, SECT_4K | SPI_NOR_QUAD_READ | USE_FSR| SPI_NOR_HAS_LOCK) },
->>>>>>> 3494c67c
 	{ "n25q256a13",  INFO(0x20ba19, 0, 64 * 1024,  512, SECT_4K | SPI_NOR_DUAL_READ | SPI_NOR_QUAD_READ | USE_FSR | SPI_NOR_HAS_LOCK) },
 	{ "n25q512a",    INFO(0x20bb20, 0, 64 * 1024, 1024, SECT_4K | USE_FSR | SPI_NOR_QUAD_READ | SPI_NOR_HAS_LOCK) },
 	{ "n25q512a13",  INFO(0x20ba20, 0, 64 * 1024, 1024, SECT_4K | SPI_NOR_DUAL_READ | SPI_NOR_QUAD_READ | USE_FSR | SPI_NOR_HAS_LOCK) },
@@ -1355,12 +1349,7 @@
 	u8			id[SPI_NOR_MAX_EDID_LEN];
 	const struct flash_info	*info;
 
-<<<<<<< HEAD
-	/* If more than one flash are present,need to read id of second flash */
-	tmp = nor->read_reg(nor, SPINOR_OP_RDID, id, SPI_NOR_MAX_EDID_LEN);
-=======
 	tmp = nor->read_reg(nor, SPINOR_OP_RDID, id, SPI_NOR_MAX_ID_LEN);
->>>>>>> 3494c67c
 	if (tmp < 0) {
 		dev_dbg(nor->dev, "error %d reading JEDEC ID\n", tmp);
 		return ERR_PTR(tmp);
