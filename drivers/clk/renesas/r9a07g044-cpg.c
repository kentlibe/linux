// SPDX-License-Identifier: GPL-2.0
/*
 * RZ/G2L CPG driver
 *
 * Copyright (C) 2021 Renesas Electronics Corp.
 */

#include <linux/clk-provider.h>
#include <linux/device.h>
#include <linux/init.h>
#include <linux/kernel.h>

#include <dt-bindings/clock/r9a07g044-cpg.h>

#include "rzg2l-cpg.h"

enum clk_ids {
	/* Core Clock Outputs exported to DT */
	LAST_DT_CORE_CLK = R9A07G044_CLK_P0_DIV2,

	/* External Input Clocks */
	CLK_EXTAL,

	/* Internal Core Clocks */
	CLK_OSC_DIV1000,
	CLK_PLL1,
	CLK_PLL2,
	CLK_PLL2_DIV2,
	CLK_PLL2_DIV2_8,
	CLK_PLL2_DIV2_10,
	CLK_PLL3,
	CLK_PLL3_400,
	CLK_PLL3_533,
	CLK_PLL3_DIV2,
	CLK_PLL3_DIV2_2,
	CLK_PLL3_DIV2_4,
	CLK_PLL3_DIV2_4_2,
<<<<<<< HEAD
	CLK_PLL3_DIV4,
=======
>>>>>>> 754e0b0e
	CLK_SEL_PLL3_3,
	CLK_DIV_PLL3_C,
	CLK_PLL4,
	CLK_PLL5,
	CLK_PLL5_FOUT3,
	CLK_PLL5_250,
	CLK_PLL6,
	CLK_PLL6_250,
	CLK_P1_DIV2,
	CLK_PLL2_800,
	CLK_PLL2_SDHI_533,
	CLK_PLL2_SDHI_400,
	CLK_PLL2_SDHI_266,
	CLK_SD0_DIV4,
	CLK_SD1_DIV4,
<<<<<<< HEAD
=======
	CLK_SEL_GPU2,
>>>>>>> 754e0b0e

	/* Module Clocks */
	MOD_CLK_BASE,
};

/* Divider tables */
static const struct clk_div_table dtable_1_8[] = {
	{0, 1},
	{1, 2},
	{2, 4},
	{3, 8},
	{0, 0},
};

static const struct clk_div_table dtable_1_32[] = {
	{0, 1},
	{1, 2},
	{2, 4},
	{3, 8},
	{4, 32},
	{0, 0},
};

/* Mux clock tables */
static const char * const sel_pll3_3[] = { ".pll3_533", ".pll3_400" };
static const char * const sel_pll6_2[]	= { ".pll6_250", ".pll5_250" };
static const char * const sel_shdi[] = { ".clk_533", ".clk_400", ".clk_266" };
<<<<<<< HEAD
=======
static const char * const sel_gpu2[] = { ".pll6", ".pll3_div2_2" };
>>>>>>> 754e0b0e

static const struct cpg_core_clk r9a07g044_core_clks[] __initconst = {
	/* External Clock Inputs */
	DEF_INPUT("extal", CLK_EXTAL),

	/* Internal Core Clocks */
	DEF_FIXED(".osc", R9A07G044_OSCCLK, CLK_EXTAL, 1, 1),
	DEF_FIXED(".osc_div1000", CLK_OSC_DIV1000, CLK_EXTAL, 1, 1000),
	DEF_SAMPLL(".pll1", CLK_PLL1, CLK_EXTAL, PLL146_CONF(0)),
	DEF_FIXED(".pll2", CLK_PLL2, CLK_EXTAL, 133, 2),
	DEF_FIXED(".pll3", CLK_PLL3, CLK_EXTAL, 133, 2),
	DEF_FIXED(".pll3_400", CLK_PLL3_400, CLK_PLL3, 1, 4),
	DEF_FIXED(".pll3_533", CLK_PLL3_533, CLK_PLL3, 1, 3),

	DEF_FIXED(".pll5", CLK_PLL5, CLK_EXTAL, 125, 1),
	DEF_FIXED(".pll5_fout3", CLK_PLL5_FOUT3, CLK_PLL5, 1, 6),

	DEF_FIXED(".pll6", CLK_PLL6, CLK_EXTAL, 125, 6),

	DEF_FIXED(".pll2_div2", CLK_PLL2_DIV2, CLK_PLL2, 1, 2),
	DEF_FIXED(".clk_800", CLK_PLL2_800, CLK_PLL2, 1, 2),
	DEF_FIXED(".clk_533", CLK_PLL2_SDHI_533, CLK_PLL2, 1, 3),
	DEF_FIXED(".clk_400", CLK_PLL2_SDHI_400, CLK_PLL2_800, 1, 2),
	DEF_FIXED(".clk_266", CLK_PLL2_SDHI_266, CLK_PLL2_SDHI_533, 1, 2),

<<<<<<< HEAD
	DEF_FIXED(".pll2_div16", CLK_PLL2_DIV16, CLK_PLL2, 1, 16),
	DEF_FIXED(".pll2_div20", CLK_PLL2_DIV20, CLK_PLL2, 1, 20),
=======
	DEF_FIXED(".pll2_div2_8", CLK_PLL2_DIV2_8, CLK_PLL2_DIV2, 1, 8),
	DEF_FIXED(".pll2_div2_10", CLK_PLL2_DIV2_10, CLK_PLL2_DIV2, 1, 10),
>>>>>>> 754e0b0e

	DEF_FIXED(".pll3_div2", CLK_PLL3_DIV2, CLK_PLL3, 1, 2),
	DEF_FIXED(".pll3_div2_2", CLK_PLL3_DIV2_2, CLK_PLL3_DIV2, 1, 2),
	DEF_FIXED(".pll3_div2_4", CLK_PLL3_DIV2_4, CLK_PLL3_DIV2, 1, 4),
	DEF_FIXED(".pll3_div2_4_2", CLK_PLL3_DIV2_4_2, CLK_PLL3_DIV2_4, 1, 2),
<<<<<<< HEAD
	DEF_FIXED(".pll3_div4", CLK_PLL3_DIV4, CLK_PLL3, 1, 4),
=======
>>>>>>> 754e0b0e
	DEF_MUX(".sel_pll3_3", CLK_SEL_PLL3_3, SEL_PLL3_3,
		sel_pll3_3, ARRAY_SIZE(sel_pll3_3), 0, CLK_MUX_READ_ONLY),
	DEF_DIV("divpl3c", CLK_DIV_PLL3_C, CLK_SEL_PLL3_3,
		DIVPL3C, dtable_1_32, CLK_DIVIDER_HIWORD_MASK),

	DEF_FIXED(".pll5_250", CLK_PLL5_250, CLK_PLL5_FOUT3, 1, 2),
	DEF_FIXED(".pll6_250", CLK_PLL6_250, CLK_PLL6, 1, 2),
<<<<<<< HEAD
=======
	DEF_MUX(".sel_gpu2", CLK_SEL_GPU2, SEL_GPU2,
		sel_gpu2, ARRAY_SIZE(sel_gpu2), 0, CLK_MUX_READ_ONLY),
>>>>>>> 754e0b0e

	/* Core output clk */
	DEF_DIV("I", R9A07G044_CLK_I, CLK_PLL1, DIVPL1A, dtable_1_8,
		CLK_DIVIDER_HIWORD_MASK),
	DEF_DIV("P0", R9A07G044_CLK_P0, CLK_PLL2_DIV2_8, DIVPL2A,
		dtable_1_32, CLK_DIVIDER_HIWORD_MASK),
	DEF_FIXED("P0_DIV2", R9A07G044_CLK_P0_DIV2, R9A07G044_CLK_P0, 1, 2),
	DEF_FIXED("TSU", R9A07G044_CLK_TSU, CLK_PLL2_DIV2_10, 1, 1),
	DEF_DIV("P1", R9A07G044_CLK_P1, CLK_PLL3_DIV2_4,
		DIVPL3B, dtable_1_32, CLK_DIVIDER_HIWORD_MASK),
	DEF_FIXED("P1_DIV2", CLK_P1_DIV2, R9A07G044_CLK_P1, 1, 2),
	DEF_DIV("P2", R9A07G044_CLK_P2, CLK_PLL3_DIV2_4_2,
		DIVPL3A, dtable_1_32, CLK_DIVIDER_HIWORD_MASK),
	DEF_FIXED("M0", R9A07G044_CLK_M0, CLK_PLL3_DIV2_4, 1, 1),
	DEF_FIXED("ZT", R9A07G044_CLK_ZT, CLK_PLL3_DIV2_4_2, 1, 1),
	DEF_MUX("HP", R9A07G044_CLK_HP, SEL_PLL6_2,
		sel_pll6_2, ARRAY_SIZE(sel_pll6_2), 0, CLK_MUX_HIWORD_MASK),
	DEF_FIXED("SPI0", R9A07G044_CLK_SPI0, CLK_DIV_PLL3_C, 1, 2),
	DEF_FIXED("SPI1", R9A07G044_CLK_SPI1, CLK_DIV_PLL3_C, 1, 4),
	DEF_SD_MUX("SD0", R9A07G044_CLK_SD0, SEL_SDHI0,
		   sel_shdi, ARRAY_SIZE(sel_shdi)),
	DEF_SD_MUX("SD1", R9A07G044_CLK_SD1, SEL_SDHI1,
		   sel_shdi, ARRAY_SIZE(sel_shdi)),
	DEF_FIXED("SD0_DIV4", CLK_SD0_DIV4, R9A07G044_CLK_SD0, 1, 4),
	DEF_FIXED("SD1_DIV4", CLK_SD1_DIV4, R9A07G044_CLK_SD1, 1, 4),
<<<<<<< HEAD
=======
	DEF_DIV("G", R9A07G044_CLK_G, CLK_SEL_GPU2, DIVGPU, dtable_1_8,
		CLK_DIVIDER_HIWORD_MASK),
>>>>>>> 754e0b0e
};

static struct rzg2l_mod_clk r9a07g044_mod_clks[] = {
	DEF_MOD("gic",		R9A07G044_GIC600_GICCLK, R9A07G044_CLK_P1,
				0x514, 0),
	DEF_MOD("ia55_pclk",	R9A07G044_IA55_PCLK, R9A07G044_CLK_P2,
				0x518, 0),
	DEF_MOD("ia55_clk",	R9A07G044_IA55_CLK, R9A07G044_CLK_P1,
				0x518, 1),
	DEF_MOD("dmac_aclk",	R9A07G044_DMAC_ACLK, R9A07G044_CLK_P1,
				0x52c, 0),
	DEF_MOD("dmac_pclk",	R9A07G044_DMAC_PCLK, CLK_P1_DIV2,
				0x52c, 1),
<<<<<<< HEAD
=======
	DEF_MOD("ostm0_pclk",	R9A07G044_OSTM0_PCLK, R9A07G044_CLK_P0,
				0x534, 0),
	DEF_MOD("ostm1_clk",	R9A07G044_OSTM1_PCLK, R9A07G044_CLK_P0,
				0x534, 1),
	DEF_MOD("ostm2_pclk",	R9A07G044_OSTM2_PCLK, R9A07G044_CLK_P0,
				0x534, 2),
	DEF_MOD("wdt0_pclk",	R9A07G044_WDT0_PCLK, R9A07G044_CLK_P0,
				0x548, 0),
	DEF_MOD("wdt0_clk",	R9A07G044_WDT0_CLK, R9A07G044_OSCCLK,
				0x548, 1),
	DEF_MOD("wdt1_pclk",	R9A07G044_WDT1_PCLK, R9A07G044_CLK_P0,
				0x548, 2),
	DEF_MOD("wdt1_clk",	R9A07G044_WDT1_CLK, R9A07G044_OSCCLK,
				0x548, 3),
	DEF_MOD("wdt2_pclk",	R9A07G044_WDT2_PCLK, R9A07G044_CLK_P0,
				0x548, 4),
	DEF_MOD("wdt2_clk",	R9A07G044_WDT2_CLK, R9A07G044_OSCCLK,
				0x548, 5),
>>>>>>> 754e0b0e
	DEF_MOD("spi_clk2",	R9A07G044_SPI_CLK2, R9A07G044_CLK_SPI1,
				0x550, 0),
	DEF_MOD("spi_clk",	R9A07G044_SPI_CLK, R9A07G044_CLK_SPI0,
				0x550, 1),
	DEF_MOD("sdhi0_imclk",	R9A07G044_SDHI0_IMCLK, CLK_SD0_DIV4,
				0x554, 0),
	DEF_MOD("sdhi0_imclk2",	R9A07G044_SDHI0_IMCLK2, CLK_SD0_DIV4,
				0x554, 1),
	DEF_MOD("sdhi0_clk_hs",	R9A07G044_SDHI0_CLK_HS, R9A07G044_CLK_SD0,
				0x554, 2),
	DEF_MOD("sdhi0_aclk",	R9A07G044_SDHI0_ACLK, R9A07G044_CLK_P1,
				0x554, 3),
	DEF_MOD("sdhi1_imclk",	R9A07G044_SDHI1_IMCLK, CLK_SD1_DIV4,
				0x554, 4),
	DEF_MOD("sdhi1_imclk2",	R9A07G044_SDHI1_IMCLK2, CLK_SD1_DIV4,
				0x554, 5),
	DEF_MOD("sdhi1_clk_hs",	R9A07G044_SDHI1_CLK_HS, R9A07G044_CLK_SD1,
				0x554, 6),
	DEF_MOD("sdhi1_aclk",	R9A07G044_SDHI1_ACLK, R9A07G044_CLK_P1,
				0x554, 7),
<<<<<<< HEAD
=======
	DEF_MOD("gpu_clk",	R9A07G044_GPU_CLK, R9A07G044_CLK_G,
				0x558, 0),
	DEF_MOD("gpu_axi_clk",	R9A07G044_GPU_AXI_CLK, R9A07G044_CLK_P1,
				0x558, 1),
	DEF_MOD("gpu_ace_clk",	R9A07G044_GPU_ACE_CLK, R9A07G044_CLK_P1,
				0x558, 2),
>>>>>>> 754e0b0e
	DEF_MOD("ssi0_pclk",	R9A07G044_SSI0_PCLK2, R9A07G044_CLK_P0,
				0x570, 0),
	DEF_MOD("ssi0_sfr",	R9A07G044_SSI0_PCLK_SFR, R9A07G044_CLK_P0,
				0x570, 1),
	DEF_MOD("ssi1_pclk",	R9A07G044_SSI1_PCLK2, R9A07G044_CLK_P0,
				0x570, 2),
	DEF_MOD("ssi1_sfr",	R9A07G044_SSI1_PCLK_SFR, R9A07G044_CLK_P0,
				0x570, 3),
	DEF_MOD("ssi2_pclk",	R9A07G044_SSI2_PCLK2, R9A07G044_CLK_P0,
				0x570, 4),
	DEF_MOD("ssi2_sfr",	R9A07G044_SSI2_PCLK_SFR, R9A07G044_CLK_P0,
				0x570, 5),
	DEF_MOD("ssi3_pclk",	R9A07G044_SSI3_PCLK2, R9A07G044_CLK_P0,
				0x570, 6),
	DEF_MOD("ssi3_sfr",	R9A07G044_SSI3_PCLK_SFR, R9A07G044_CLK_P0,
				0x570, 7),
	DEF_MOD("usb0_host",	R9A07G044_USB_U2H0_HCLK, R9A07G044_CLK_P1,
				0x578, 0),
	DEF_MOD("usb1_host",	R9A07G044_USB_U2H1_HCLK, R9A07G044_CLK_P1,
				0x578, 1),
	DEF_MOD("usb0_func",	R9A07G044_USB_U2P_EXR_CPUCLK, R9A07G044_CLK_P1,
				0x578, 2),
	DEF_MOD("usb_pclk",	R9A07G044_USB_PCLK, R9A07G044_CLK_P1,
				0x578, 3),
	DEF_COUPLED("eth0_axi",	R9A07G044_ETH0_CLK_AXI, R9A07G044_CLK_M0,
				0x57c, 0),
	DEF_COUPLED("eth0_chi",	R9A07G044_ETH0_CLK_CHI, R9A07G044_CLK_ZT,
				0x57c, 0),
	DEF_COUPLED("eth1_axi",	R9A07G044_ETH1_CLK_AXI, R9A07G044_CLK_M0,
				0x57c, 1),
	DEF_COUPLED("eth1_chi",	R9A07G044_ETH1_CLK_CHI, R9A07G044_CLK_ZT,
				0x57c, 1),
	DEF_MOD("i2c0",		R9A07G044_I2C0_PCLK, R9A07G044_CLK_P0,
				0x580, 0),
	DEF_MOD("i2c1",		R9A07G044_I2C1_PCLK, R9A07G044_CLK_P0,
				0x580, 1),
	DEF_MOD("i2c2",		R9A07G044_I2C2_PCLK, R9A07G044_CLK_P0,
				0x580, 2),
	DEF_MOD("i2c3",		R9A07G044_I2C3_PCLK, R9A07G044_CLK_P0,
				0x580, 3),
	DEF_MOD("scif0",	R9A07G044_SCIF0_CLK_PCK, R9A07G044_CLK_P0,
				0x584, 0),
	DEF_MOD("scif1",	R9A07G044_SCIF1_CLK_PCK, R9A07G044_CLK_P0,
				0x584, 1),
	DEF_MOD("scif2",	R9A07G044_SCIF2_CLK_PCK, R9A07G044_CLK_P0,
				0x584, 2),
	DEF_MOD("scif3",	R9A07G044_SCIF3_CLK_PCK, R9A07G044_CLK_P0,
				0x584, 3),
	DEF_MOD("scif4",	R9A07G044_SCIF4_CLK_PCK, R9A07G044_CLK_P0,
				0x584, 4),
	DEF_MOD("sci0",		R9A07G044_SCI0_CLKP, R9A07G044_CLK_P0,
				0x588, 0),
	DEF_MOD("sci1",		R9A07G044_SCI1_CLKP, R9A07G044_CLK_P0,
				0x588, 1),
	DEF_MOD("rspi0",	R9A07G044_RSPI0_CLKB, R9A07G044_CLK_P0,
				0x590, 0),
	DEF_MOD("rspi1",	R9A07G044_RSPI1_CLKB, R9A07G044_CLK_P0,
				0x590, 1),
	DEF_MOD("rspi2",	R9A07G044_RSPI2_CLKB, R9A07G044_CLK_P0,
				0x590, 2),
	DEF_MOD("canfd",	R9A07G044_CANFD_PCLK, R9A07G044_CLK_P0,
				0x594, 0),
	DEF_MOD("gpio",		R9A07G044_GPIO_HCLK, R9A07G044_OSCCLK,
				0x598, 0),
	DEF_MOD("adc_adclk",	R9A07G044_ADC_ADCLK, R9A07G044_CLK_TSU,
				0x5a8, 0),
	DEF_MOD("adc_pclk",	R9A07G044_ADC_PCLK, R9A07G044_CLK_P0,
				0x5a8, 1),
	DEF_MOD("tsu_pclk",	R9A07G044_TSU_PCLK, R9A07G044_CLK_TSU,
				0x5ac, 0),
};

static struct rzg2l_reset r9a07g044_resets[] = {
	DEF_RST(R9A07G044_GIC600_GICRESET_N, 0x814, 0),
	DEF_RST(R9A07G044_GIC600_DBG_GICRESET_N, 0x814, 1),
	DEF_RST(R9A07G044_IA55_RESETN, 0x818, 0),
	DEF_RST(R9A07G044_DMAC_ARESETN, 0x82c, 0),
	DEF_RST(R9A07G044_DMAC_RST_ASYNC, 0x82c, 1),
<<<<<<< HEAD
	DEF_RST(R9A07G044_SPI_RST, 0x850, 0),
	DEF_RST(R9A07G044_SDHI0_IXRST, 0x854, 0),
	DEF_RST(R9A07G044_SDHI1_IXRST, 0x854, 1),
=======
	DEF_RST(R9A07G044_OSTM0_PRESETZ, 0x834, 0),
	DEF_RST(R9A07G044_OSTM1_PRESETZ, 0x834, 1),
	DEF_RST(R9A07G044_OSTM2_PRESETZ, 0x834, 2),
	DEF_RST(R9A07G044_WDT0_PRESETN, 0x848, 0),
	DEF_RST(R9A07G044_WDT1_PRESETN, 0x848, 1),
	DEF_RST(R9A07G044_WDT2_PRESETN, 0x848, 2),
	DEF_RST(R9A07G044_SPI_RST, 0x850, 0),
	DEF_RST(R9A07G044_SDHI0_IXRST, 0x854, 0),
	DEF_RST(R9A07G044_SDHI1_IXRST, 0x854, 1),
	DEF_RST(R9A07G044_GPU_RESETN, 0x858, 0),
	DEF_RST(R9A07G044_GPU_AXI_RESETN, 0x858, 1),
	DEF_RST(R9A07G044_GPU_ACE_RESETN, 0x858, 2),
>>>>>>> 754e0b0e
	DEF_RST(R9A07G044_SSI0_RST_M2_REG, 0x870, 0),
	DEF_RST(R9A07G044_SSI1_RST_M2_REG, 0x870, 1),
	DEF_RST(R9A07G044_SSI2_RST_M2_REG, 0x870, 2),
	DEF_RST(R9A07G044_SSI3_RST_M2_REG, 0x870, 3),
	DEF_RST(R9A07G044_USB_U2H0_HRESETN, 0x878, 0),
	DEF_RST(R9A07G044_USB_U2H1_HRESETN, 0x878, 1),
	DEF_RST(R9A07G044_USB_U2P_EXL_SYSRST, 0x878, 2),
	DEF_RST(R9A07G044_USB_PRESETN, 0x878, 3),
	DEF_RST(R9A07G044_ETH0_RST_HW_N, 0x87c, 0),
	DEF_RST(R9A07G044_ETH1_RST_HW_N, 0x87c, 1),
	DEF_RST(R9A07G044_I2C0_MRST, 0x880, 0),
	DEF_RST(R9A07G044_I2C1_MRST, 0x880, 1),
	DEF_RST(R9A07G044_I2C2_MRST, 0x880, 2),
	DEF_RST(R9A07G044_I2C3_MRST, 0x880, 3),
	DEF_RST(R9A07G044_SCIF0_RST_SYSTEM_N, 0x884, 0),
	DEF_RST(R9A07G044_SCIF1_RST_SYSTEM_N, 0x884, 1),
	DEF_RST(R9A07G044_SCIF2_RST_SYSTEM_N, 0x884, 2),
	DEF_RST(R9A07G044_SCIF3_RST_SYSTEM_N, 0x884, 3),
	DEF_RST(R9A07G044_SCIF4_RST_SYSTEM_N, 0x884, 4),
	DEF_RST(R9A07G044_SCI0_RST, 0x888, 0),
	DEF_RST(R9A07G044_SCI1_RST, 0x888, 1),
	DEF_RST(R9A07G044_RSPI0_RST, 0x890, 0),
	DEF_RST(R9A07G044_RSPI1_RST, 0x890, 1),
	DEF_RST(R9A07G044_RSPI2_RST, 0x890, 2),
	DEF_RST(R9A07G044_CANFD_RSTP_N, 0x894, 0),
	DEF_RST(R9A07G044_CANFD_RSTC_N, 0x894, 1),
	DEF_RST(R9A07G044_GPIO_RSTN, 0x898, 0),
	DEF_RST(R9A07G044_GPIO_PORT_RESETN, 0x898, 1),
	DEF_RST(R9A07G044_GPIO_SPARE_RESETN, 0x898, 2),
	DEF_RST(R9A07G044_ADC_PRESETN, 0x8a8, 0),
	DEF_RST(R9A07G044_ADC_ADRST_N, 0x8a8, 1),
	DEF_RST(R9A07G044_TSU_PRESETN, 0x8ac, 0),
};

static const unsigned int r9a07g044_crit_mod_clks[] __initconst = {
	MOD_CLK_BASE + R9A07G044_GIC600_GICCLK,
	MOD_CLK_BASE + R9A07G044_IA55_CLK,
	MOD_CLK_BASE + R9A07G044_DMAC_ACLK,
};

const struct rzg2l_cpg_info r9a07g044_cpg_info = {
	/* Core Clocks */
	.core_clks = r9a07g044_core_clks,
	.num_core_clks = ARRAY_SIZE(r9a07g044_core_clks),
	.last_dt_core_clk = LAST_DT_CORE_CLK,
	.num_total_core_clks = MOD_CLK_BASE,

	/* Critical Module Clocks */
	.crit_mod_clks = r9a07g044_crit_mod_clks,
	.num_crit_mod_clks = ARRAY_SIZE(r9a07g044_crit_mod_clks),

	/* Module Clocks */
	.mod_clks = r9a07g044_mod_clks,
	.num_mod_clks = ARRAY_SIZE(r9a07g044_mod_clks),
	.num_hw_mod_clks = R9A07G044_TSU_PCLK + 1,

	/* Resets */
	.resets = r9a07g044_resets,
	.num_resets = ARRAY_SIZE(r9a07g044_resets),
};<|MERGE_RESOLUTION|>--- conflicted
+++ resolved
@@ -35,10 +35,6 @@
 	CLK_PLL3_DIV2_2,
 	CLK_PLL3_DIV2_4,
 	CLK_PLL3_DIV2_4_2,
-<<<<<<< HEAD
-	CLK_PLL3_DIV4,
-=======
->>>>>>> 754e0b0e
 	CLK_SEL_PLL3_3,
 	CLK_DIV_PLL3_C,
 	CLK_PLL4,
@@ -54,10 +50,7 @@
 	CLK_PLL2_SDHI_266,
 	CLK_SD0_DIV4,
 	CLK_SD1_DIV4,
-<<<<<<< HEAD
-=======
 	CLK_SEL_GPU2,
->>>>>>> 754e0b0e
 
 	/* Module Clocks */
 	MOD_CLK_BASE,
@@ -85,10 +78,7 @@
 static const char * const sel_pll3_3[] = { ".pll3_533", ".pll3_400" };
 static const char * const sel_pll6_2[]	= { ".pll6_250", ".pll5_250" };
 static const char * const sel_shdi[] = { ".clk_533", ".clk_400", ".clk_266" };
-<<<<<<< HEAD
-=======
 static const char * const sel_gpu2[] = { ".pll6", ".pll3_div2_2" };
->>>>>>> 754e0b0e
 
 static const struct cpg_core_clk r9a07g044_core_clks[] __initconst = {
 	/* External Clock Inputs */
@@ -114,22 +104,13 @@
 	DEF_FIXED(".clk_400", CLK_PLL2_SDHI_400, CLK_PLL2_800, 1, 2),
 	DEF_FIXED(".clk_266", CLK_PLL2_SDHI_266, CLK_PLL2_SDHI_533, 1, 2),
 
-<<<<<<< HEAD
-	DEF_FIXED(".pll2_div16", CLK_PLL2_DIV16, CLK_PLL2, 1, 16),
-	DEF_FIXED(".pll2_div20", CLK_PLL2_DIV20, CLK_PLL2, 1, 20),
-=======
 	DEF_FIXED(".pll2_div2_8", CLK_PLL2_DIV2_8, CLK_PLL2_DIV2, 1, 8),
 	DEF_FIXED(".pll2_div2_10", CLK_PLL2_DIV2_10, CLK_PLL2_DIV2, 1, 10),
->>>>>>> 754e0b0e
 
 	DEF_FIXED(".pll3_div2", CLK_PLL3_DIV2, CLK_PLL3, 1, 2),
 	DEF_FIXED(".pll3_div2_2", CLK_PLL3_DIV2_2, CLK_PLL3_DIV2, 1, 2),
 	DEF_FIXED(".pll3_div2_4", CLK_PLL3_DIV2_4, CLK_PLL3_DIV2, 1, 4),
 	DEF_FIXED(".pll3_div2_4_2", CLK_PLL3_DIV2_4_2, CLK_PLL3_DIV2_4, 1, 2),
-<<<<<<< HEAD
-	DEF_FIXED(".pll3_div4", CLK_PLL3_DIV4, CLK_PLL3, 1, 4),
-=======
->>>>>>> 754e0b0e
 	DEF_MUX(".sel_pll3_3", CLK_SEL_PLL3_3, SEL_PLL3_3,
 		sel_pll3_3, ARRAY_SIZE(sel_pll3_3), 0, CLK_MUX_READ_ONLY),
 	DEF_DIV("divpl3c", CLK_DIV_PLL3_C, CLK_SEL_PLL3_3,
@@ -137,11 +118,8 @@
 
 	DEF_FIXED(".pll5_250", CLK_PLL5_250, CLK_PLL5_FOUT3, 1, 2),
 	DEF_FIXED(".pll6_250", CLK_PLL6_250, CLK_PLL6, 1, 2),
-<<<<<<< HEAD
-=======
 	DEF_MUX(".sel_gpu2", CLK_SEL_GPU2, SEL_GPU2,
 		sel_gpu2, ARRAY_SIZE(sel_gpu2), 0, CLK_MUX_READ_ONLY),
->>>>>>> 754e0b0e
 
 	/* Core output clk */
 	DEF_DIV("I", R9A07G044_CLK_I, CLK_PLL1, DIVPL1A, dtable_1_8,
@@ -167,11 +145,8 @@
 		   sel_shdi, ARRAY_SIZE(sel_shdi)),
 	DEF_FIXED("SD0_DIV4", CLK_SD0_DIV4, R9A07G044_CLK_SD0, 1, 4),
 	DEF_FIXED("SD1_DIV4", CLK_SD1_DIV4, R9A07G044_CLK_SD1, 1, 4),
-<<<<<<< HEAD
-=======
 	DEF_DIV("G", R9A07G044_CLK_G, CLK_SEL_GPU2, DIVGPU, dtable_1_8,
 		CLK_DIVIDER_HIWORD_MASK),
->>>>>>> 754e0b0e
 };
 
 static struct rzg2l_mod_clk r9a07g044_mod_clks[] = {
@@ -185,8 +160,6 @@
 				0x52c, 0),
 	DEF_MOD("dmac_pclk",	R9A07G044_DMAC_PCLK, CLK_P1_DIV2,
 				0x52c, 1),
-<<<<<<< HEAD
-=======
 	DEF_MOD("ostm0_pclk",	R9A07G044_OSTM0_PCLK, R9A07G044_CLK_P0,
 				0x534, 0),
 	DEF_MOD("ostm1_clk",	R9A07G044_OSTM1_PCLK, R9A07G044_CLK_P0,
@@ -205,7 +178,6 @@
 				0x548, 4),
 	DEF_MOD("wdt2_clk",	R9A07G044_WDT2_CLK, R9A07G044_OSCCLK,
 				0x548, 5),
->>>>>>> 754e0b0e
 	DEF_MOD("spi_clk2",	R9A07G044_SPI_CLK2, R9A07G044_CLK_SPI1,
 				0x550, 0),
 	DEF_MOD("spi_clk",	R9A07G044_SPI_CLK, R9A07G044_CLK_SPI0,
@@ -226,15 +198,12 @@
 				0x554, 6),
 	DEF_MOD("sdhi1_aclk",	R9A07G044_SDHI1_ACLK, R9A07G044_CLK_P1,
 				0x554, 7),
-<<<<<<< HEAD
-=======
 	DEF_MOD("gpu_clk",	R9A07G044_GPU_CLK, R9A07G044_CLK_G,
 				0x558, 0),
 	DEF_MOD("gpu_axi_clk",	R9A07G044_GPU_AXI_CLK, R9A07G044_CLK_P1,
 				0x558, 1),
 	DEF_MOD("gpu_ace_clk",	R9A07G044_GPU_ACE_CLK, R9A07G044_CLK_P1,
 				0x558, 2),
->>>>>>> 754e0b0e
 	DEF_MOD("ssi0_pclk",	R9A07G044_SSI0_PCLK2, R9A07G044_CLK_P0,
 				0x570, 0),
 	DEF_MOD("ssi0_sfr",	R9A07G044_SSI0_PCLK_SFR, R9A07G044_CLK_P0,
@@ -313,11 +282,6 @@
 	DEF_RST(R9A07G044_IA55_RESETN, 0x818, 0),
 	DEF_RST(R9A07G044_DMAC_ARESETN, 0x82c, 0),
 	DEF_RST(R9A07G044_DMAC_RST_ASYNC, 0x82c, 1),
-<<<<<<< HEAD
-	DEF_RST(R9A07G044_SPI_RST, 0x850, 0),
-	DEF_RST(R9A07G044_SDHI0_IXRST, 0x854, 0),
-	DEF_RST(R9A07G044_SDHI1_IXRST, 0x854, 1),
-=======
 	DEF_RST(R9A07G044_OSTM0_PRESETZ, 0x834, 0),
 	DEF_RST(R9A07G044_OSTM1_PRESETZ, 0x834, 1),
 	DEF_RST(R9A07G044_OSTM2_PRESETZ, 0x834, 2),
@@ -330,7 +294,6 @@
 	DEF_RST(R9A07G044_GPU_RESETN, 0x858, 0),
 	DEF_RST(R9A07G044_GPU_AXI_RESETN, 0x858, 1),
 	DEF_RST(R9A07G044_GPU_ACE_RESETN, 0x858, 2),
->>>>>>> 754e0b0e
 	DEF_RST(R9A07G044_SSI0_RST_M2_REG, 0x870, 0),
 	DEF_RST(R9A07G044_SSI1_RST_M2_REG, 0x870, 1),
 	DEF_RST(R9A07G044_SSI2_RST_M2_REG, 0x870, 2),
