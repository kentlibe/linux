// SPDX-License-Identifier: GPL-2.0
/*
 * Copyright (C) 2010-2011 Canonical Ltd <jeremy.kerr@canonical.com>
 * Copyright (C) 2011-2012 Linaro Ltd <mturquette@linaro.org>
 *
 * Standard functionality for the common clock API.  See Documentation/driver-api/clk.rst
 */

#include <linux/clk.h>
#include <linux/clk-provider.h>
#include <linux/clk/clk-conf.h>
#include <linux/module.h>
#include <linux/mutex.h>
#include <linux/spinlock.h>
#include <linux/err.h>
#include <linux/list.h>
#include <linux/slab.h>
#include <linux/of.h>
#include <linux/device.h>
#include <linux/init.h>
#include <linux/pm_runtime.h>
#include <linux/sched.h>
#include <linux/clkdev.h>

#include "clk.h"

static DEFINE_SPINLOCK(enable_lock);
static DEFINE_MUTEX(prepare_lock);

static struct task_struct *prepare_owner;
static struct task_struct *enable_owner;

static int prepare_refcnt;
static int enable_refcnt;

static HLIST_HEAD(clk_root_list);
static HLIST_HEAD(clk_orphan_list);
static LIST_HEAD(clk_notifier_list);

static struct hlist_head *all_lists[] = {
	&clk_root_list,
	&clk_orphan_list,
	NULL,
};

/***    private data structures    ***/

struct clk_parent_map {
	const struct clk_hw	*hw;
	struct clk_core		*core;
	const char		*fw_name;
	const char		*name;
	int			index;
};

struct clk_core {
	const char		*name;
	const struct clk_ops	*ops;
	struct clk_hw		*hw;
	struct module		*owner;
	struct device		*dev;
	struct device_node	*of_node;
	struct clk_core		*parent;
	struct clk_parent_map	*parents;
	u8			num_parents;
	u8			new_parent_index;
	unsigned long		rate;
	unsigned long		req_rate;
	unsigned long		new_rate;
	struct clk_core		*new_parent;
	struct clk_core		*new_child;
	unsigned long		flags;
	bool			orphan;
	bool			rpm_enabled;
	unsigned int		enable_count;
	unsigned int		prepare_count;
	unsigned int		protect_count;
	unsigned long		min_rate;
	unsigned long		max_rate;
	unsigned long		accuracy;
	int			phase;
	int			nshot;
	struct clk_duty		duty;
	struct hlist_head	children;
	struct hlist_node	child_node;
	struct hlist_head	clks;
	unsigned int		notifier_count;
#ifdef CONFIG_DEBUG_FS
	struct dentry		*dentry;
	struct hlist_node	debug_node;
#endif
	struct kref		ref;
};

#define CREATE_TRACE_POINTS
#include <trace/events/clk.h>

struct clk {
	struct clk_core	*core;
	struct device *dev;
	const char *dev_id;
	const char *con_id;
	unsigned long min_rate;
	unsigned long max_rate;
	unsigned int exclusive_count;
	struct hlist_node clks_node;
};

/***           runtime pm          ***/
static int clk_pm_runtime_get(struct clk_core *core)
{
	int ret;

	if (!core->rpm_enabled)
		return 0;

	ret = pm_runtime_get_sync(core->dev);
	if (ret < 0) {
		pm_runtime_put_noidle(core->dev);
		return ret;
	}
	return 0;
}

static void clk_pm_runtime_put(struct clk_core *core)
{
	if (!core->rpm_enabled)
		return;

	pm_runtime_put_sync(core->dev);
}

/***           locking             ***/
static void clk_prepare_lock(void)
{
	if (!mutex_trylock(&prepare_lock)) {
		if (prepare_owner == current) {
			prepare_refcnt++;
			return;
		}
		mutex_lock(&prepare_lock);
	}
	WARN_ON_ONCE(prepare_owner != NULL);
	WARN_ON_ONCE(prepare_refcnt != 0);
	prepare_owner = current;
	prepare_refcnt = 1;
}

static void clk_prepare_unlock(void)
{
	WARN_ON_ONCE(prepare_owner != current);
	WARN_ON_ONCE(prepare_refcnt == 0);

	if (--prepare_refcnt)
		return;
	prepare_owner = NULL;
	mutex_unlock(&prepare_lock);
}

static unsigned long clk_enable_lock(void)
	__acquires(enable_lock)
{
	unsigned long flags;

	/*
	 * On UP systems, spin_trylock_irqsave() always returns true, even if
	 * we already hold the lock. So, in that case, we rely only on
	 * reference counting.
	 */
	if (!IS_ENABLED(CONFIG_SMP) ||
	    !spin_trylock_irqsave(&enable_lock, flags)) {
		if (enable_owner == current) {
			enable_refcnt++;
			__acquire(enable_lock);
			if (!IS_ENABLED(CONFIG_SMP))
				local_save_flags(flags);
			return flags;
		}
		spin_lock_irqsave(&enable_lock, flags);
	}
	WARN_ON_ONCE(enable_owner != NULL);
	WARN_ON_ONCE(enable_refcnt != 0);
	enable_owner = current;
	enable_refcnt = 1;
	return flags;
}

static void clk_enable_unlock(unsigned long flags)
	__releases(enable_lock)
{
	WARN_ON_ONCE(enable_owner != current);
	WARN_ON_ONCE(enable_refcnt == 0);

	if (--enable_refcnt) {
		__release(enable_lock);
		return;
	}
	enable_owner = NULL;
	spin_unlock_irqrestore(&enable_lock, flags);
}

static bool clk_core_rate_is_protected(struct clk_core *core)
{
	return core->protect_count;
}

static bool clk_core_is_prepared(struct clk_core *core)
{
	bool ret = false;

	/*
	 * .is_prepared is optional for clocks that can prepare
	 * fall back to software usage counter if it is missing
	 */
	if (!core->ops->is_prepared)
		return core->prepare_count;

	if (!clk_pm_runtime_get(core)) {
		ret = core->ops->is_prepared(core->hw);
		clk_pm_runtime_put(core);
	}

	return ret;
}

static bool clk_core_is_enabled(struct clk_core *core)
{
	bool ret = false;

	/*
	 * .is_enabled is only mandatory for clocks that gate
	 * fall back to software usage counter if .is_enabled is missing
	 */
	if (!core->ops->is_enabled)
		return core->enable_count;

	/*
	 * Check if clock controller's device is runtime active before
	 * calling .is_enabled callback. If not, assume that clock is
	 * disabled, because we might be called from atomic context, from
	 * which pm_runtime_get() is not allowed.
	 * This function is called mainly from clk_disable_unused_subtree,
	 * which ensures proper runtime pm activation of controller before
	 * taking enable spinlock, but the below check is needed if one tries
	 * to call it from other places.
	 */
	if (core->rpm_enabled) {
		pm_runtime_get_noresume(core->dev);
		if (!pm_runtime_active(core->dev)) {
			ret = false;
			goto done;
		}
	}

	ret = core->ops->is_enabled(core->hw);
done:
	if (core->rpm_enabled)
		pm_runtime_put(core->dev);

	return ret;
}

/***    helper functions   ***/

const char *__clk_get_name(const struct clk *clk)
{
	return !clk ? NULL : clk->core->name;
}
EXPORT_SYMBOL_GPL(__clk_get_name);

const char *clk_hw_get_name(const struct clk_hw *hw)
{
	return hw->core->name;
}
EXPORT_SYMBOL_GPL(clk_hw_get_name);

struct clk_hw *__clk_get_hw(struct clk *clk)
{
	return !clk ? NULL : clk->core->hw;
}
EXPORT_SYMBOL_GPL(__clk_get_hw);

unsigned int clk_hw_get_num_parents(const struct clk_hw *hw)
{
	return hw->core->num_parents;
}
EXPORT_SYMBOL_GPL(clk_hw_get_num_parents);

struct clk_hw *clk_hw_get_parent(const struct clk_hw *hw)
{
	return hw->core->parent ? hw->core->parent->hw : NULL;
}
EXPORT_SYMBOL_GPL(clk_hw_get_parent);

static struct clk_core *__clk_lookup_subtree(const char *name,
					     struct clk_core *core)
{
	struct clk_core *child;
	struct clk_core *ret;

	if (!strcmp(core->name, name))
		return core;

	hlist_for_each_entry(child, &core->children, child_node) {
		ret = __clk_lookup_subtree(name, child);
		if (ret)
			return ret;
	}

	return NULL;
}

static struct clk_core *clk_core_lookup(const char *name)
{
	struct clk_core *root_clk;
	struct clk_core *ret;

	if (!name)
		return NULL;

	/* search the 'proper' clk tree first */
	hlist_for_each_entry(root_clk, &clk_root_list, child_node) {
		ret = __clk_lookup_subtree(name, root_clk);
		if (ret)
			return ret;
	}

	/* if not found, then search the orphan tree */
	hlist_for_each_entry(root_clk, &clk_orphan_list, child_node) {
		ret = __clk_lookup_subtree(name, root_clk);
		if (ret)
			return ret;
	}

	return NULL;
}

#ifdef CONFIG_OF
static int of_parse_clkspec(const struct device_node *np, int index,
			    const char *name, struct of_phandle_args *out_args);
static struct clk_hw *
of_clk_get_hw_from_clkspec(struct of_phandle_args *clkspec);
#else
static inline int of_parse_clkspec(const struct device_node *np, int index,
				   const char *name,
				   struct of_phandle_args *out_args)
{
	return -ENOENT;
}
static inline struct clk_hw *
of_clk_get_hw_from_clkspec(struct of_phandle_args *clkspec)
{
	return ERR_PTR(-ENOENT);
}
#endif

/**
 * clk_core_get - Find the clk_core parent of a clk
 * @core: clk to find parent of
 * @p_index: parent index to search for
 *
 * This is the preferred method for clk providers to find the parent of a
 * clk when that parent is external to the clk controller. The parent_names
 * array is indexed and treated as a local name matching a string in the device
 * node's 'clock-names' property or as the 'con_id' matching the device's
 * dev_name() in a clk_lookup. This allows clk providers to use their own
 * namespace instead of looking for a globally unique parent string.
 *
 * For example the following DT snippet would allow a clock registered by the
 * clock-controller@c001 that has a clk_init_data::parent_data array
 * with 'xtal' in the 'name' member to find the clock provided by the
 * clock-controller@f00abcd without needing to get the globally unique name of
 * the xtal clk.
 *
 *      parent: clock-controller@f00abcd {
 *              reg = <0xf00abcd 0xabcd>;
 *              #clock-cells = <0>;
 *      };
 *
 *      clock-controller@c001 {
 *              reg = <0xc001 0xf00d>;
 *              clocks = <&parent>;
 *              clock-names = "xtal";
 *              #clock-cells = <1>;
 *      };
 *
 * Returns: -ENOENT when the provider can't be found or the clk doesn't
 * exist in the provider or the name can't be found in the DT node or
 * in a clkdev lookup. NULL when the provider knows about the clk but it
 * isn't provided on this system.
 * A valid clk_core pointer when the clk can be found in the provider.
 */
static struct clk_core *clk_core_get(struct clk_core *core, u8 p_index)
{
	const char *name = core->parents[p_index].fw_name;
	int index = core->parents[p_index].index;
	struct clk_hw *hw = ERR_PTR(-ENOENT);
	struct device *dev = core->dev;
	const char *dev_id = dev ? dev_name(dev) : NULL;
	struct device_node *np = core->of_node;
	struct of_phandle_args clkspec;

	if (np && (name || index >= 0) &&
	    !of_parse_clkspec(np, index, name, &clkspec)) {
		hw = of_clk_get_hw_from_clkspec(&clkspec);
		of_node_put(clkspec.np);
	} else if (name) {
		/*
		 * If the DT search above couldn't find the provider fallback to
		 * looking up via clkdev based clk_lookups.
		 */
		hw = clk_find_hw(dev_id, name);
	}

	if (IS_ERR(hw))
		return ERR_CAST(hw);

	return hw->core;
}

static void clk_core_fill_parent_index(struct clk_core *core, u8 index)
{
	struct clk_parent_map *entry = &core->parents[index];
	struct clk_core *parent;

	if (entry->hw) {
		parent = entry->hw->core;
		/*
		 * We have a direct reference but it isn't registered yet?
		 * Orphan it and let clk_reparent() update the orphan status
		 * when the parent is registered.
		 */
		if (!parent)
			parent = ERR_PTR(-EPROBE_DEFER);
	} else {
		parent = clk_core_get(core, index);
		if (PTR_ERR(parent) == -ENOENT && entry->name)
			parent = clk_core_lookup(entry->name);
	}

	/* Only cache it if it's not an error */
	if (!IS_ERR(parent))
		entry->core = parent;
}

static struct clk_core *clk_core_get_parent_by_index(struct clk_core *core,
							 u8 index)
{
	if (!core || index >= core->num_parents || !core->parents)
		return NULL;

	if (!core->parents[index].core)
		clk_core_fill_parent_index(core, index);

	return core->parents[index].core;
}

struct clk_hw *
clk_hw_get_parent_by_index(const struct clk_hw *hw, unsigned int index)
{
	struct clk_core *parent;

	parent = clk_core_get_parent_by_index(hw->core, index);

	return !parent ? NULL : parent->hw;
}
EXPORT_SYMBOL_GPL(clk_hw_get_parent_by_index);

unsigned int __clk_get_enable_count(struct clk *clk)
{
	return !clk ? 0 : clk->core->enable_count;
}

static unsigned long clk_core_get_rate_nolock(struct clk_core *core)
{
	if (!core)
		return 0;

	if (!core->num_parents || core->parent)
		return core->rate;

	/*
	 * Clk must have a parent because num_parents > 0 but the parent isn't
	 * known yet. Best to return 0 as the rate of this clk until we can
	 * properly recalc the rate based on the parent's rate.
	 */
	return 0;
}

unsigned long clk_hw_get_rate(const struct clk_hw *hw)
{
	return clk_core_get_rate_nolock(hw->core);
}
EXPORT_SYMBOL_GPL(clk_hw_get_rate);

static unsigned long clk_core_get_accuracy_no_lock(struct clk_core *core)
{
	if (!core)
		return 0;

	return core->accuracy;
}

unsigned long clk_hw_get_flags(const struct clk_hw *hw)
{
	return hw->core->flags;
}
EXPORT_SYMBOL_GPL(clk_hw_get_flags);

bool clk_hw_is_prepared(const struct clk_hw *hw)
{
	return clk_core_is_prepared(hw->core);
}
EXPORT_SYMBOL_GPL(clk_hw_is_prepared);

bool clk_hw_rate_is_protected(const struct clk_hw *hw)
{
	return clk_core_rate_is_protected(hw->core);
}
EXPORT_SYMBOL_GPL(clk_hw_rate_is_protected);

bool clk_hw_is_enabled(const struct clk_hw *hw)
{
	return clk_core_is_enabled(hw->core);
}
EXPORT_SYMBOL_GPL(clk_hw_is_enabled);

bool __clk_is_enabled(struct clk *clk)
{
	if (!clk)
		return false;

	return clk_core_is_enabled(clk->core);
}
EXPORT_SYMBOL_GPL(__clk_is_enabled);

static bool mux_is_better_rate(unsigned long rate, unsigned long now,
			   unsigned long best, unsigned long flags)
{
	if (flags & CLK_MUX_ROUND_CLOSEST)
		return abs(now - rate) < abs(best - rate);

	return now <= rate && now > best;
}

int clk_mux_determine_rate_flags(struct clk_hw *hw,
				 struct clk_rate_request *req,
				 unsigned long flags)
{
	struct clk_core *core = hw->core, *parent, *best_parent = NULL;
	int i, num_parents, ret;
	unsigned long best = 0;
	struct clk_rate_request parent_req = *req;

	/* if NO_REPARENT flag set, pass through to current parent */
	if (core->flags & CLK_SET_RATE_NO_REPARENT) {
		parent = core->parent;
		if (core->flags & CLK_SET_RATE_PARENT) {
			ret = __clk_determine_rate(parent ? parent->hw : NULL,
						   &parent_req);
			if (ret)
				return ret;

			best = parent_req.rate;
		} else if (parent) {
			best = clk_core_get_rate_nolock(parent);
		} else {
			best = clk_core_get_rate_nolock(core);
		}

		goto out;
	}

	/* find the parent that can provide the fastest rate <= rate */
	num_parents = core->num_parents;
	for (i = 0; i < num_parents; i++) {
		parent = clk_core_get_parent_by_index(core, i);
		if (!parent)
			continue;

		if (core->flags & CLK_SET_RATE_PARENT) {
			parent_req = *req;
			ret = __clk_determine_rate(parent->hw, &parent_req);
			if (ret)
				continue;
		} else {
			parent_req.rate = clk_core_get_rate_nolock(parent);
		}

		if (mux_is_better_rate(req->rate, parent_req.rate,
				       best, flags)) {
			best_parent = parent;
			best = parent_req.rate;
		}
	}

	if (!best_parent)
		return -EINVAL;

out:
	if (best_parent)
		req->best_parent_hw = best_parent->hw;
	req->best_parent_rate = best;
	req->rate = best;

	return 0;
}
EXPORT_SYMBOL_GPL(clk_mux_determine_rate_flags);

struct clk *__clk_lookup(const char *name)
{
	struct clk_core *core = clk_core_lookup(name);

	return !core ? NULL : core->hw->clk;
}

static void clk_core_get_boundaries(struct clk_core *core,
				    unsigned long *min_rate,
				    unsigned long *max_rate)
{
	struct clk *clk_user;

	lockdep_assert_held(&prepare_lock);

	*min_rate = core->min_rate;
	*max_rate = core->max_rate;

	hlist_for_each_entry(clk_user, &core->clks, clks_node)
		*min_rate = max(*min_rate, clk_user->min_rate);

	hlist_for_each_entry(clk_user, &core->clks, clks_node)
		*max_rate = min(*max_rate, clk_user->max_rate);
}

void clk_hw_set_rate_range(struct clk_hw *hw, unsigned long min_rate,
			   unsigned long max_rate)
{
	hw->core->min_rate = min_rate;
	hw->core->max_rate = max_rate;
}
EXPORT_SYMBOL_GPL(clk_hw_set_rate_range);

/*
 * __clk_mux_determine_rate - clk_ops::determine_rate implementation for a mux type clk
 * @hw: mux type clk to determine rate on
 * @req: rate request, also used to return preferred parent and frequencies
 *
 * Helper for finding best parent to provide a given frequency. This can be used
 * directly as a determine_rate callback (e.g. for a mux), or from a more
 * complex clock that may combine a mux with other operations.
 *
 * Returns: 0 on success, -EERROR value on error
 */
int __clk_mux_determine_rate(struct clk_hw *hw,
			     struct clk_rate_request *req)
{
	return clk_mux_determine_rate_flags(hw, req, 0);
}
EXPORT_SYMBOL_GPL(__clk_mux_determine_rate);

int __clk_mux_determine_rate_closest(struct clk_hw *hw,
				     struct clk_rate_request *req)
{
	return clk_mux_determine_rate_flags(hw, req, CLK_MUX_ROUND_CLOSEST);
}
EXPORT_SYMBOL_GPL(__clk_mux_determine_rate_closest);

/***        clk api        ***/

static void clk_core_rate_unprotect(struct clk_core *core)
{
	lockdep_assert_held(&prepare_lock);

	if (!core)
		return;

	if (WARN(core->protect_count == 0,
	    "%s already unprotected\n", core->name))
		return;

	if (--core->protect_count > 0)
		return;

	clk_core_rate_unprotect(core->parent);
}

static int clk_core_rate_nuke_protect(struct clk_core *core)
{
	int ret;

	lockdep_assert_held(&prepare_lock);

	if (!core)
		return -EINVAL;

	if (core->protect_count == 0)
		return 0;

	ret = core->protect_count;
	core->protect_count = 1;
	clk_core_rate_unprotect(core);

	return ret;
}

/**
 * clk_rate_exclusive_put - release exclusivity over clock rate control
 * @clk: the clk over which the exclusivity is released
 *
 * clk_rate_exclusive_put() completes a critical section during which a clock
 * consumer cannot tolerate any other consumer making any operation on the
 * clock which could result in a rate change or rate glitch. Exclusive clocks
 * cannot have their rate changed, either directly or indirectly due to changes
 * further up the parent chain of clocks. As a result, clocks up parent chain
 * also get under exclusive control of the calling consumer.
 *
 * If exlusivity is claimed more than once on clock, even by the same consumer,
 * the rate effectively gets locked as exclusivity can't be preempted.
 *
 * Calls to clk_rate_exclusive_put() must be balanced with calls to
 * clk_rate_exclusive_get(). Calls to this function may sleep, and do not return
 * error status.
 */
void clk_rate_exclusive_put(struct clk *clk)
{
	if (!clk)
		return;

	clk_prepare_lock();

	/*
	 * if there is something wrong with this consumer protect count, stop
	 * here before messing with the provider
	 */
	if (WARN_ON(clk->exclusive_count <= 0))
		goto out;

	clk_core_rate_unprotect(clk->core);
	clk->exclusive_count--;
out:
	clk_prepare_unlock();
}
EXPORT_SYMBOL_GPL(clk_rate_exclusive_put);

static void clk_core_rate_protect(struct clk_core *core)
{
	lockdep_assert_held(&prepare_lock);

	if (!core)
		return;

	if (core->protect_count == 0)
		clk_core_rate_protect(core->parent);

	core->protect_count++;
}

static void clk_core_rate_restore_protect(struct clk_core *core, int count)
{
	lockdep_assert_held(&prepare_lock);

	if (!core)
		return;

	if (count == 0)
		return;

	clk_core_rate_protect(core);
	core->protect_count = count;
}

/**
 * clk_rate_exclusive_get - get exclusivity over the clk rate control
 * @clk: the clk over which the exclusity of rate control is requested
 *
 * clk_rate_exclusive_get() begins a critical section during which a clock
 * consumer cannot tolerate any other consumer making any operation on the
 * clock which could result in a rate change or rate glitch. Exclusive clocks
 * cannot have their rate changed, either directly or indirectly due to changes
 * further up the parent chain of clocks. As a result, clocks up parent chain
 * also get under exclusive control of the calling consumer.
 *
 * If exlusivity is claimed more than once on clock, even by the same consumer,
 * the rate effectively gets locked as exclusivity can't be preempted.
 *
 * Calls to clk_rate_exclusive_get() should be balanced with calls to
 * clk_rate_exclusive_put(). Calls to this function may sleep.
 * Returns 0 on success, -EERROR otherwise
 */
int clk_rate_exclusive_get(struct clk *clk)
{
	if (!clk)
		return 0;

	clk_prepare_lock();
	clk_core_rate_protect(clk->core);
	clk->exclusive_count++;
	clk_prepare_unlock();

	return 0;
}
EXPORT_SYMBOL_GPL(clk_rate_exclusive_get);

static void clk_core_unprepare(struct clk_core *core)
{
	lockdep_assert_held(&prepare_lock);

	if (!core)
		return;

	if (WARN(core->prepare_count == 0,
	    "%s already unprepared\n", core->name))
		return;

	if (WARN(core->prepare_count == 1 && core->flags & CLK_IS_CRITICAL,
	    "Unpreparing critical %s\n", core->name))
		return;

	if (core->flags & CLK_SET_RATE_GATE)
		clk_core_rate_unprotect(core);

	if (--core->prepare_count > 0)
		return;

	WARN(core->enable_count > 0, "Unpreparing enabled %s\n", core->name);

	trace_clk_unprepare(core);

	if (core->ops->unprepare)
		core->ops->unprepare(core->hw);

	clk_pm_runtime_put(core);

	trace_clk_unprepare_complete(core);
	clk_core_unprepare(core->parent);
}

static void clk_core_unprepare_lock(struct clk_core *core)
{
	clk_prepare_lock();
	clk_core_unprepare(core);
	clk_prepare_unlock();
}

/**
 * clk_unprepare - undo preparation of a clock source
 * @clk: the clk being unprepared
 *
 * clk_unprepare may sleep, which differentiates it from clk_disable.  In a
 * simple case, clk_unprepare can be used instead of clk_disable to gate a clk
 * if the operation may sleep.  One example is a clk which is accessed over
 * I2c.  In the complex case a clk gate operation may require a fast and a slow
 * part.  It is this reason that clk_unprepare and clk_disable are not mutually
 * exclusive.  In fact clk_disable must be called before clk_unprepare.
 */
void clk_unprepare(struct clk *clk)
{
	if (IS_ERR_OR_NULL(clk))
		return;

	clk_core_unprepare_lock(clk->core);
}
EXPORT_SYMBOL_GPL(clk_unprepare);

static int clk_core_prepare(struct clk_core *core)
{
	int ret = 0;

	lockdep_assert_held(&prepare_lock);

	if (!core)
		return 0;

	if (core->prepare_count == 0) {
		ret = clk_pm_runtime_get(core);
		if (ret)
			return ret;

		ret = clk_core_prepare(core->parent);
		if (ret)
			goto runtime_put;

		trace_clk_prepare(core);

		if (core->ops->prepare)
			ret = core->ops->prepare(core->hw);

		trace_clk_prepare_complete(core);

		if (ret)
			goto unprepare;
	}

	core->prepare_count++;

	/*
	 * CLK_SET_RATE_GATE is a special case of clock protection
	 * Instead of a consumer claiming exclusive rate control, it is
	 * actually the provider which prevents any consumer from making any
	 * operation which could result in a rate change or rate glitch while
	 * the clock is prepared.
	 */
	if (core->flags & CLK_SET_RATE_GATE)
		clk_core_rate_protect(core);

	return 0;
unprepare:
	clk_core_unprepare(core->parent);
runtime_put:
	clk_pm_runtime_put(core);
	return ret;
}

static int clk_core_prepare_lock(struct clk_core *core)
{
	int ret;

	clk_prepare_lock();
	ret = clk_core_prepare(core);
	clk_prepare_unlock();

	return ret;
}

/**
 * clk_prepare - prepare a clock source
 * @clk: the clk being prepared
 *
 * clk_prepare may sleep, which differentiates it from clk_enable.  In a simple
 * case, clk_prepare can be used instead of clk_enable to ungate a clk if the
 * operation may sleep.  One example is a clk which is accessed over I2c.  In
 * the complex case a clk ungate operation may require a fast and a slow part.
 * It is this reason that clk_prepare and clk_enable are not mutually
 * exclusive.  In fact clk_prepare must be called before clk_enable.
 * Returns 0 on success, -EERROR otherwise.
 */
int clk_prepare(struct clk *clk)
{
	if (!clk)
		return 0;

	return clk_core_prepare_lock(clk->core);
}
EXPORT_SYMBOL_GPL(clk_prepare);

static void clk_core_disable(struct clk_core *core)
{
	lockdep_assert_held(&enable_lock);

	if (!core)
		return;

	if (WARN(core->enable_count == 0, "%s already disabled\n", core->name))
		return;

	if (WARN(core->enable_count == 1 && core->flags & CLK_IS_CRITICAL,
	    "Disabling critical %s\n", core->name))
		return;

	if (--core->enable_count > 0)
		return;

	trace_clk_disable_rcuidle(core);

	if (core->ops->disable)
		core->ops->disable(core->hw);

	trace_clk_disable_complete_rcuidle(core);

	clk_core_disable(core->parent);
}

static void clk_core_disable_lock(struct clk_core *core)
{
	unsigned long flags;

	flags = clk_enable_lock();
	clk_core_disable(core);
	clk_enable_unlock(flags);
}

/**
 * clk_disable - gate a clock
 * @clk: the clk being gated
 *
 * clk_disable must not sleep, which differentiates it from clk_unprepare.  In
 * a simple case, clk_disable can be used instead of clk_unprepare to gate a
 * clk if the operation is fast and will never sleep.  One example is a
 * SoC-internal clk which is controlled via simple register writes.  In the
 * complex case a clk gate operation may require a fast and a slow part.  It is
 * this reason that clk_unprepare and clk_disable are not mutually exclusive.
 * In fact clk_disable must be called before clk_unprepare.
 */
void clk_disable(struct clk *clk)
{
	if (IS_ERR_OR_NULL(clk))
		return;

	clk_core_disable_lock(clk->core);
}
EXPORT_SYMBOL_GPL(clk_disable);

static int clk_core_enable(struct clk_core *core)
{
	int ret = 0;

	lockdep_assert_held(&enable_lock);

	if (!core)
		return 0;

	if (WARN(core->prepare_count == 0,
	    "Enabling unprepared %s\n", core->name))
		return -ESHUTDOWN;

	if (core->enable_count == 0) {
		ret = clk_core_enable(core->parent);

		if (ret)
			return ret;

		trace_clk_enable_rcuidle(core);

		if (core->ops->enable)
			ret = core->ops->enable(core->hw);

		trace_clk_enable_complete_rcuidle(core);

		if (ret) {
			clk_core_disable(core->parent);
			return ret;
		}
	}

	core->enable_count++;
	return 0;
}

static int clk_core_enable_lock(struct clk_core *core)
{
	unsigned long flags;
	int ret;

	flags = clk_enable_lock();
	ret = clk_core_enable(core);
	clk_enable_unlock(flags);

	return ret;
}

/**
 * clk_gate_restore_context - restore context for poweroff
 * @hw: the clk_hw pointer of clock whose state is to be restored
 *
 * The clock gate restore context function enables or disables
 * the gate clocks based on the enable_count. This is done in cases
 * where the clock context is lost and based on the enable_count
 * the clock either needs to be enabled/disabled. This
 * helps restore the state of gate clocks.
 */
void clk_gate_restore_context(struct clk_hw *hw)
{
	struct clk_core *core = hw->core;

	if (core->enable_count)
		core->ops->enable(hw);
	else
		core->ops->disable(hw);
}
EXPORT_SYMBOL_GPL(clk_gate_restore_context);

static int clk_core_save_context(struct clk_core *core)
{
	struct clk_core *child;
	int ret = 0;

	hlist_for_each_entry(child, &core->children, child_node) {
		ret = clk_core_save_context(child);
		if (ret < 0)
			return ret;
	}

	if (core->ops && core->ops->save_context)
		ret = core->ops->save_context(core->hw);

	return ret;
}

static void clk_core_restore_context(struct clk_core *core)
{
	struct clk_core *child;

	if (core->ops && core->ops->restore_context)
		core->ops->restore_context(core->hw);

	hlist_for_each_entry(child, &core->children, child_node)
		clk_core_restore_context(child);
}

/**
 * clk_save_context - save clock context for poweroff
 *
 * Saves the context of the clock register for powerstates in which the
 * contents of the registers will be lost. Occurs deep within the suspend
 * code.  Returns 0 on success.
 */
int clk_save_context(void)
{
	struct clk_core *clk;
	int ret;

	hlist_for_each_entry(clk, &clk_root_list, child_node) {
		ret = clk_core_save_context(clk);
		if (ret < 0)
			return ret;
	}

	hlist_for_each_entry(clk, &clk_orphan_list, child_node) {
		ret = clk_core_save_context(clk);
		if (ret < 0)
			return ret;
	}

	return 0;
}
EXPORT_SYMBOL_GPL(clk_save_context);

/**
 * clk_restore_context - restore clock context after poweroff
 *
 * Restore the saved clock context upon resume.
 *
 */
void clk_restore_context(void)
{
	struct clk_core *core;

	hlist_for_each_entry(core, &clk_root_list, child_node)
		clk_core_restore_context(core);

	hlist_for_each_entry(core, &clk_orphan_list, child_node)
		clk_core_restore_context(core);
}
EXPORT_SYMBOL_GPL(clk_restore_context);

/**
 * clk_enable - ungate a clock
 * @clk: the clk being ungated
 *
 * clk_enable must not sleep, which differentiates it from clk_prepare.  In a
 * simple case, clk_enable can be used instead of clk_prepare to ungate a clk
 * if the operation will never sleep.  One example is a SoC-internal clk which
 * is controlled via simple register writes.  In the complex case a clk ungate
 * operation may require a fast and a slow part.  It is this reason that
 * clk_enable and clk_prepare are not mutually exclusive.  In fact clk_prepare
 * must be called before clk_enable.  Returns 0 on success, -EERROR
 * otherwise.
 */
int clk_enable(struct clk *clk)
{
	if (!clk)
		return 0;

	return clk_core_enable_lock(clk->core);
}
EXPORT_SYMBOL_GPL(clk_enable);

/**
 * clk_is_enabled_when_prepared - indicate if preparing a clock also enables it.
 * @clk: clock source
 *
 * Returns true if clk_prepare() implicitly enables the clock, effectively
 * making clk_enable()/clk_disable() no-ops, false otherwise.
 *
 * This is of interest mainly to power management code where actually
 * disabling the clock also requires unpreparing it to have any material
 * effect.
 *
 * Regardless of the value returned here, the caller must always invoke
 * clk_enable() or clk_prepare_enable()  and counterparts for usage counts
 * to be right.
 */
bool clk_is_enabled_when_prepared(struct clk *clk)
{
	return clk && !(clk->core->ops->enable && clk->core->ops->disable);
}
EXPORT_SYMBOL_GPL(clk_is_enabled_when_prepared);

static int clk_core_prepare_enable(struct clk_core *core)
{
	int ret;

	ret = clk_core_prepare_lock(core);
	if (ret)
		return ret;

	ret = clk_core_enable_lock(core);
	if (ret)
		clk_core_unprepare_lock(core);

	return ret;
}

static void clk_core_disable_unprepare(struct clk_core *core)
{
	clk_core_disable_lock(core);
	clk_core_unprepare_lock(core);
}

static void __init clk_unprepare_unused_subtree(struct clk_core *core)
{
	struct clk_core *child;

	lockdep_assert_held(&prepare_lock);

	hlist_for_each_entry(child, &core->children, child_node)
		clk_unprepare_unused_subtree(child);

	if (core->prepare_count)
		return;

	if (core->flags & CLK_IGNORE_UNUSED)
		return;

	if (clk_pm_runtime_get(core))
		return;

	if (clk_core_is_prepared(core)) {
		trace_clk_unprepare(core);
		if (core->ops->unprepare_unused)
			core->ops->unprepare_unused(core->hw);
		else if (core->ops->unprepare)
			core->ops->unprepare(core->hw);
		trace_clk_unprepare_complete(core);
	}

	clk_pm_runtime_put(core);
}

static void __init clk_disable_unused_subtree(struct clk_core *core)
{
	struct clk_core *child;
	unsigned long flags;

	lockdep_assert_held(&prepare_lock);

	hlist_for_each_entry(child, &core->children, child_node)
		clk_disable_unused_subtree(child);

	if (core->flags & CLK_OPS_PARENT_ENABLE)
		clk_core_prepare_enable(core->parent);

	if (clk_pm_runtime_get(core))
		goto unprepare_out;

	flags = clk_enable_lock();

	if (core->enable_count)
		goto unlock_out;

	if (core->flags & CLK_IGNORE_UNUSED)
		goto unlock_out;

	/*
	 * some gate clocks have special needs during the disable-unused
	 * sequence.  call .disable_unused if available, otherwise fall
	 * back to .disable
	 */
	if (clk_core_is_enabled(core)) {
		trace_clk_disable(core);
		if (core->ops->disable_unused)
			core->ops->disable_unused(core->hw);
		else if (core->ops->disable)
			core->ops->disable(core->hw);
		trace_clk_disable_complete(core);
	}

unlock_out:
	clk_enable_unlock(flags);
	clk_pm_runtime_put(core);
unprepare_out:
	if (core->flags & CLK_OPS_PARENT_ENABLE)
		clk_core_disable_unprepare(core->parent);
}

static bool clk_ignore_unused __initdata;
static int __init clk_ignore_unused_setup(char *__unused)
{
	clk_ignore_unused = true;
	return 1;
}
__setup("clk_ignore_unused", clk_ignore_unused_setup);

static int __init clk_disable_unused(void)
{
	struct clk_core *core;

	if (clk_ignore_unused) {
		pr_warn("clk: Not disabling unused clocks\n");
		return 0;
	}

	clk_prepare_lock();

	hlist_for_each_entry(core, &clk_root_list, child_node)
		clk_disable_unused_subtree(core);

	hlist_for_each_entry(core, &clk_orphan_list, child_node)
		clk_disable_unused_subtree(core);

	hlist_for_each_entry(core, &clk_root_list, child_node)
		clk_unprepare_unused_subtree(core);

	hlist_for_each_entry(core, &clk_orphan_list, child_node)
		clk_unprepare_unused_subtree(core);

	clk_prepare_unlock();

	return 0;
}
late_initcall_sync(clk_disable_unused);

static int clk_core_determine_round_nolock(struct clk_core *core,
					   struct clk_rate_request *req)
{
	long rate;

	lockdep_assert_held(&prepare_lock);

	if (!core)
		return 0;

	/*
	 * At this point, core protection will be disabled
	 * - if the provider is not protected at all
	 * - if the calling consumer is the only one which has exclusivity
	 *   over the provider
	 */
	if (clk_core_rate_is_protected(core)) {
		req->rate = core->rate;
	} else if (core->ops->determine_rate) {
		return core->ops->determine_rate(core->hw, req);
	} else if (core->ops->round_rate) {
		rate = core->ops->round_rate(core->hw, req->rate,
					     &req->best_parent_rate);
		if (rate < 0)
			return rate;

		req->rate = rate;
	} else {
		return -EINVAL;
	}

	return 0;
}

static void clk_core_init_rate_req(struct clk_core * const core,
				   struct clk_rate_request *req)
{
	struct clk_core *parent;

	if (WARN_ON(!core || !req))
		return;

	parent = core->parent;
	if (parent) {
		req->best_parent_hw = parent->hw;
		req->best_parent_rate = parent->rate;
	} else {
		req->best_parent_hw = NULL;
		req->best_parent_rate = 0;
	}
}

static bool clk_core_can_round(struct clk_core * const core)
{
	return core->ops->determine_rate || core->ops->round_rate;
}

static int clk_core_round_rate_nolock(struct clk_core *core,
				      struct clk_rate_request *req)
{
	lockdep_assert_held(&prepare_lock);

	if (!core) {
		req->rate = 0;
		return 0;
	}

	clk_core_init_rate_req(core, req);

	if (clk_core_can_round(core))
		return clk_core_determine_round_nolock(core, req);
	else if (core->flags & CLK_SET_RATE_PARENT)
		return clk_core_round_rate_nolock(core->parent, req);

	req->rate = core->rate;
	return 0;
}

/**
 * __clk_determine_rate - get the closest rate actually supported by a clock
 * @hw: determine the rate of this clock
 * @req: target rate request
 *
 * Useful for clk_ops such as .set_rate and .determine_rate.
 */
int __clk_determine_rate(struct clk_hw *hw, struct clk_rate_request *req)
{
	if (!hw) {
		req->rate = 0;
		return 0;
	}

	return clk_core_round_rate_nolock(hw->core, req);
}
EXPORT_SYMBOL_GPL(__clk_determine_rate);

/**
 * clk_hw_round_rate() - round the given rate for a hw clk
 * @hw: the hw clk for which we are rounding a rate
 * @rate: the rate which is to be rounded
 *
 * Takes in a rate as input and rounds it to a rate that the clk can actually
 * use.
 *
 * Context: prepare_lock must be held.
 *          For clk providers to call from within clk_ops such as .round_rate,
 *          .determine_rate.
 *
 * Return: returns rounded rate of hw clk if clk supports round_rate operation
 *         else returns the parent rate.
 */
unsigned long clk_hw_round_rate(struct clk_hw *hw, unsigned long rate)
{
	int ret;
	struct clk_rate_request req;

	clk_core_get_boundaries(hw->core, &req.min_rate, &req.max_rate);
	req.rate = rate;

	ret = clk_core_round_rate_nolock(hw->core, &req);
	if (ret)
		return 0;

	return req.rate;
}
EXPORT_SYMBOL_GPL(clk_hw_round_rate);

/**
 * clk_round_rate - round the given rate for a clk
 * @clk: the clk for which we are rounding a rate
 * @rate: the rate which is to be rounded
 *
 * Takes in a rate as input and rounds it to a rate that the clk can actually
 * use which is then returned.  If clk doesn't support round_rate operation
 * then the parent rate is returned.
 */
long clk_round_rate(struct clk *clk, unsigned long rate)
{
	struct clk_rate_request req;
	int ret;

	if (!clk)
		return 0;

	clk_prepare_lock();

	if (clk->exclusive_count)
		clk_core_rate_unprotect(clk->core);

	clk_core_get_boundaries(clk->core, &req.min_rate, &req.max_rate);
	req.rate = rate;

	ret = clk_core_round_rate_nolock(clk->core, &req);

	if (clk->exclusive_count)
		clk_core_rate_protect(clk->core);

	clk_prepare_unlock();

	if (ret)
		return ret;

	return req.rate;
}
EXPORT_SYMBOL_GPL(clk_round_rate);

/**
 * __clk_notify - call clk notifier chain
 * @core: clk that is changing rate
 * @msg: clk notifier type (see include/linux/clk.h)
 * @old_rate: old clk rate
 * @new_rate: new clk rate
 *
 * Triggers a notifier call chain on the clk rate-change notification
 * for 'clk'.  Passes a pointer to the struct clk and the previous
 * and current rates to the notifier callback.  Intended to be called by
 * internal clock code only.  Returns NOTIFY_DONE from the last driver
 * called if all went well, or NOTIFY_STOP or NOTIFY_BAD immediately if
 * a driver returns that.
 */
static int __clk_notify(struct clk_core *core, unsigned long msg,
		unsigned long old_rate, unsigned long new_rate)
{
	struct clk_notifier *cn;
	struct clk_notifier_data cnd;
	int ret = NOTIFY_DONE;

	cnd.old_rate = old_rate;
	cnd.new_rate = new_rate;

	list_for_each_entry(cn, &clk_notifier_list, node) {
		if (cn->clk->core == core) {
			cnd.clk = cn->clk;
			ret = srcu_notifier_call_chain(&cn->notifier_head, msg,
					&cnd);
			if (ret & NOTIFY_STOP_MASK)
				return ret;
		}
	}

	return ret;
}

/**
 * __clk_recalc_accuracies
 * @core: first clk in the subtree
 *
 * Walks the subtree of clks starting with clk and recalculates accuracies as
 * it goes.  Note that if a clk does not implement the .recalc_accuracy
 * callback then it is assumed that the clock will take on the accuracy of its
 * parent.
 */
static void __clk_recalc_accuracies(struct clk_core *core)
{
	unsigned long parent_accuracy = 0;
	struct clk_core *child;

	lockdep_assert_held(&prepare_lock);

	if (core->parent)
		parent_accuracy = core->parent->accuracy;

	if (core->ops->recalc_accuracy)
		core->accuracy = core->ops->recalc_accuracy(core->hw,
							  parent_accuracy);
	else
		core->accuracy = parent_accuracy;

	hlist_for_each_entry(child, &core->children, child_node)
		__clk_recalc_accuracies(child);
}

static long clk_core_get_accuracy_recalc(struct clk_core *core)
{
	if (core && (core->flags & CLK_GET_ACCURACY_NOCACHE))
		__clk_recalc_accuracies(core);

	return clk_core_get_accuracy_no_lock(core);
}

/**
 * clk_get_accuracy - return the accuracy of clk
 * @clk: the clk whose accuracy is being returned
 *
 * Simply returns the cached accuracy of the clk, unless
 * CLK_GET_ACCURACY_NOCACHE flag is set, which means a recalc_rate will be
 * issued.
 * If clk is NULL then returns 0.
 */
long clk_get_accuracy(struct clk *clk)
{
	long accuracy;

	if (!clk)
		return 0;

	clk_prepare_lock();
	accuracy = clk_core_get_accuracy_recalc(clk->core);
	clk_prepare_unlock();

	return accuracy;
}
EXPORT_SYMBOL_GPL(clk_get_accuracy);

static unsigned long clk_recalc(struct clk_core *core,
				unsigned long parent_rate)
{
	unsigned long rate = parent_rate;

	if (core->ops->recalc_rate && !clk_pm_runtime_get(core)) {
		rate = core->ops->recalc_rate(core->hw, parent_rate);
		clk_pm_runtime_put(core);
	}
	return rate;
}

/**
 * __clk_recalc_rates
 * @core: first clk in the subtree
 * @msg: notification type (see include/linux/clk.h)
 *
 * Walks the subtree of clks starting with clk and recalculates rates as it
 * goes.  Note that if a clk does not implement the .recalc_rate callback then
 * it is assumed that the clock will take on the rate of its parent.
 *
 * clk_recalc_rates also propagates the POST_RATE_CHANGE notification,
 * if necessary.
 */
static void __clk_recalc_rates(struct clk_core *core, unsigned long msg)
{
	unsigned long old_rate;
	unsigned long parent_rate = 0;
	struct clk_core *child;

	lockdep_assert_held(&prepare_lock);

	old_rate = core->rate;

	if (core->parent)
		parent_rate = core->parent->rate;

	core->rate = clk_recalc(core, parent_rate);

	/*
	 * ignore NOTIFY_STOP and NOTIFY_BAD return values for POST_RATE_CHANGE
	 * & ABORT_RATE_CHANGE notifiers
	 */
	if (core->notifier_count && msg)
		__clk_notify(core, msg, old_rate, core->rate);

	hlist_for_each_entry(child, &core->children, child_node)
		__clk_recalc_rates(child, msg);
}

static unsigned long clk_core_get_rate_recalc(struct clk_core *core)
{
	if (core && (core->flags & CLK_GET_RATE_NOCACHE))
		__clk_recalc_rates(core, 0);

	return clk_core_get_rate_nolock(core);
}

/**
 * clk_get_rate - return the rate of clk
 * @clk: the clk whose rate is being returned
 *
 * Simply returns the cached rate of the clk, unless CLK_GET_RATE_NOCACHE flag
 * is set, which means a recalc_rate will be issued.
 * If clk is NULL then returns 0.
 */
unsigned long clk_get_rate(struct clk *clk)
{
	unsigned long rate;

	if (!clk)
		return 0;

	clk_prepare_lock();
	rate = clk_core_get_rate_recalc(clk->core);
	clk_prepare_unlock();

	return rate;
}
EXPORT_SYMBOL_GPL(clk_get_rate);

static int clk_fetch_parent_index(struct clk_core *core,
				  struct clk_core *parent)
{
	int i;

	if (!parent)
		return -EINVAL;

	for (i = 0; i < core->num_parents; i++) {
		/* Found it first try! */
		if (core->parents[i].core == parent)
			return i;

		/* Something else is here, so keep looking */
		if (core->parents[i].core)
			continue;

		/* Maybe core hasn't been cached but the hw is all we know? */
		if (core->parents[i].hw) {
			if (core->parents[i].hw == parent->hw)
				break;

			/* Didn't match, but we're expecting a clk_hw */
			continue;
		}

		/* Maybe it hasn't been cached (clk_set_parent() path) */
		if (parent == clk_core_get(core, i))
			break;

		/* Fallback to comparing globally unique names */
		if (core->parents[i].name &&
		    !strcmp(parent->name, core->parents[i].name))
			break;
	}

	if (i == core->num_parents)
		return -EINVAL;

	core->parents[i].core = parent;
	return i;
}

/**
 * clk_hw_get_parent_index - return the index of the parent clock
 * @hw: clk_hw associated with the clk being consumed
 *
 * Fetches and returns the index of parent clock. Returns -EINVAL if the given
 * clock does not have a current parent.
 */
int clk_hw_get_parent_index(struct clk_hw *hw)
{
	struct clk_hw *parent = clk_hw_get_parent(hw);

	if (WARN_ON(parent == NULL))
		return -EINVAL;

	return clk_fetch_parent_index(hw->core, parent->core);
}
EXPORT_SYMBOL_GPL(clk_hw_get_parent_index);

/*
 * Update the orphan status of @core and all its children.
 */
static void clk_core_update_orphan_status(struct clk_core *core, bool is_orphan)
{
	struct clk_core *child;

	core->orphan = is_orphan;

	hlist_for_each_entry(child, &core->children, child_node)
		clk_core_update_orphan_status(child, is_orphan);
}

static void clk_reparent(struct clk_core *core, struct clk_core *new_parent)
{
	bool was_orphan = core->orphan;

	hlist_del(&core->child_node);

	if (new_parent) {
		bool becomes_orphan = new_parent->orphan;

		/* avoid duplicate POST_RATE_CHANGE notifications */
		if (new_parent->new_child == core)
			new_parent->new_child = NULL;

		hlist_add_head(&core->child_node, &new_parent->children);

		if (was_orphan != becomes_orphan)
			clk_core_update_orphan_status(core, becomes_orphan);
	} else {
		hlist_add_head(&core->child_node, &clk_orphan_list);
		if (!was_orphan)
			clk_core_update_orphan_status(core, true);
	}

	core->parent = new_parent;
}

static struct clk_core *__clk_set_parent_before(struct clk_core *core,
					   struct clk_core *parent)
{
	unsigned long flags;
	struct clk_core *old_parent = core->parent;

	/*
	 * 1. enable parents for CLK_OPS_PARENT_ENABLE clock
	 *
	 * 2. Migrate prepare state between parents and prevent race with
	 * clk_enable().
	 *
	 * If the clock is not prepared, then a race with
	 * clk_enable/disable() is impossible since we already have the
	 * prepare lock (future calls to clk_enable() need to be preceded by
	 * a clk_prepare()).
	 *
	 * If the clock is prepared, migrate the prepared state to the new
	 * parent and also protect against a race with clk_enable() by
	 * forcing the clock and the new parent on.  This ensures that all
	 * future calls to clk_enable() are practically NOPs with respect to
	 * hardware and software states.
	 *
	 * See also: Comment for clk_set_parent() below.
	 */

	/* enable old_parent & parent if CLK_OPS_PARENT_ENABLE is set */
	if (core->flags & CLK_OPS_PARENT_ENABLE) {
		clk_core_prepare_enable(old_parent);
		clk_core_prepare_enable(parent);
	}

	/* migrate prepare count if > 0 */
	if (core->prepare_count) {
		clk_core_prepare_enable(parent);
		clk_core_enable_lock(core);
	}

	/* update the clk tree topology */
	flags = clk_enable_lock();
	clk_reparent(core, parent);
	clk_enable_unlock(flags);

	return old_parent;
}

static void __clk_set_parent_after(struct clk_core *core,
				   struct clk_core *parent,
				   struct clk_core *old_parent)
{
	/*
	 * Finish the migration of prepare state and undo the changes done
	 * for preventing a race with clk_enable().
	 */
	if (core->prepare_count) {
		clk_core_disable_lock(core);
		clk_core_disable_unprepare(old_parent);
	}

	/* re-balance ref counting if CLK_OPS_PARENT_ENABLE is set */
	if (core->flags & CLK_OPS_PARENT_ENABLE) {
		clk_core_disable_unprepare(parent);
		clk_core_disable_unprepare(old_parent);
	}
}

static int __clk_set_parent(struct clk_core *core, struct clk_core *parent,
			    u8 p_index)
{
	unsigned long flags;
	int ret = 0;
	struct clk_core *old_parent;

	old_parent = __clk_set_parent_before(core, parent);

	trace_clk_set_parent(core, parent);

	/* change clock input source */
	if (parent && core->ops->set_parent)
		ret = core->ops->set_parent(core->hw, p_index);

	trace_clk_set_parent_complete(core, parent);

	if (ret) {
		flags = clk_enable_lock();
		clk_reparent(core, old_parent);
		clk_enable_unlock(flags);
		__clk_set_parent_after(core, old_parent, parent);

		return ret;
	}

	__clk_set_parent_after(core, parent, old_parent);

	return 0;
}

/**
 * __clk_speculate_rates
 * @core: first clk in the subtree
 * @parent_rate: the "future" rate of clk's parent
 *
 * Walks the subtree of clks starting with clk, speculating rates as it
 * goes and firing off PRE_RATE_CHANGE notifications as necessary.
 *
 * Unlike clk_recalc_rates, clk_speculate_rates exists only for sending
 * pre-rate change notifications and returns early if no clks in the
 * subtree have subscribed to the notifications.  Note that if a clk does not
 * implement the .recalc_rate callback then it is assumed that the clock will
 * take on the rate of its parent.
 */
static int __clk_speculate_rates(struct clk_core *core,
				 unsigned long parent_rate)
{
	struct clk_core *child;
	unsigned long new_rate;
	int ret = NOTIFY_DONE;

	lockdep_assert_held(&prepare_lock);

	new_rate = clk_recalc(core, parent_rate);

	/* abort rate change if a driver returns NOTIFY_BAD or NOTIFY_STOP */
	if (core->notifier_count)
		ret = __clk_notify(core, PRE_RATE_CHANGE, core->rate, new_rate);

	if (ret & NOTIFY_STOP_MASK) {
		pr_debug("%s: clk notifier callback for clock %s aborted with error %d\n",
				__func__, core->name, ret);
		goto out;
	}

	hlist_for_each_entry(child, &core->children, child_node) {
		ret = __clk_speculate_rates(child, new_rate);
		if (ret & NOTIFY_STOP_MASK)
			break;
	}

out:
	return ret;
}

static void clk_calc_subtree(struct clk_core *core, unsigned long new_rate,
			     struct clk_core *new_parent, u8 p_index)
{
	struct clk_core *child;

	core->new_rate = new_rate;
	core->new_parent = new_parent;
	core->new_parent_index = p_index;
	/* include clk in new parent's PRE_RATE_CHANGE notifications */
	core->new_child = NULL;
	if (new_parent && new_parent != core->parent)
		new_parent->new_child = core;

	hlist_for_each_entry(child, &core->children, child_node) {
		child->new_rate = clk_recalc(child, new_rate);
		clk_calc_subtree(child, child->new_rate, NULL, 0);
	}
}

/*
 * calculate the new rates returning the topmost clock that has to be
 * changed.
 */
static struct clk_core *clk_calc_new_rates(struct clk_core *core,
					   unsigned long rate)
{
	struct clk_core *top = core;
	struct clk_core *old_parent, *parent;
	unsigned long best_parent_rate = 0;
	unsigned long new_rate;
	unsigned long min_rate;
	unsigned long max_rate;
	int p_index = 0;
	long ret;

	/* sanity */
	if (IS_ERR_OR_NULL(core))
		return NULL;

	/* save parent rate, if it exists */
	parent = old_parent = core->parent;
	if (parent)
		best_parent_rate = parent->rate;

	clk_core_get_boundaries(core, &min_rate, &max_rate);

	/* find the closest rate and parent clk/rate */
	if (clk_core_can_round(core)) {
		struct clk_rate_request req;

		req.rate = rate;
		req.min_rate = min_rate;
		req.max_rate = max_rate;

		clk_core_init_rate_req(core, &req);

		ret = clk_core_determine_round_nolock(core, &req);
		if (ret < 0)
			return NULL;

		best_parent_rate = req.best_parent_rate;
		new_rate = req.rate;
		parent = req.best_parent_hw ? req.best_parent_hw->core : NULL;

		if (new_rate < min_rate || new_rate > max_rate)
			return NULL;
	} else if (!parent || !(core->flags & CLK_SET_RATE_PARENT)) {
		/* pass-through clock without adjustable parent */
		core->new_rate = core->rate;
		return NULL;
	} else {
		/* pass-through clock with adjustable parent */
		top = clk_calc_new_rates(parent, rate);
		new_rate = parent->new_rate;
		goto out;
	}

	/* some clocks must be gated to change parent */
	if (parent != old_parent &&
	    (core->flags & CLK_SET_PARENT_GATE) && core->prepare_count) {
		pr_debug("%s: %s not gated but wants to reparent\n",
			 __func__, core->name);
		return NULL;
	}

	/* try finding the new parent index */
	if (parent && core->num_parents > 1) {
		p_index = clk_fetch_parent_index(core, parent);
		if (p_index < 0) {
			pr_debug("%s: clk %s can not be parent of clk %s\n",
				 __func__, parent->name, core->name);
			return NULL;
		}
	}

	if ((core->flags & CLK_SET_RATE_PARENT) && parent &&
	    best_parent_rate != parent->rate)
		top = clk_calc_new_rates(parent, best_parent_rate);

out:
	clk_calc_subtree(core, new_rate, parent, p_index);

	return top;
}

/*
 * Notify about rate changes in a subtree. Always walk down the whole tree
 * so that in case of an error we can walk down the whole tree again and
 * abort the change.
 */
static struct clk_core *clk_propagate_rate_change(struct clk_core *core,
						  unsigned long event)
{
	struct clk_core *child, *tmp_clk, *fail_clk = NULL;
	int ret = NOTIFY_DONE;

	if (core->rate == core->new_rate)
		return NULL;

	if (core->notifier_count) {
		ret = __clk_notify(core, event, core->rate, core->new_rate);
		if (ret & NOTIFY_STOP_MASK)
			fail_clk = core;
	}

	hlist_for_each_entry(child, &core->children, child_node) {
		/* Skip children who will be reparented to another clock */
		if (child->new_parent && child->new_parent != core)
			continue;
		tmp_clk = clk_propagate_rate_change(child, event);
		if (tmp_clk)
			fail_clk = tmp_clk;
	}

	/* handle the new child who might not be in core->children yet */
	if (core->new_child) {
		tmp_clk = clk_propagate_rate_change(core->new_child, event);
		if (tmp_clk)
			fail_clk = tmp_clk;
	}

	return fail_clk;
}

/*
 * walk down a subtree and set the new rates notifying the rate
 * change on the way
 */
static void clk_change_rate(struct clk_core *core)
{
	struct clk_core *child;
	struct hlist_node *tmp;
	unsigned long old_rate;
	unsigned long best_parent_rate = 0;
	bool skip_set_rate = false;
	struct clk_core *old_parent;
	struct clk_core *parent = NULL;

	old_rate = core->rate;

	if (core->new_parent) {
		parent = core->new_parent;
		best_parent_rate = core->new_parent->rate;
	} else if (core->parent) {
		parent = core->parent;
		best_parent_rate = core->parent->rate;
	}

	if (clk_pm_runtime_get(core))
		return;

	if (core->flags & CLK_SET_RATE_UNGATE) {
		clk_core_prepare(core);
		clk_core_enable_lock(core);
	}

	if (core->new_parent && core->new_parent != core->parent) {
		old_parent = __clk_set_parent_before(core, core->new_parent);
		trace_clk_set_parent(core, core->new_parent);

		if (core->ops->set_rate_and_parent) {
			skip_set_rate = true;
			core->ops->set_rate_and_parent(core->hw, core->new_rate,
					best_parent_rate,
					core->new_parent_index);
		} else if (core->ops->set_parent) {
			core->ops->set_parent(core->hw, core->new_parent_index);
		}

		trace_clk_set_parent_complete(core, core->new_parent);
		__clk_set_parent_after(core, core->new_parent, old_parent);
	}

	if (core->flags & CLK_OPS_PARENT_ENABLE)
		clk_core_prepare_enable(parent);

	trace_clk_set_rate(core, core->new_rate);

	if (!skip_set_rate && core->ops->set_rate)
		core->ops->set_rate(core->hw, core->new_rate, best_parent_rate);

	trace_clk_set_rate_complete(core, core->new_rate);

	core->rate = clk_recalc(core, best_parent_rate);

	if (core->flags & CLK_SET_RATE_UNGATE) {
		clk_core_disable_lock(core);
		clk_core_unprepare(core);
	}

	if (core->flags & CLK_OPS_PARENT_ENABLE)
		clk_core_disable_unprepare(parent);

	if (core->notifier_count && old_rate != core->rate)
		__clk_notify(core, POST_RATE_CHANGE, old_rate, core->rate);

	if (core->flags & CLK_RECALC_NEW_RATES)
		(void)clk_calc_new_rates(core, core->new_rate);

	/*
	 * Use safe iteration, as change_rate can actually swap parents
	 * for certain clock types.
	 */
	hlist_for_each_entry_safe(child, tmp, &core->children, child_node) {
		/* Skip children who will be reparented to another clock */
		if (child->new_parent && child->new_parent != core)
			continue;
		clk_change_rate(child);
	}

	/* handle the new child who might not be in core->children yet */
	if (core->new_child)
		clk_change_rate(core->new_child);

	clk_pm_runtime_put(core);
}

static unsigned long clk_core_req_round_rate_nolock(struct clk_core *core,
						     unsigned long req_rate)
{
	int ret, cnt;
	struct clk_rate_request req;

	lockdep_assert_held(&prepare_lock);

	if (!core)
		return 0;

	/* simulate what the rate would be if it could be freely set */
	cnt = clk_core_rate_nuke_protect(core);
	if (cnt < 0)
		return cnt;

	clk_core_get_boundaries(core, &req.min_rate, &req.max_rate);
	req.rate = req_rate;

	ret = clk_core_round_rate_nolock(core, &req);

	/* restore the protection */
	clk_core_rate_restore_protect(core, cnt);

	return ret ? 0 : req.rate;
}

static int clk_core_set_rate_nolock(struct clk_core *core,
				    unsigned long req_rate)
{
	struct clk_core *top, *fail_clk;
	unsigned long rate;
	int ret = 0;

	if (!core)
		return 0;

	rate = clk_core_req_round_rate_nolock(core, req_rate);

	/* bail early if nothing to do */
	if (rate == clk_core_get_rate_nolock(core))
		return 0;

	/* fail on a direct rate set of a protected provider */
	if (clk_core_rate_is_protected(core))
		return -EBUSY;

	/* calculate new rates and get the topmost changed clock */
	top = clk_calc_new_rates(core, req_rate);
	if (!top)
		return -EINVAL;

	ret = clk_pm_runtime_get(core);
	if (ret)
		return ret;

	/* notify that we are about to change rates */
	fail_clk = clk_propagate_rate_change(top, PRE_RATE_CHANGE);
	if (fail_clk) {
		pr_debug("%s: failed to set %s rate\n", __func__,
				fail_clk->name);
		clk_propagate_rate_change(top, ABORT_RATE_CHANGE);
		ret = -EBUSY;
		goto err;
	}

	/* change the rates */
	clk_change_rate(top);

	core->req_rate = req_rate;
err:
	clk_pm_runtime_put(core);

	return ret;
}

/**
 * clk_set_rate - specify a new rate for clk
 * @clk: the clk whose rate is being changed
 * @rate: the new rate for clk
 *
 * In the simplest case clk_set_rate will only adjust the rate of clk.
 *
 * Setting the CLK_SET_RATE_PARENT flag allows the rate change operation to
 * propagate up to clk's parent; whether or not this happens depends on the
 * outcome of clk's .round_rate implementation.  If *parent_rate is unchanged
 * after calling .round_rate then upstream parent propagation is ignored.  If
 * *parent_rate comes back with a new rate for clk's parent then we propagate
 * up to clk's parent and set its rate.  Upward propagation will continue
 * until either a clk does not support the CLK_SET_RATE_PARENT flag or
 * .round_rate stops requesting changes to clk's parent_rate.
 *
 * Rate changes are accomplished via tree traversal that also recalculates the
 * rates for the clocks and fires off POST_RATE_CHANGE notifiers.
 *
 * Returns 0 on success, -EERROR otherwise.
 */
int clk_set_rate(struct clk *clk, unsigned long rate)
{
	int ret;

	if (!clk)
		return 0;

	/* prevent racing with updates to the clock topology */
	clk_prepare_lock();

	if (clk->exclusive_count)
		clk_core_rate_unprotect(clk->core);

	ret = clk_core_set_rate_nolock(clk->core, rate);

	if (clk->exclusive_count)
		clk_core_rate_protect(clk->core);

	clk_prepare_unlock();

	return ret;
}
EXPORT_SYMBOL_GPL(clk_set_rate);

/**
 * clk_set_rate_exclusive - specify a new rate and get exclusive control
 * @clk: the clk whose rate is being changed
 * @rate: the new rate for clk
 *
 * This is a combination of clk_set_rate() and clk_rate_exclusive_get()
 * within a critical section
 *
 * This can be used initially to ensure that at least 1 consumer is
 * satisfied when several consumers are competing for exclusivity over the
 * same clock provider.
 *
 * The exclusivity is not applied if setting the rate failed.
 *
 * Calls to clk_rate_exclusive_get() should be balanced with calls to
 * clk_rate_exclusive_put().
 *
 * Returns 0 on success, -EERROR otherwise.
 */
int clk_set_rate_exclusive(struct clk *clk, unsigned long rate)
{
	int ret;

	if (!clk)
		return 0;

	/* prevent racing with updates to the clock topology */
	clk_prepare_lock();

	/*
	 * The temporary protection removal is not here, on purpose
	 * This function is meant to be used instead of clk_rate_protect,
	 * so before the consumer code path protect the clock provider
	 */

	ret = clk_core_set_rate_nolock(clk->core, rate);
	if (!ret) {
		clk_core_rate_protect(clk->core);
		clk->exclusive_count++;
	}

	clk_prepare_unlock();

	return ret;
}
EXPORT_SYMBOL_GPL(clk_set_rate_exclusive);

/**
 * clk_set_rate_range - set a rate range for a clock source
 * @clk: clock source
 * @min: desired minimum clock rate in Hz, inclusive
 * @max: desired maximum clock rate in Hz, inclusive
 *
 * Returns success (0) or negative errno.
 */
int clk_set_rate_range(struct clk *clk, unsigned long min, unsigned long max)
{
	int ret = 0;
	unsigned long old_min, old_max, rate;

	if (!clk)
		return 0;

	trace_clk_set_rate_range(clk->core, min, max);

	if (min > max) {
		pr_err("%s: clk %s dev %s con %s: invalid range [%lu, %lu]\n",
		       __func__, clk->core->name, clk->dev_id, clk->con_id,
		       min, max);
		return -EINVAL;
	}

	clk_prepare_lock();

	if (clk->exclusive_count)
		clk_core_rate_unprotect(clk->core);

	/* Save the current values in case we need to rollback the change */
	old_min = clk->min_rate;
	old_max = clk->max_rate;
	clk->min_rate = min;
	clk->max_rate = max;

	rate = clk_core_get_rate_nolock(clk->core);
	if (rate < min || rate > max) {
		/*
		 * FIXME:
		 * We are in bit of trouble here, current rate is outside the
		 * the requested range. We are going try to request appropriate
		 * range boundary but there is a catch. It may fail for the
		 * usual reason (clock broken, clock protected, etc) but also
		 * because:
		 * - round_rate() was not favorable and fell on the wrong
		 *   side of the boundary
		 * - the determine_rate() callback does not really check for
		 *   this corner case when determining the rate
		 */

		if (rate < min)
			rate = min;
		else
			rate = max;

		ret = clk_core_set_rate_nolock(clk->core, rate);
		if (ret) {
			/* rollback the changes */
			clk->min_rate = old_min;
			clk->max_rate = old_max;
		}
	}

	if (clk->exclusive_count)
		clk_core_rate_protect(clk->core);

	clk_prepare_unlock();

	return ret;
}
EXPORT_SYMBOL_GPL(clk_set_rate_range);

/**
 * clk_set_min_rate - set a minimum clock rate for a clock source
 * @clk: clock source
 * @rate: desired minimum clock rate in Hz, inclusive
 *
 * Returns success (0) or negative errno.
 */
int clk_set_min_rate(struct clk *clk, unsigned long rate)
{
	if (!clk)
		return 0;

	trace_clk_set_min_rate(clk->core, rate);

	return clk_set_rate_range(clk, rate, clk->max_rate);
}
EXPORT_SYMBOL_GPL(clk_set_min_rate);

/**
 * clk_set_max_rate - set a maximum clock rate for a clock source
 * @clk: clock source
 * @rate: desired maximum clock rate in Hz, inclusive
 *
 * Returns success (0) or negative errno.
 */
int clk_set_max_rate(struct clk *clk, unsigned long rate)
{
	if (!clk)
		return 0;

	trace_clk_set_max_rate(clk->core, rate);

	return clk_set_rate_range(clk, clk->min_rate, rate);
}
EXPORT_SYMBOL_GPL(clk_set_max_rate);

/**
 * clk_get_parent - return the parent of a clk
 * @clk: the clk whose parent gets returned
 *
 * Simply returns clk->parent.  Returns NULL if clk is NULL.
 */
struct clk *clk_get_parent(struct clk *clk)
{
	struct clk *parent;

	if (!clk)
		return NULL;

	clk_prepare_lock();
	/* TODO: Create a per-user clk and change callers to call clk_put */
	parent = !clk->core->parent ? NULL : clk->core->parent->hw->clk;
	clk_prepare_unlock();

	return parent;
}
EXPORT_SYMBOL_GPL(clk_get_parent);

static struct clk_core *__clk_init_parent(struct clk_core *core)
{
	u8 index = 0;

	if (core->num_parents > 1 && core->ops->get_parent)
		index = core->ops->get_parent(core->hw);

	return clk_core_get_parent_by_index(core, index);
}

static void clk_core_reparent(struct clk_core *core,
				  struct clk_core *new_parent)
{
	clk_reparent(core, new_parent);
	__clk_recalc_accuracies(core);
	__clk_recalc_rates(core, POST_RATE_CHANGE);
}

void clk_hw_reparent(struct clk_hw *hw, struct clk_hw *new_parent)
{
	if (!hw)
		return;

	clk_core_reparent(hw->core, !new_parent ? NULL : new_parent->core);
}

/**
 * clk_has_parent - check if a clock is a possible parent for another
 * @clk: clock source
 * @parent: parent clock source
 *
 * This function can be used in drivers that need to check that a clock can be
 * the parent of another without actually changing the parent.
 *
 * Returns true if @parent is a possible parent for @clk, false otherwise.
 */
bool clk_has_parent(struct clk *clk, struct clk *parent)
{
	struct clk_core *core, *parent_core;
	int i;

	/* NULL clocks should be nops, so return success if either is NULL. */
	if (!clk || !parent)
		return true;

	core = clk->core;
	parent_core = parent->core;

	/* Optimize for the case where the parent is already the parent. */
	if (core->parent == parent_core)
		return true;

	for (i = 0; i < core->num_parents; i++)
		if (!strcmp(core->parents[i].name, parent_core->name))
			return true;

	return false;
}
EXPORT_SYMBOL_GPL(clk_has_parent);

static int clk_core_set_parent_nolock(struct clk_core *core,
				      struct clk_core *parent)
{
	int ret = 0;
	int p_index = 0;
	unsigned long p_rate = 0;

	lockdep_assert_held(&prepare_lock);

	if (!core)
		return 0;

	if (core->parent == parent)
		return 0;

	/* verify ops for multi-parent clks */
	if (core->num_parents > 1 && !core->ops->set_parent)
		return -EPERM;

	/* check that we are allowed to re-parent if the clock is in use */
	if ((core->flags & CLK_SET_PARENT_GATE) && core->prepare_count)
		return -EBUSY;

	if (clk_core_rate_is_protected(core))
		return -EBUSY;

	/* try finding the new parent index */
	if (parent) {
		p_index = clk_fetch_parent_index(core, parent);
		if (p_index < 0) {
			pr_debug("%s: clk %s can not be parent of clk %s\n",
					__func__, parent->name, core->name);
			return p_index;
		}
		p_rate = parent->rate;
	}

	ret = clk_pm_runtime_get(core);
	if (ret)
		return ret;

	/* propagate PRE_RATE_CHANGE notifications */
	ret = __clk_speculate_rates(core, p_rate);

	/* abort if a driver objects */
	if (ret & NOTIFY_STOP_MASK)
		goto runtime_put;

	/* do the re-parent */
	ret = __clk_set_parent(core, parent, p_index);

	/* propagate rate an accuracy recalculation accordingly */
	if (ret) {
		__clk_recalc_rates(core, ABORT_RATE_CHANGE);
	} else {
		__clk_recalc_rates(core, POST_RATE_CHANGE);
		__clk_recalc_accuracies(core);
	}

runtime_put:
	clk_pm_runtime_put(core);

	return ret;
}

int clk_hw_set_parent(struct clk_hw *hw, struct clk_hw *parent)
{
	return clk_core_set_parent_nolock(hw->core, parent->core);
}
EXPORT_SYMBOL_GPL(clk_hw_set_parent);

/**
 * clk_set_parent - switch the parent of a mux clk
 * @clk: the mux clk whose input we are switching
 * @parent: the new input to clk
 *
 * Re-parent clk to use parent as its new input source.  If clk is in
 * prepared state, the clk will get enabled for the duration of this call. If
 * that's not acceptable for a specific clk (Eg: the consumer can't handle
 * that, the reparenting is glitchy in hardware, etc), use the
 * CLK_SET_PARENT_GATE flag to allow reparenting only when clk is unprepared.
 *
 * After successfully changing clk's parent clk_set_parent will update the
 * clk topology, sysfs topology and propagate rate recalculation via
 * __clk_recalc_rates.
 *
 * Returns 0 on success, -EERROR otherwise.
 */
int clk_set_parent(struct clk *clk, struct clk *parent)
{
	int ret;

	if (!clk)
		return 0;

	clk_prepare_lock();

	if (clk->exclusive_count)
		clk_core_rate_unprotect(clk->core);

	ret = clk_core_set_parent_nolock(clk->core,
					 parent ? parent->core : NULL);

	if (clk->exclusive_count)
		clk_core_rate_protect(clk->core);

	clk_prepare_unlock();

	return ret;
}
EXPORT_SYMBOL_GPL(clk_set_parent);

static int clk_core_set_phase_nolock(struct clk_core *core, int degrees)
{
	int ret = -EINVAL;

	lockdep_assert_held(&prepare_lock);

	if (!core)
		return 0;

	if (clk_core_rate_is_protected(core))
		return -EBUSY;

	trace_clk_set_phase(core, degrees);

	if (core->ops->set_phase) {
		ret = core->ops->set_phase(core->hw, degrees);
		if (!ret)
			core->phase = degrees;
	}

	trace_clk_set_phase_complete(core, degrees);

	return ret;
}

/**
 * clk_set_phase - adjust the phase shift of a clock signal
 * @clk: clock signal source
 * @degrees: number of degrees the signal is shifted
 *
 * Shifts the phase of a clock signal by the specified
 * degrees. Returns 0 on success, -EERROR otherwise.
 *
 * This function makes no distinction about the input or reference
 * signal that we adjust the clock signal phase against. For example
 * phase locked-loop clock signal generators we may shift phase with
 * respect to feedback clock signal input, but for other cases the
 * clock phase may be shifted with respect to some other, unspecified
 * signal.
 *
 * Additionally the concept of phase shift does not propagate through
 * the clock tree hierarchy, which sets it apart from clock rates and
 * clock accuracy. A parent clock phase attribute does not have an
 * impact on the phase attribute of a child clock.
 */
int clk_set_phase(struct clk *clk, int degrees)
{
	int ret;

	if (!clk)
		return 0;

	/* sanity check degrees */
	degrees %= 360;
	if (degrees < 0)
		degrees += 360;

	clk_prepare_lock();

	if (clk->exclusive_count)
		clk_core_rate_unprotect(clk->core);

	ret = clk_core_set_phase_nolock(clk->core, degrees);

	if (clk->exclusive_count)
		clk_core_rate_protect(clk->core);

	clk_prepare_unlock();

	return ret;
}
EXPORT_SYMBOL_GPL(clk_set_phase);

static int clk_core_get_phase(struct clk_core *core)
{
	int ret;

	lockdep_assert_held(&prepare_lock);
	if (!core->ops->get_phase)
		return 0;

	/* Always try to update cached phase if possible */
	ret = core->ops->get_phase(core->hw);
	if (ret >= 0)
		core->phase = ret;

	return ret;
}

/**
 * clk_get_phase - return the phase shift of a clock signal
 * @clk: clock signal source
 *
 * Returns the phase shift of a clock node in degrees, otherwise returns
 * -EERROR.
 */
int clk_get_phase(struct clk *clk)
{
	int ret;

	if (!clk)
		return 0;

	clk_prepare_lock();
	ret = clk_core_get_phase(clk->core);
	clk_prepare_unlock();

	return ret;
}
EXPORT_SYMBOL_GPL(clk_get_phase);

static int clk_core_set_nshot_nolock(struct clk_core *core, int nshot)
{
	int ret = -EINVAL;

	if (nshot < 0)
		return ret;

	if (!core)
		return 0;

	lockdep_assert_held(&prepare_lock);

	if (clk_core_rate_is_protected(core))
		return -EBUSY;

	trace_clk_set_nshot(core, nshot);

	if (core->ops->set_nshot) {
		ret = core->ops->set_nshot(core->hw, nshot);
		if (!ret)
			core->nshot = nshot;
	}

	trace_clk_set_nshot_complete(core, nshot);

	return ret;
}

/**
 * clk_set_nshot - configure clock to send nshot pulses on next enable
 * @clk: clock signal source
 * @nshot: number of pulses
 *
 * Setup clock for an nshot. Generate pulses on enable. Clock
 * must support gating/rate operations.
 *
 * When setting 0 number of pulses, disable this feature.
 *
 * Returns 0 on success, negative errno otherwise.
 */
int clk_set_nshot(struct clk *clk, int nshot)
{
	int ret;

	if (!clk)
		return 0;

	clk_prepare_lock();

	if (clk->exclusive_count)
		clk_core_rate_unprotect(clk->core);

	ret = clk_core_set_nshot_nolock(clk->core, nshot);

	if (clk->exclusive_count)
		clk_core_rate_protect(clk->core);

	clk_prepare_unlock();

	return ret;
}
EXPORT_SYMBOL_GPL(clk_set_nshot);

static int clk_core_get_nshot(struct clk_core *core)
{
	int ret = 0;

	clk_prepare_lock();
	/* Always try to update cached nshot if possible */
	if (core->ops->get_nshot)
		core->nshot = core->ops->get_nshot(core->hw);

	ret = core->nshot;

	clk_prepare_unlock();

	return ret;
}

/**
 * clk_get_nshot - return the nshot of a clock
 * @clk: clock signal source
 *
 * Returns nshot number of pulses on success, 0 if feature is disabled,
 * negative errno otherwise.
 */
int clk_get_nshot(struct clk *clk)
{
	if (!clk)
		return 0;

	return clk_core_get_nshot(clk->core);
}
EXPORT_SYMBOL_GPL(clk_get_nshot);

static void clk_core_reset_duty_cycle_nolock(struct clk_core *core)
{
	/* Assume a default value of 50% */
	core->duty.num = 1;
	core->duty.den = 2;
}

static int clk_core_update_duty_cycle_parent_nolock(struct clk_core *core);

static int clk_core_update_duty_cycle_nolock(struct clk_core *core)
{
	struct clk_duty *duty = &core->duty;
	int ret = 0;

	if (!core->ops->get_duty_cycle)
		return clk_core_update_duty_cycle_parent_nolock(core);

	ret = core->ops->get_duty_cycle(core->hw, duty);
	if (ret)
		goto reset;

	/* Don't trust the clock provider too much */
	if (duty->den == 0 || duty->num > duty->den) {
		ret = -EINVAL;
		goto reset;
	}

	return 0;

reset:
	clk_core_reset_duty_cycle_nolock(core);
	return ret;
}

static int clk_core_update_duty_cycle_parent_nolock(struct clk_core *core)
{
	int ret = 0;

	if (core->parent &&
	    core->flags & CLK_DUTY_CYCLE_PARENT) {
		ret = clk_core_update_duty_cycle_nolock(core->parent);
		memcpy(&core->duty, &core->parent->duty, sizeof(core->duty));
	} else {
		clk_core_reset_duty_cycle_nolock(core);
	}

	return ret;
}

static int clk_core_set_duty_cycle_parent_nolock(struct clk_core *core,
						 struct clk_duty *duty);

static int clk_core_set_duty_cycle_nolock(struct clk_core *core,
					  struct clk_duty *duty)
{
	int ret;

	lockdep_assert_held(&prepare_lock);

	if (clk_core_rate_is_protected(core))
		return -EBUSY;

	trace_clk_set_duty_cycle(core, duty);

	if (!core->ops->set_duty_cycle)
		return clk_core_set_duty_cycle_parent_nolock(core, duty);

	ret = core->ops->set_duty_cycle(core->hw, duty);
	if (!ret)
		memcpy(&core->duty, duty, sizeof(*duty));

	trace_clk_set_duty_cycle_complete(core, duty);

	return ret;
}

static int clk_core_set_duty_cycle_parent_nolock(struct clk_core *core,
						 struct clk_duty *duty)
{
	int ret = 0;

	if (core->parent &&
	    core->flags & (CLK_DUTY_CYCLE_PARENT | CLK_SET_RATE_PARENT)) {
		ret = clk_core_set_duty_cycle_nolock(core->parent, duty);
		memcpy(&core->duty, &core->parent->duty, sizeof(core->duty));
	}

	return ret;
}

/**
 * clk_set_duty_cycle - adjust the duty cycle ratio of a clock signal
 * @clk: clock signal source
 * @num: numerator of the duty cycle ratio to be applied
 * @den: denominator of the duty cycle ratio to be applied
 *
 * Apply the duty cycle ratio if the ratio is valid and the clock can
 * perform this operation
 *
 * Returns (0) on success, a negative errno otherwise.
 */
int clk_set_duty_cycle(struct clk *clk, unsigned int num, unsigned int den)
{
	int ret;
	struct clk_duty duty;

	if (!clk)
		return 0;

	/* sanity check the ratio */
	if (den == 0 || num > den)
		return -EINVAL;

	duty.num = num;
	duty.den = den;

	clk_prepare_lock();

	if (clk->exclusive_count)
		clk_core_rate_unprotect(clk->core);

	ret = clk_core_set_duty_cycle_nolock(clk->core, &duty);

	if (clk->exclusive_count)
		clk_core_rate_protect(clk->core);

	clk_prepare_unlock();

	return ret;
}
EXPORT_SYMBOL_GPL(clk_set_duty_cycle);

static int clk_core_get_scaled_duty_cycle(struct clk_core *core,
					  unsigned int scale)
{
	struct clk_duty *duty = &core->duty;
	int ret;

	clk_prepare_lock();

	ret = clk_core_update_duty_cycle_nolock(core);
	if (!ret)
		ret = mult_frac(scale, duty->num, duty->den);

	clk_prepare_unlock();

	return ret;
}

/**
 * clk_get_scaled_duty_cycle - return the duty cycle ratio of a clock signal
 * @clk: clock signal source
 * @scale: scaling factor to be applied to represent the ratio as an integer
 *
 * Returns the duty cycle ratio of a clock node multiplied by the provided
 * scaling factor, or negative errno on error.
 */
int clk_get_scaled_duty_cycle(struct clk *clk, unsigned int scale)
{
	if (!clk)
		return 0;

	return clk_core_get_scaled_duty_cycle(clk->core, scale);
}
EXPORT_SYMBOL_GPL(clk_get_scaled_duty_cycle);

/**
 * clk_is_match - check if two clk's point to the same hardware clock
 * @p: clk compared against q
 * @q: clk compared against p
 *
 * Returns true if the two struct clk pointers both point to the same hardware
 * clock node. Put differently, returns true if struct clk *p and struct clk *q
 * share the same struct clk_core object.
 *
 * Returns false otherwise. Note that two NULL clks are treated as matching.
 */
bool clk_is_match(const struct clk *p, const struct clk *q)
{
	/* trivial case: identical struct clk's or both NULL */
	if (p == q)
		return true;

	/* true if clk->core pointers match. Avoid dereferencing garbage */
	if (!IS_ERR_OR_NULL(p) && !IS_ERR_OR_NULL(q))
		if (p->core == q->core)
			return true;

	return false;
}
EXPORT_SYMBOL_GPL(clk_is_match);

/***        debugfs support        ***/

#ifdef CONFIG_DEBUG_FS
#include <linux/debugfs.h>

static struct dentry *rootdir;
static int inited = 0;
static DEFINE_MUTEX(clk_debug_lock);
static HLIST_HEAD(clk_debug_list);

static struct hlist_head *orphan_list[] = {
	&clk_orphan_list,
	NULL,
};

static void clk_summary_show_one(struct seq_file *s, struct clk_core *c,
				 int level)
{
	int phase;

	seq_printf(s, "%*s%-*s %7d %8d %8d %11lu %10lu ",
		   level * 3 + 1, "",
		   30 - level * 3, c->name,
		   c->enable_count, c->prepare_count, c->protect_count,
		   clk_core_get_rate_recalc(c),
		   clk_core_get_accuracy_recalc(c));

	phase = clk_core_get_phase(c);
	if (phase >= 0)
		seq_printf(s, "%5d", phase);
	else
		seq_puts(s, "-----");

<<<<<<< HEAD
	seq_printf(s, " %6d %8d\n", clk_core_get_scaled_duty_cycle(c, 100000),
		   clk_core_get_nshot(c));
=======
	seq_printf(s, " %6d", clk_core_get_scaled_duty_cycle(c, 100000));

	if (c->ops->is_enabled)
		seq_printf(s, " %9c\n", clk_core_is_enabled(c) ? 'Y' : 'N');
	else if (!c->ops->enable)
		seq_printf(s, " %9c\n", 'Y');
	else
		seq_printf(s, " %9c\n", '?');
>>>>>>> e2662117
}

static void clk_summary_show_subtree(struct seq_file *s, struct clk_core *c,
				     int level)
{
	struct clk_core *child;

	clk_summary_show_one(s, c, level);

	hlist_for_each_entry(child, &c->children, child_node)
		clk_summary_show_subtree(s, child, level + 1);
}

static int clk_summary_show(struct seq_file *s, void *data)
{
	struct clk_core *c;
	struct hlist_head **lists = (struct hlist_head **)s->private;

<<<<<<< HEAD
	seq_puts(s, "                                 enable  prepare  protect                                duty\n");
	seq_puts(s, "   clock                          count    count    count        rate   accuracy phase  cycle  nshot\n");
	seq_puts(s, "----------------------------------------------------------------------------------------------------\n");
=======
	seq_puts(s, "                                 enable  prepare  protect                                duty  hardware\n");
	seq_puts(s, "   clock                          count    count    count        rate   accuracy phase  cycle    enable\n");
	seq_puts(s, "-------------------------------------------------------------------------------------------------------\n");
>>>>>>> e2662117

	clk_prepare_lock();

	for (; *lists; lists++)
		hlist_for_each_entry(c, *lists, child_node)
			clk_summary_show_subtree(s, c, 0);

	clk_prepare_unlock();

	return 0;
}
DEFINE_SHOW_ATTRIBUTE(clk_summary);

static void clk_dump_one(struct seq_file *s, struct clk_core *c, int level)
{
	int phase;
	unsigned long min_rate, max_rate;

	clk_core_get_boundaries(c, &min_rate, &max_rate);

	/* This should be JSON format, i.e. elements separated with a comma */
	seq_printf(s, "\"%s\": { ", c->name);
	seq_printf(s, "\"enable_count\": %d,", c->enable_count);
	seq_printf(s, "\"prepare_count\": %d,", c->prepare_count);
	seq_printf(s, "\"protect_count\": %d,", c->protect_count);
	seq_printf(s, "\"rate\": %lu,", clk_core_get_rate_recalc(c));
	seq_printf(s, "\"min_rate\": %lu,", min_rate);
	seq_printf(s, "\"max_rate\": %lu,", max_rate);
	seq_printf(s, "\"accuracy\": %lu,", clk_core_get_accuracy_recalc(c));
	phase = clk_core_get_phase(c);
	if (phase >= 0)
		seq_printf(s, "\"phase\": %d,", phase);
	seq_printf(s, "\"duty_cycle\": %u",
		   clk_core_get_scaled_duty_cycle(c, 100000));
	seq_printf(s, "\"nshot\": %d", clk_core_get_nshot(c));
}

static void clk_dump_subtree(struct seq_file *s, struct clk_core *c, int level)
{
	struct clk_core *child;

	clk_dump_one(s, c, level);

	hlist_for_each_entry(child, &c->children, child_node) {
		seq_putc(s, ',');
		clk_dump_subtree(s, child, level + 1);
	}

	seq_putc(s, '}');
}

static int clk_dump_show(struct seq_file *s, void *data)
{
	struct clk_core *c;
	bool first_node = true;
	struct hlist_head **lists = (struct hlist_head **)s->private;

	seq_putc(s, '{');
	clk_prepare_lock();

	for (; *lists; lists++) {
		hlist_for_each_entry(c, *lists, child_node) {
			if (!first_node)
				seq_putc(s, ',');
			first_node = false;
			clk_dump_subtree(s, c, 0);
		}
	}

	clk_prepare_unlock();

	seq_puts(s, "}\n");
	return 0;
}
DEFINE_SHOW_ATTRIBUTE(clk_dump);

#undef CLOCK_ALLOW_WRITE_DEBUGFS
#ifdef CLOCK_ALLOW_WRITE_DEBUGFS
/*
 * This can be dangerous, therefore don't provide any real compile time
 * configuration option for this feature.
 * People who want to use this will need to modify the source code directly.
 */
static int clk_rate_set(void *data, u64 val)
{
	struct clk_core *core = data;
	int ret;

	clk_prepare_lock();
	ret = clk_core_set_rate_nolock(core, val);
	clk_prepare_unlock();

	return ret;
}

#define clk_rate_mode	0644

static int clk_prepare_enable_set(void *data, u64 val)
{
	struct clk_core *core = data;
	int ret = 0;

	if (val)
		ret = clk_prepare_enable(core->hw->clk);
	else
		clk_disable_unprepare(core->hw->clk);

	return ret;
}

static int clk_prepare_enable_get(void *data, u64 *val)
{
	struct clk_core *core = data;

	*val = core->enable_count && core->prepare_count;
	return 0;
}

DEFINE_DEBUGFS_ATTRIBUTE(clk_prepare_enable_fops, clk_prepare_enable_get,
			 clk_prepare_enable_set, "%llu\n");

#else
#define clk_rate_set	NULL
#define clk_rate_mode	0444
#endif

static int clk_rate_get(void *data, u64 *val)
{
	struct clk_core *core = data;

	*val = core->rate;
	return 0;
}

DEFINE_DEBUGFS_ATTRIBUTE(clk_rate_fops, clk_rate_get, clk_rate_set, "%llu\n");

static const struct {
	unsigned long flag;
	const char *name;
} clk_flags[] = {
#define ENTRY(f) { f, #f }
	ENTRY(CLK_SET_RATE_GATE),
	ENTRY(CLK_SET_PARENT_GATE),
	ENTRY(CLK_SET_RATE_PARENT),
	ENTRY(CLK_IGNORE_UNUSED),
	ENTRY(CLK_GET_RATE_NOCACHE),
	ENTRY(CLK_SET_RATE_NO_REPARENT),
	ENTRY(CLK_GET_ACCURACY_NOCACHE),
	ENTRY(CLK_RECALC_NEW_RATES),
	ENTRY(CLK_SET_RATE_UNGATE),
	ENTRY(CLK_IS_CRITICAL),
	ENTRY(CLK_OPS_PARENT_ENABLE),
	ENTRY(CLK_DUTY_CYCLE_PARENT),
#undef ENTRY
};

static int clk_flags_show(struct seq_file *s, void *data)
{
	struct clk_core *core = s->private;
	unsigned long flags = core->flags;
	unsigned int i;

	for (i = 0; flags && i < ARRAY_SIZE(clk_flags); i++) {
		if (flags & clk_flags[i].flag) {
			seq_printf(s, "%s\n", clk_flags[i].name);
			flags &= ~clk_flags[i].flag;
		}
	}
	if (flags) {
		/* Unknown flags */
		seq_printf(s, "0x%lx\n", flags);
	}

	return 0;
}
DEFINE_SHOW_ATTRIBUTE(clk_flags);

static void possible_parent_show(struct seq_file *s, struct clk_core *core,
				 unsigned int i, char terminator)
{
	struct clk_core *parent;

	/*
	 * Go through the following options to fetch a parent's name.
	 *
	 * 1. Fetch the registered parent clock and use its name
	 * 2. Use the global (fallback) name if specified
	 * 3. Use the local fw_name if provided
	 * 4. Fetch parent clock's clock-output-name if DT index was set
	 *
	 * This may still fail in some cases, such as when the parent is
	 * specified directly via a struct clk_hw pointer, but it isn't
	 * registered (yet).
	 */
	parent = clk_core_get_parent_by_index(core, i);
	if (parent)
		seq_puts(s, parent->name);
	else if (core->parents[i].name)
		seq_puts(s, core->parents[i].name);
	else if (core->parents[i].fw_name)
		seq_printf(s, "<%s>(fw)", core->parents[i].fw_name);
	else if (core->parents[i].index >= 0)
		seq_puts(s,
			 of_clk_get_parent_name(core->of_node,
						core->parents[i].index));
	else
		seq_puts(s, "(missing)");

	seq_putc(s, terminator);
}

static int possible_parents_show(struct seq_file *s, void *data)
{
	struct clk_core *core = s->private;
	int i;

	for (i = 0; i < core->num_parents - 1; i++)
		possible_parent_show(s, core, i, ' ');

	possible_parent_show(s, core, i, '\n');

	return 0;
}
DEFINE_SHOW_ATTRIBUTE(possible_parents);

static int current_parent_show(struct seq_file *s, void *data)
{
	struct clk_core *core = s->private;

	if (core->parent)
		seq_printf(s, "%s\n", core->parent->name);

	return 0;
}
DEFINE_SHOW_ATTRIBUTE(current_parent);

static int clk_duty_cycle_show(struct seq_file *s, void *data)
{
	struct clk_core *core = s->private;
	struct clk_duty *duty = &core->duty;

	seq_printf(s, "%u/%u\n", duty->num, duty->den);

	return 0;
}
DEFINE_SHOW_ATTRIBUTE(clk_duty_cycle);

static int clk_min_rate_show(struct seq_file *s, void *data)
{
	struct clk_core *core = s->private;
	unsigned long min_rate, max_rate;

	clk_prepare_lock();
	clk_core_get_boundaries(core, &min_rate, &max_rate);
	clk_prepare_unlock();
	seq_printf(s, "%lu\n", min_rate);

	return 0;
}
DEFINE_SHOW_ATTRIBUTE(clk_min_rate);

static int clk_max_rate_show(struct seq_file *s, void *data)
{
	struct clk_core *core = s->private;
	unsigned long min_rate, max_rate;

	clk_prepare_lock();
	clk_core_get_boundaries(core, &min_rate, &max_rate);
	clk_prepare_unlock();
	seq_printf(s, "%lu\n", max_rate);

	return 0;
}
DEFINE_SHOW_ATTRIBUTE(clk_max_rate);

static void clk_debug_create_one(struct clk_core *core, struct dentry *pdentry)
{
	struct dentry *root;

	if (!core || !pdentry)
		return;

	root = debugfs_create_dir(core->name, pdentry);
	core->dentry = root;

	debugfs_create_file("clk_rate", clk_rate_mode, root, core,
			    &clk_rate_fops);
	debugfs_create_file("clk_min_rate", 0444, root, core, &clk_min_rate_fops);
	debugfs_create_file("clk_max_rate", 0444, root, core, &clk_max_rate_fops);
	debugfs_create_ulong("clk_accuracy", 0444, root, &core->accuracy);
	debugfs_create_u32("clk_phase", 0444, root, &core->phase);
	debugfs_create_file("clk_flags", 0444, root, core, &clk_flags_fops);
	debugfs_create_u32("clk_prepare_count", 0444, root, &core->prepare_count);
	debugfs_create_u32("clk_enable_count", 0444, root, &core->enable_count);
	debugfs_create_u32("clk_protect_count", 0444, root, &core->protect_count);
	debugfs_create_u32("clk_notifier_count", 0444, root, &core->notifier_count);
	debugfs_create_file("clk_duty_cycle", 0444, root, core,
			    &clk_duty_cycle_fops);
#ifdef CLOCK_ALLOW_WRITE_DEBUGFS
	debugfs_create_file("clk_prepare_enable", 0644, root, core,
			    &clk_prepare_enable_fops);
#endif

	if (core->num_parents > 0)
		debugfs_create_file("clk_parent", 0444, root, core,
				    &current_parent_fops);

	if (core->num_parents > 1)
		debugfs_create_file("clk_possible_parents", 0444, root, core,
				    &possible_parents_fops);

	if (core->ops->debug_init)
		core->ops->debug_init(core->hw, core->dentry);
}

/**
 * clk_debug_register - add a clk node to the debugfs clk directory
 * @core: the clk being added to the debugfs clk directory
 *
 * Dynamically adds a clk to the debugfs clk directory if debugfs has been
 * initialized.  Otherwise it bails out early since the debugfs clk directory
 * will be created lazily by clk_debug_init as part of a late_initcall.
 */
static void clk_debug_register(struct clk_core *core)
{
	mutex_lock(&clk_debug_lock);
	hlist_add_head(&core->debug_node, &clk_debug_list);
	if (inited)
		clk_debug_create_one(core, rootdir);
	mutex_unlock(&clk_debug_lock);
}

 /**
 * clk_debug_unregister - remove a clk node from the debugfs clk directory
 * @core: the clk being removed from the debugfs clk directory
 *
 * Dynamically removes a clk and all its child nodes from the
 * debugfs clk directory if clk->dentry points to debugfs created by
 * clk_debug_register in __clk_core_init.
 */
static void clk_debug_unregister(struct clk_core *core)
{
	mutex_lock(&clk_debug_lock);
	hlist_del_init(&core->debug_node);
	debugfs_remove_recursive(core->dentry);
	core->dentry = NULL;
	mutex_unlock(&clk_debug_lock);
}

/**
 * clk_debug_init - lazily populate the debugfs clk directory
 *
 * clks are often initialized very early during boot before memory can be
 * dynamically allocated and well before debugfs is setup. This function
 * populates the debugfs clk directory once at boot-time when we know that
 * debugfs is setup. It should only be called once at boot-time, all other clks
 * added dynamically will be done so with clk_debug_register.
 */
static int __init clk_debug_init(void)
{
	struct clk_core *core;

	rootdir = debugfs_create_dir("clk", NULL);

	debugfs_create_file("clk_summary", 0444, rootdir, &all_lists,
			    &clk_summary_fops);
	debugfs_create_file("clk_dump", 0444, rootdir, &all_lists,
			    &clk_dump_fops);
	debugfs_create_file("clk_orphan_summary", 0444, rootdir, &orphan_list,
			    &clk_summary_fops);
	debugfs_create_file("clk_orphan_dump", 0444, rootdir, &orphan_list,
			    &clk_dump_fops);

	mutex_lock(&clk_debug_lock);
	hlist_for_each_entry(core, &clk_debug_list, debug_node)
		clk_debug_create_one(core, rootdir);

	inited = 1;
	mutex_unlock(&clk_debug_lock);

	return 0;
}
late_initcall(clk_debug_init);
#else
static inline void clk_debug_register(struct clk_core *core) { }
static inline void clk_debug_unregister(struct clk_core *core)
{
}
#endif

static void clk_core_reparent_orphans_nolock(void)
{
	struct clk_core *orphan;
	struct hlist_node *tmp2;

	/*
	 * walk the list of orphan clocks and reparent any that newly finds a
	 * parent.
	 */
	hlist_for_each_entry_safe(orphan, tmp2, &clk_orphan_list, child_node) {
		struct clk_core *parent = __clk_init_parent(orphan);

		/*
		 * We need to use __clk_set_parent_before() and _after() to
		 * to properly migrate any prepare/enable count of the orphan
		 * clock. This is important for CLK_IS_CRITICAL clocks, which
		 * are enabled during init but might not have a parent yet.
		 */
		if (parent) {
			/* update the clk tree topology */
			__clk_set_parent_before(orphan, parent);
			__clk_set_parent_after(orphan, parent, NULL);
			__clk_recalc_accuracies(orphan);
			__clk_recalc_rates(orphan, 0);
		}
	}
}

/**
 * __clk_core_init - initialize the data structures in a struct clk_core
 * @core:	clk_core being initialized
 *
 * Initializes the lists in struct clk_core, queries the hardware for the
 * parent and rate and sets them both.
 */
static int __clk_core_init(struct clk_core *core)
{
	int ret;
	struct clk_core *parent;
	unsigned long rate;
	int phase;

	if (!core)
		return -EINVAL;

	clk_prepare_lock();

	ret = clk_pm_runtime_get(core);
	if (ret)
		goto unlock;

	/* check to see if a clock with this name is already registered */
	if (clk_core_lookup(core->name)) {
		pr_debug("%s: clk %s already initialized\n",
				__func__, core->name);
		ret = -EEXIST;
		goto out;
	}

	/* check that clk_ops are sane.  See Documentation/driver-api/clk.rst */
	if (core->ops->set_rate &&
	    !((core->ops->round_rate || core->ops->determine_rate) &&
	      core->ops->recalc_rate)) {
		pr_err("%s: %s must implement .round_rate or .determine_rate in addition to .recalc_rate\n",
		       __func__, core->name);
		ret = -EINVAL;
		goto out;
	}

	if (core->ops->set_parent && !core->ops->get_parent) {
		pr_err("%s: %s must implement .get_parent & .set_parent\n",
		       __func__, core->name);
		ret = -EINVAL;
		goto out;
	}

	if (core->num_parents > 1 && !core->ops->get_parent) {
		pr_err("%s: %s must implement .get_parent as it has multi parents\n",
		       __func__, core->name);
		ret = -EINVAL;
		goto out;
	}

	if (core->ops->set_rate_and_parent &&
			!(core->ops->set_parent && core->ops->set_rate)) {
		pr_err("%s: %s must implement .set_parent & .set_rate\n",
				__func__, core->name);
		ret = -EINVAL;
		goto out;
	}

	/*
	 * optional platform-specific magic
	 *
	 * The .init callback is not used by any of the basic clock types, but
	 * exists for weird hardware that must perform initialization magic for
	 * CCF to get an accurate view of clock for any other callbacks. It may
	 * also be used needs to perform dynamic allocations. Such allocation
	 * must be freed in the terminate() callback.
	 * This callback shall not be used to initialize the parameters state,
	 * such as rate, parent, etc ...
	 *
	 * If it exist, this callback should called before any other callback of
	 * the clock
	 */
	if (core->ops->init) {
		ret = core->ops->init(core->hw);
		if (ret)
			goto out;
	}

	parent = core->parent = __clk_init_parent(core);

	/*
	 * Populate core->parent if parent has already been clk_core_init'd. If
	 * parent has not yet been clk_core_init'd then place clk in the orphan
	 * list.  If clk doesn't have any parents then place it in the root
	 * clk list.
	 *
	 * Every time a new clk is clk_init'd then we walk the list of orphan
	 * clocks and re-parent any that are children of the clock currently
	 * being clk_init'd.
	 */
	if (parent) {
		hlist_add_head(&core->child_node, &parent->children);
		core->orphan = parent->orphan;
	} else if (!core->num_parents) {
		hlist_add_head(&core->child_node, &clk_root_list);
		core->orphan = false;
	} else {
		hlist_add_head(&core->child_node, &clk_orphan_list);
		core->orphan = true;
	}

	/*
	 * Set clk's accuracy.  The preferred method is to use
	 * .recalc_accuracy. For simple clocks and lazy developers the default
	 * fallback is to use the parent's accuracy.  If a clock doesn't have a
	 * parent (or is orphaned) then accuracy is set to zero (perfect
	 * clock).
	 */
	if (core->ops->recalc_accuracy)
		core->accuracy = core->ops->recalc_accuracy(core->hw,
					clk_core_get_accuracy_no_lock(parent));
	else if (parent)
		core->accuracy = parent->accuracy;
	else
		core->accuracy = 0;

	/*
	 * Set clk's phase by clk_core_get_phase() caching the phase.
	 * Since a phase is by definition relative to its parent, just
	 * query the current clock phase, or just assume it's in phase.
	 */
	phase = clk_core_get_phase(core);
	if (phase < 0) {
		ret = phase;
		pr_warn("%s: Failed to get phase for clk '%s'\n", __func__,
			core->name);
		goto out;
	}

	/*
	 * Set clk's duty cycle.
	 */
	clk_core_update_duty_cycle_nolock(core);

	/*
	 * Set clk's rate.  The preferred method is to use .recalc_rate.  For
	 * simple clocks and lazy developers the default fallback is to use the
	 * parent's rate.  If a clock doesn't have a parent (or is orphaned)
	 * then rate is set to zero.
	 */
	if (core->ops->recalc_rate)
		rate = core->ops->recalc_rate(core->hw,
				clk_core_get_rate_nolock(parent));
	else if (parent)
		rate = parent->rate;
	else
		rate = 0;
	core->rate = core->req_rate = rate;

	/*
	 * Enable CLK_IS_CRITICAL clocks so newly added critical clocks
	 * don't get accidentally disabled when walking the orphan tree and
	 * reparenting clocks
	 */
	if (core->flags & CLK_IS_CRITICAL) {
		ret = clk_core_prepare(core);
		if (ret) {
			pr_warn("%s: critical clk '%s' failed to prepare\n",
			       __func__, core->name);
			goto out;
		}

		ret = clk_core_enable_lock(core);
		if (ret) {
			pr_warn("%s: critical clk '%s' failed to enable\n",
			       __func__, core->name);
			clk_core_unprepare(core);
			goto out;
		}
	}

	clk_core_reparent_orphans_nolock();


	kref_init(&core->ref);
out:
	clk_pm_runtime_put(core);
unlock:
	if (ret)
		hlist_del_init(&core->child_node);

	clk_prepare_unlock();

	if (!ret)
		clk_debug_register(core);

	return ret;
}

/**
 * clk_core_link_consumer - Add a clk consumer to the list of consumers in a clk_core
 * @core: clk to add consumer to
 * @clk: consumer to link to a clk
 */
static void clk_core_link_consumer(struct clk_core *core, struct clk *clk)
{
	clk_prepare_lock();
	hlist_add_head(&clk->clks_node, &core->clks);
	clk_prepare_unlock();
}

/**
 * clk_core_unlink_consumer - Remove a clk consumer from the list of consumers in a clk_core
 * @clk: consumer to unlink
 */
static void clk_core_unlink_consumer(struct clk *clk)
{
	lockdep_assert_held(&prepare_lock);
	hlist_del(&clk->clks_node);
}

/**
 * alloc_clk - Allocate a clk consumer, but leave it unlinked to the clk_core
 * @core: clk to allocate a consumer for
 * @dev_id: string describing device name
 * @con_id: connection ID string on device
 *
 * Returns: clk consumer left unlinked from the consumer list
 */
static struct clk *alloc_clk(struct clk_core *core, const char *dev_id,
			     const char *con_id)
{
	struct clk *clk;

	clk = kzalloc(sizeof(*clk), GFP_KERNEL);
	if (!clk)
		return ERR_PTR(-ENOMEM);

	clk->core = core;
	clk->dev_id = dev_id;
	clk->con_id = kstrdup_const(con_id, GFP_KERNEL);
	clk->max_rate = ULONG_MAX;

	return clk;
}

/**
 * free_clk - Free a clk consumer
 * @clk: clk consumer to free
 *
 * Note, this assumes the clk has been unlinked from the clk_core consumer
 * list.
 */
static void free_clk(struct clk *clk)
{
	kfree_const(clk->con_id);
	kfree(clk);
}

/**
 * clk_hw_create_clk: Allocate and link a clk consumer to a clk_core given
 * a clk_hw
 * @dev: clk consumer device
 * @hw: clk_hw associated with the clk being consumed
 * @dev_id: string describing device name
 * @con_id: connection ID string on device
 *
 * This is the main function used to create a clk pointer for use by clk
 * consumers. It connects a consumer to the clk_core and clk_hw structures
 * used by the framework and clk provider respectively.
 */
struct clk *clk_hw_create_clk(struct device *dev, struct clk_hw *hw,
			      const char *dev_id, const char *con_id)
{
	struct clk *clk;
	struct clk_core *core;

	/* This is to allow this function to be chained to others */
	if (IS_ERR_OR_NULL(hw))
		return ERR_CAST(hw);

	core = hw->core;
	clk = alloc_clk(core, dev_id, con_id);
	if (IS_ERR(clk))
		return clk;
	clk->dev = dev;

	if (!try_module_get(core->owner)) {
		free_clk(clk);
		return ERR_PTR(-ENOENT);
	}

	kref_get(&core->ref);
	clk_core_link_consumer(core, clk);

	return clk;
}

/**
 * clk_hw_get_clk - get clk consumer given an clk_hw
 * @hw: clk_hw associated with the clk being consumed
 * @con_id: connection ID string on device
 *
 * Returns: new clk consumer
 * This is the function to be used by providers which need
 * to get a consumer clk and act on the clock element
 * Calls to this function must be balanced with calls clk_put()
 */
struct clk *clk_hw_get_clk(struct clk_hw *hw, const char *con_id)
{
	struct device *dev = hw->core->dev;

	return clk_hw_create_clk(dev, hw, dev_name(dev), con_id);
}
EXPORT_SYMBOL(clk_hw_get_clk);

static int clk_cpy_name(const char **dst_p, const char *src, bool must_exist)
{
	const char *dst;

	if (!src) {
		if (must_exist)
			return -EINVAL;
		return 0;
	}

	*dst_p = dst = kstrdup_const(src, GFP_KERNEL);
	if (!dst)
		return -ENOMEM;

	return 0;
}

static int clk_core_populate_parent_map(struct clk_core *core,
					const struct clk_init_data *init)
{
	u8 num_parents = init->num_parents;
	const char * const *parent_names = init->parent_names;
	const struct clk_hw **parent_hws = init->parent_hws;
	const struct clk_parent_data *parent_data = init->parent_data;
	int i, ret = 0;
	struct clk_parent_map *parents, *parent;

	if (!num_parents)
		return 0;

	/*
	 * Avoid unnecessary string look-ups of clk_core's possible parents by
	 * having a cache of names/clk_hw pointers to clk_core pointers.
	 */
	parents = kcalloc(num_parents, sizeof(*parents), GFP_KERNEL);
	core->parents = parents;
	if (!parents)
		return -ENOMEM;

	/* Copy everything over because it might be __initdata */
	for (i = 0, parent = parents; i < num_parents; i++, parent++) {
		parent->index = -1;
		if (parent_names) {
			/* throw a WARN if any entries are NULL */
			WARN(!parent_names[i],
				"%s: invalid NULL in %s's .parent_names\n",
				__func__, core->name);
			ret = clk_cpy_name(&parent->name, parent_names[i],
					   true);
		} else if (parent_data) {
			parent->hw = parent_data[i].hw;
			parent->index = parent_data[i].index;
			ret = clk_cpy_name(&parent->fw_name,
					   parent_data[i].fw_name, false);
			if (!ret)
				ret = clk_cpy_name(&parent->name,
						   parent_data[i].name,
						   false);
		} else if (parent_hws) {
			parent->hw = parent_hws[i];
		} else {
			ret = -EINVAL;
			WARN(1, "Must specify parents if num_parents > 0\n");
		}

		if (ret) {
			do {
				kfree_const(parents[i].name);
				kfree_const(parents[i].fw_name);
			} while (--i >= 0);
			kfree(parents);

			return ret;
		}
	}

	return 0;
}

static void clk_core_free_parent_map(struct clk_core *core)
{
	int i = core->num_parents;

	if (!core->num_parents)
		return;

	while (--i >= 0) {
		kfree_const(core->parents[i].name);
		kfree_const(core->parents[i].fw_name);
	}

	kfree(core->parents);
}

static struct clk *
__clk_register(struct device *dev, struct device_node *np, struct clk_hw *hw)
{
	int ret;
	struct clk_core *core;
	const struct clk_init_data *init = hw->init;

	/*
	 * The init data is not supposed to be used outside of registration path.
	 * Set it to NULL so that provider drivers can't use it either and so that
	 * we catch use of hw->init early on in the core.
	 */
	hw->init = NULL;

	core = kzalloc(sizeof(*core), GFP_KERNEL);
	if (!core) {
		ret = -ENOMEM;
		goto fail_out;
	}

	core->name = kstrdup_const(init->name, GFP_KERNEL);
	if (!core->name) {
		ret = -ENOMEM;
		goto fail_name;
	}

	if (WARN_ON(!init->ops)) {
		ret = -EINVAL;
		goto fail_ops;
	}
	core->ops = init->ops;

	if (dev && pm_runtime_enabled(dev))
		core->rpm_enabled = true;
	core->dev = dev;
	core->of_node = np;
	if (dev && dev->driver)
		core->owner = dev->driver->owner;
	core->hw = hw;
	core->flags = init->flags;
	core->num_parents = init->num_parents;
	core->min_rate = 0;
	core->max_rate = ULONG_MAX;
	hw->core = core;

	ret = clk_core_populate_parent_map(core, init);
	if (ret)
		goto fail_parents;

	INIT_HLIST_HEAD(&core->clks);

	/*
	 * Don't call clk_hw_create_clk() here because that would pin the
	 * provider module to itself and prevent it from ever being removed.
	 */
	hw->clk = alloc_clk(core, NULL, NULL);
	if (IS_ERR(hw->clk)) {
		ret = PTR_ERR(hw->clk);
		goto fail_create_clk;
	}

	clk_core_link_consumer(hw->core, hw->clk);

	ret = __clk_core_init(core);
	if (!ret)
		return hw->clk;

	clk_prepare_lock();
	clk_core_unlink_consumer(hw->clk);
	clk_prepare_unlock();

	free_clk(hw->clk);
	hw->clk = NULL;

fail_create_clk:
	clk_core_free_parent_map(core);
fail_parents:
fail_ops:
	kfree_const(core->name);
fail_name:
	kfree(core);
fail_out:
	return ERR_PTR(ret);
}

/**
 * dev_or_parent_of_node() - Get device node of @dev or @dev's parent
 * @dev: Device to get device node of
 *
 * Return: device node pointer of @dev, or the device node pointer of
 * @dev->parent if dev doesn't have a device node, or NULL if neither
 * @dev or @dev->parent have a device node.
 */
static struct device_node *dev_or_parent_of_node(struct device *dev)
{
	struct device_node *np;

	if (!dev)
		return NULL;

	np = dev_of_node(dev);
	if (!np)
		np = dev_of_node(dev->parent);

	return np;
}

/**
 * clk_register - allocate a new clock, register it and return an opaque cookie
 * @dev: device that is registering this clock
 * @hw: link to hardware-specific clock data
 *
 * clk_register is the *deprecated* interface for populating the clock tree with
 * new clock nodes. Use clk_hw_register() instead.
 *
 * Returns: a pointer to the newly allocated struct clk which
 * cannot be dereferenced by driver code but may be used in conjunction with the
 * rest of the clock API.  In the event of an error clk_register will return an
 * error code; drivers must test for an error code after calling clk_register.
 */
struct clk *clk_register(struct device *dev, struct clk_hw *hw)
{
	return __clk_register(dev, dev_or_parent_of_node(dev), hw);
}
EXPORT_SYMBOL_GPL(clk_register);

/**
 * clk_hw_register - register a clk_hw and return an error code
 * @dev: device that is registering this clock
 * @hw: link to hardware-specific clock data
 *
 * clk_hw_register is the primary interface for populating the clock tree with
 * new clock nodes. It returns an integer equal to zero indicating success or
 * less than zero indicating failure. Drivers must test for an error code after
 * calling clk_hw_register().
 */
int clk_hw_register(struct device *dev, struct clk_hw *hw)
{
	return PTR_ERR_OR_ZERO(__clk_register(dev, dev_or_parent_of_node(dev),
			       hw));
}
EXPORT_SYMBOL_GPL(clk_hw_register);

/*
 * of_clk_hw_register - register a clk_hw and return an error code
 * @node: device_node of device that is registering this clock
 * @hw: link to hardware-specific clock data
 *
 * of_clk_hw_register() is the primary interface for populating the clock tree
 * with new clock nodes when a struct device is not available, but a struct
 * device_node is. It returns an integer equal to zero indicating success or
 * less than zero indicating failure. Drivers must test for an error code after
 * calling of_clk_hw_register().
 */
int of_clk_hw_register(struct device_node *node, struct clk_hw *hw)
{
	return PTR_ERR_OR_ZERO(__clk_register(NULL, node, hw));
}
EXPORT_SYMBOL_GPL(of_clk_hw_register);

/* Free memory allocated for a clock. */
static void __clk_release(struct kref *ref)
{
	struct clk_core *core = container_of(ref, struct clk_core, ref);

	lockdep_assert_held(&prepare_lock);

	clk_core_free_parent_map(core);
	kfree_const(core->name);
	kfree(core);
}

/*
 * Empty clk_ops for unregistered clocks. These are used temporarily
 * after clk_unregister() was called on a clock and until last clock
 * consumer calls clk_put() and the struct clk object is freed.
 */
static int clk_nodrv_prepare_enable(struct clk_hw *hw)
{
	return -ENXIO;
}

static void clk_nodrv_disable_unprepare(struct clk_hw *hw)
{
	WARN_ON_ONCE(1);
}

static int clk_nodrv_set_rate(struct clk_hw *hw, unsigned long rate,
					unsigned long parent_rate)
{
	return -ENXIO;
}

static int clk_nodrv_set_parent(struct clk_hw *hw, u8 index)
{
	return -ENXIO;
}

static const struct clk_ops clk_nodrv_ops = {
	.enable		= clk_nodrv_prepare_enable,
	.disable	= clk_nodrv_disable_unprepare,
	.prepare	= clk_nodrv_prepare_enable,
	.unprepare	= clk_nodrv_disable_unprepare,
	.set_rate	= clk_nodrv_set_rate,
	.set_parent	= clk_nodrv_set_parent,
};

static void clk_core_evict_parent_cache_subtree(struct clk_core *root,
						struct clk_core *target)
{
	int i;
	struct clk_core *child;

	for (i = 0; i < root->num_parents; i++)
		if (root->parents[i].core == target)
			root->parents[i].core = NULL;

	hlist_for_each_entry(child, &root->children, child_node)
		clk_core_evict_parent_cache_subtree(child, target);
}

/* Remove this clk from all parent caches */
static void clk_core_evict_parent_cache(struct clk_core *core)
{
	struct hlist_head **lists;
	struct clk_core *root;

	lockdep_assert_held(&prepare_lock);

	for (lists = all_lists; *lists; lists++)
		hlist_for_each_entry(root, *lists, child_node)
			clk_core_evict_parent_cache_subtree(root, core);

}

/**
 * clk_unregister - unregister a currently registered clock
 * @clk: clock to unregister
 */
void clk_unregister(struct clk *clk)
{
	unsigned long flags;
	const struct clk_ops *ops;

	if (!clk || WARN_ON_ONCE(IS_ERR(clk)))
		return;

	clk_debug_unregister(clk->core);

	clk_prepare_lock();

	ops = clk->core->ops;
	if (ops == &clk_nodrv_ops) {
		pr_err("%s: unregistered clock: %s\n", __func__,
		       clk->core->name);
		goto unlock;
	}
	/*
	 * Assign empty clock ops for consumers that might still hold
	 * a reference to this clock.
	 */
	flags = clk_enable_lock();
	clk->core->ops = &clk_nodrv_ops;
	clk_enable_unlock(flags);

	if (ops->terminate)
		ops->terminate(clk->core->hw);

	if (!hlist_empty(&clk->core->children)) {
		struct clk_core *child;
		struct hlist_node *t;

		/* Reparent all children to the orphan list. */
		hlist_for_each_entry_safe(child, t, &clk->core->children,
					  child_node)
			clk_core_set_parent_nolock(child, NULL);
	}

	clk_core_evict_parent_cache(clk->core);

	hlist_del_init(&clk->core->child_node);

	if (clk->core->prepare_count)
		pr_warn("%s: unregistering prepared clock: %s\n",
					__func__, clk->core->name);

	if (clk->core->protect_count)
		pr_warn("%s: unregistering protected clock: %s\n",
					__func__, clk->core->name);

	kref_put(&clk->core->ref, __clk_release);
	free_clk(clk);
unlock:
	clk_prepare_unlock();
}
EXPORT_SYMBOL_GPL(clk_unregister);

/**
 * clk_hw_unregister - unregister a currently registered clk_hw
 * @hw: hardware-specific clock data to unregister
 */
void clk_hw_unregister(struct clk_hw *hw)
{
	clk_unregister(hw->clk);
}
EXPORT_SYMBOL_GPL(clk_hw_unregister);

static void devm_clk_unregister_cb(struct device *dev, void *res)
{
	clk_unregister(*(struct clk **)res);
}

static void devm_clk_hw_unregister_cb(struct device *dev, void *res)
{
	clk_hw_unregister(*(struct clk_hw **)res);
}

/**
 * devm_clk_register - resource managed clk_register()
 * @dev: device that is registering this clock
 * @hw: link to hardware-specific clock data
 *
 * Managed clk_register(). This function is *deprecated*, use devm_clk_hw_register() instead.
 *
 * Clocks returned from this function are automatically clk_unregister()ed on
 * driver detach. See clk_register() for more information.
 */
struct clk *devm_clk_register(struct device *dev, struct clk_hw *hw)
{
	struct clk *clk;
	struct clk **clkp;

	clkp = devres_alloc(devm_clk_unregister_cb, sizeof(*clkp), GFP_KERNEL);
	if (!clkp)
		return ERR_PTR(-ENOMEM);

	clk = clk_register(dev, hw);
	if (!IS_ERR(clk)) {
		*clkp = clk;
		devres_add(dev, clkp);
	} else {
		devres_free(clkp);
	}

	return clk;
}
EXPORT_SYMBOL_GPL(devm_clk_register);

/**
 * devm_clk_hw_register - resource managed clk_hw_register()
 * @dev: device that is registering this clock
 * @hw: link to hardware-specific clock data
 *
 * Managed clk_hw_register(). Clocks registered by this function are
 * automatically clk_hw_unregister()ed on driver detach. See clk_hw_register()
 * for more information.
 */
int devm_clk_hw_register(struct device *dev, struct clk_hw *hw)
{
	struct clk_hw **hwp;
	int ret;

	hwp = devres_alloc(devm_clk_hw_unregister_cb, sizeof(*hwp), GFP_KERNEL);
	if (!hwp)
		return -ENOMEM;

	ret = clk_hw_register(dev, hw);
	if (!ret) {
		*hwp = hw;
		devres_add(dev, hwp);
	} else {
		devres_free(hwp);
	}

	return ret;
}
EXPORT_SYMBOL_GPL(devm_clk_hw_register);

static int devm_clk_match(struct device *dev, void *res, void *data)
{
	struct clk *c = res;
	if (WARN_ON(!c))
		return 0;
	return c == data;
}

static int devm_clk_hw_match(struct device *dev, void *res, void *data)
{
	struct clk_hw *hw = res;

	if (WARN_ON(!hw))
		return 0;
	return hw == data;
}

/**
 * devm_clk_unregister - resource managed clk_unregister()
 * @dev: device that is unregistering the clock data
 * @clk: clock to unregister
 *
 * Deallocate a clock allocated with devm_clk_register(). Normally
 * this function will not need to be called and the resource management
 * code will ensure that the resource is freed.
 */
void devm_clk_unregister(struct device *dev, struct clk *clk)
{
	WARN_ON(devres_release(dev, devm_clk_unregister_cb, devm_clk_match, clk));
}
EXPORT_SYMBOL_GPL(devm_clk_unregister);

/**
 * devm_clk_hw_unregister - resource managed clk_hw_unregister()
 * @dev: device that is unregistering the hardware-specific clock data
 * @hw: link to hardware-specific clock data
 *
 * Unregister a clk_hw registered with devm_clk_hw_register(). Normally
 * this function will not need to be called and the resource management
 * code will ensure that the resource is freed.
 */
void devm_clk_hw_unregister(struct device *dev, struct clk_hw *hw)
{
	WARN_ON(devres_release(dev, devm_clk_hw_unregister_cb, devm_clk_hw_match,
				hw));
}
EXPORT_SYMBOL_GPL(devm_clk_hw_unregister);

static void devm_clk_release(struct device *dev, void *res)
{
	clk_put(*(struct clk **)res);
}

/**
 * devm_clk_hw_get_clk - resource managed clk_hw_get_clk()
 * @dev: device that is registering this clock
 * @hw: clk_hw associated with the clk being consumed
 * @con_id: connection ID string on device
 *
 * Managed clk_hw_get_clk(). Clocks got with this function are
 * automatically clk_put() on driver detach. See clk_put()
 * for more information.
 */
struct clk *devm_clk_hw_get_clk(struct device *dev, struct clk_hw *hw,
				const char *con_id)
{
	struct clk *clk;
	struct clk **clkp;

	/* This should not happen because it would mean we have drivers
	 * passing around clk_hw pointers instead of having the caller use
	 * proper clk_get() style APIs
	 */
	WARN_ON_ONCE(dev != hw->core->dev);

	clkp = devres_alloc(devm_clk_release, sizeof(*clkp), GFP_KERNEL);
	if (!clkp)
		return ERR_PTR(-ENOMEM);

	clk = clk_hw_get_clk(hw, con_id);
	if (!IS_ERR(clk)) {
		*clkp = clk;
		devres_add(dev, clkp);
	} else {
		devres_free(clkp);
	}

	return clk;
}
EXPORT_SYMBOL_GPL(devm_clk_hw_get_clk);

/*
 * clkdev helpers
 */

void __clk_put(struct clk *clk)
{
	struct module *owner;

	if (!clk || WARN_ON_ONCE(IS_ERR(clk)))
		return;

	clk_prepare_lock();

	/*
	 * Before calling clk_put, all calls to clk_rate_exclusive_get() from a
	 * given user should be balanced with calls to clk_rate_exclusive_put()
	 * and by that same consumer
	 */
	if (WARN_ON(clk->exclusive_count)) {
		/* We voiced our concern, let's sanitize the situation */
		clk->core->protect_count -= (clk->exclusive_count - 1);
		clk_core_rate_unprotect(clk->core);
		clk->exclusive_count = 0;
	}

	hlist_del(&clk->clks_node);
	if (clk->min_rate > clk->core->req_rate ||
	    clk->max_rate < clk->core->req_rate)
		clk_core_set_rate_nolock(clk->core, clk->core->req_rate);

	owner = clk->core->owner;
	kref_put(&clk->core->ref, __clk_release);

	clk_prepare_unlock();

	module_put(owner);

	free_clk(clk);
}

/***        clk rate change notifiers        ***/

/**
 * clk_notifier_register - add a clk rate change notifier
 * @clk: struct clk * to watch
 * @nb: struct notifier_block * with callback info
 *
 * Request notification when clk's rate changes.  This uses an SRCU
 * notifier because we want it to block and notifier unregistrations are
 * uncommon.  The callbacks associated with the notifier must not
 * re-enter into the clk framework by calling any top-level clk APIs;
 * this will cause a nested prepare_lock mutex.
 *
 * In all notification cases (pre, post and abort rate change) the original
 * clock rate is passed to the callback via struct clk_notifier_data.old_rate
 * and the new frequency is passed via struct clk_notifier_data.new_rate.
 *
 * clk_notifier_register() must be called from non-atomic context.
 * Returns -EINVAL if called with null arguments, -ENOMEM upon
 * allocation failure; otherwise, passes along the return value of
 * srcu_notifier_chain_register().
 */
int clk_notifier_register(struct clk *clk, struct notifier_block *nb)
{
	struct clk_notifier *cn;
	int ret = -ENOMEM;

	if (!clk || !nb)
		return -EINVAL;

	clk_prepare_lock();

	/* search the list of notifiers for this clk */
	list_for_each_entry(cn, &clk_notifier_list, node)
		if (cn->clk == clk)
			goto found;

	/* if clk wasn't in the notifier list, allocate new clk_notifier */
	cn = kzalloc(sizeof(*cn), GFP_KERNEL);
	if (!cn)
		goto out;

	cn->clk = clk;
	srcu_init_notifier_head(&cn->notifier_head);

	list_add(&cn->node, &clk_notifier_list);

found:
	ret = srcu_notifier_chain_register(&cn->notifier_head, nb);

	clk->core->notifier_count++;

out:
	clk_prepare_unlock();

	return ret;
}
EXPORT_SYMBOL_GPL(clk_notifier_register);

/**
 * clk_notifier_unregister - remove a clk rate change notifier
 * @clk: struct clk *
 * @nb: struct notifier_block * with callback info
 *
 * Request no further notification for changes to 'clk' and frees memory
 * allocated in clk_notifier_register.
 *
 * Returns -EINVAL if called with null arguments; otherwise, passes
 * along the return value of srcu_notifier_chain_unregister().
 */
int clk_notifier_unregister(struct clk *clk, struct notifier_block *nb)
{
	struct clk_notifier *cn;
	int ret = -ENOENT;

	if (!clk || !nb)
		return -EINVAL;

	clk_prepare_lock();

	list_for_each_entry(cn, &clk_notifier_list, node) {
		if (cn->clk == clk) {
			ret = srcu_notifier_chain_unregister(&cn->notifier_head, nb);

			clk->core->notifier_count--;

			/* XXX the notifier code should handle this better */
			if (!cn->notifier_head.head) {
				srcu_cleanup_notifier_head(&cn->notifier_head);
				list_del(&cn->node);
				kfree(cn);
			}
			break;
		}
	}

	clk_prepare_unlock();

	return ret;
}
EXPORT_SYMBOL_GPL(clk_notifier_unregister);

struct clk_notifier_devres {
	struct clk *clk;
	struct notifier_block *nb;
};

static void devm_clk_notifier_release(struct device *dev, void *res)
{
	struct clk_notifier_devres *devres = res;

	clk_notifier_unregister(devres->clk, devres->nb);
}

int devm_clk_notifier_register(struct device *dev, struct clk *clk,
			       struct notifier_block *nb)
{
	struct clk_notifier_devres *devres;
	int ret;

	devres = devres_alloc(devm_clk_notifier_release,
			      sizeof(*devres), GFP_KERNEL);

	if (!devres)
		return -ENOMEM;

	ret = clk_notifier_register(clk, nb);
	if (!ret) {
		devres->clk = clk;
		devres->nb = nb;
	} else {
		devres_free(devres);
	}

	return ret;
}
EXPORT_SYMBOL_GPL(devm_clk_notifier_register);

#ifdef CONFIG_OF
static void clk_core_reparent_orphans(void)
{
	clk_prepare_lock();
	clk_core_reparent_orphans_nolock();
	clk_prepare_unlock();
}

/**
 * struct of_clk_provider - Clock provider registration structure
 * @link: Entry in global list of clock providers
 * @node: Pointer to device tree node of clock provider
 * @get: Get clock callback.  Returns NULL or a struct clk for the
 *       given clock specifier
 * @get_hw: Get clk_hw callback.  Returns NULL, ERR_PTR or a
 *       struct clk_hw for the given clock specifier
 * @data: context pointer to be passed into @get callback
 */
struct of_clk_provider {
	struct list_head link;

	struct device_node *node;
	struct clk *(*get)(struct of_phandle_args *clkspec, void *data);
	struct clk_hw *(*get_hw)(struct of_phandle_args *clkspec, void *data);
	void *data;
};

extern struct of_device_id __clk_of_table;
static const struct of_device_id __clk_of_table_sentinel
	__used __section("__clk_of_table_end");

static LIST_HEAD(of_clk_providers);
static DEFINE_MUTEX(of_clk_mutex);

struct clk *of_clk_src_simple_get(struct of_phandle_args *clkspec,
				     void *data)
{
	return data;
}
EXPORT_SYMBOL_GPL(of_clk_src_simple_get);

struct clk_hw *of_clk_hw_simple_get(struct of_phandle_args *clkspec, void *data)
{
	return data;
}
EXPORT_SYMBOL_GPL(of_clk_hw_simple_get);

struct clk *of_clk_src_onecell_get(struct of_phandle_args *clkspec, void *data)
{
	struct clk_onecell_data *clk_data = data;
	unsigned int idx = clkspec->args[0];

	if (idx >= clk_data->clk_num) {
		pr_err("%s: invalid clock index %u\n", __func__, idx);
		return ERR_PTR(-EINVAL);
	}

	return clk_data->clks[idx];
}
EXPORT_SYMBOL_GPL(of_clk_src_onecell_get);

struct clk_hw *
of_clk_hw_onecell_get(struct of_phandle_args *clkspec, void *data)
{
	struct clk_hw_onecell_data *hw_data = data;
	unsigned int idx = clkspec->args[0];

	if (idx >= hw_data->num) {
		pr_err("%s: invalid index %u\n", __func__, idx);
		return ERR_PTR(-EINVAL);
	}

	return hw_data->hws[idx];
}
EXPORT_SYMBOL_GPL(of_clk_hw_onecell_get);

/**
 * of_clk_add_provider() - Register a clock provider for a node
 * @np: Device node pointer associated with clock provider
 * @clk_src_get: callback for decoding clock
 * @data: context pointer for @clk_src_get callback.
 *
 * This function is *deprecated*. Use of_clk_add_hw_provider() instead.
 */
int of_clk_add_provider(struct device_node *np,
			struct clk *(*clk_src_get)(struct of_phandle_args *clkspec,
						   void *data),
			void *data)
{
	struct of_clk_provider *cp;
	int ret;

	if (!np)
		return 0;

	cp = kzalloc(sizeof(*cp), GFP_KERNEL);
	if (!cp)
		return -ENOMEM;

	cp->node = of_node_get(np);
	cp->data = data;
	cp->get = clk_src_get;

	mutex_lock(&of_clk_mutex);
	list_add(&cp->link, &of_clk_providers);
	mutex_unlock(&of_clk_mutex);
	pr_debug("Added clock from %pOF\n", np);

	clk_core_reparent_orphans();

	ret = of_clk_set_defaults(np, true);
	if (ret < 0)
		of_clk_del_provider(np);

	fwnode_dev_initialized(&np->fwnode, true);

	return ret;
}
EXPORT_SYMBOL_GPL(of_clk_add_provider);

/**
 * of_clk_add_hw_provider() - Register a clock provider for a node
 * @np: Device node pointer associated with clock provider
 * @get: callback for decoding clk_hw
 * @data: context pointer for @get callback.
 */
int of_clk_add_hw_provider(struct device_node *np,
			   struct clk_hw *(*get)(struct of_phandle_args *clkspec,
						 void *data),
			   void *data)
{
	struct of_clk_provider *cp;
	int ret;

	if (!np)
		return 0;

	cp = kzalloc(sizeof(*cp), GFP_KERNEL);
	if (!cp)
		return -ENOMEM;

	cp->node = of_node_get(np);
	cp->data = data;
	cp->get_hw = get;

	mutex_lock(&of_clk_mutex);
	list_add(&cp->link, &of_clk_providers);
	mutex_unlock(&of_clk_mutex);
	pr_debug("Added clk_hw provider from %pOF\n", np);

	clk_core_reparent_orphans();

	ret = of_clk_set_defaults(np, true);
	if (ret < 0)
		of_clk_del_provider(np);

	fwnode_dev_initialized(&np->fwnode, true);

	return ret;
}
EXPORT_SYMBOL_GPL(of_clk_add_hw_provider);

static void devm_of_clk_release_provider(struct device *dev, void *res)
{
	of_clk_del_provider(*(struct device_node **)res);
}

/*
 * We allow a child device to use its parent device as the clock provider node
 * for cases like MFD sub-devices where the child device driver wants to use
 * devm_*() APIs but not list the device in DT as a sub-node.
 */
static struct device_node *get_clk_provider_node(struct device *dev)
{
	struct device_node *np, *parent_np;

	np = dev->of_node;
	parent_np = dev->parent ? dev->parent->of_node : NULL;

	if (!of_find_property(np, "#clock-cells", NULL))
		if (of_find_property(parent_np, "#clock-cells", NULL))
			np = parent_np;

	return np;
}

/**
 * devm_of_clk_add_hw_provider() - Managed clk provider node registration
 * @dev: Device acting as the clock provider (used for DT node and lifetime)
 * @get: callback for decoding clk_hw
 * @data: context pointer for @get callback
 *
 * Registers clock provider for given device's node. If the device has no DT
 * node or if the device node lacks of clock provider information (#clock-cells)
 * then the parent device's node is scanned for this information. If parent node
 * has the #clock-cells then it is used in registration. Provider is
 * automatically released at device exit.
 *
 * Return: 0 on success or an errno on failure.
 */
int devm_of_clk_add_hw_provider(struct device *dev,
			struct clk_hw *(*get)(struct of_phandle_args *clkspec,
					      void *data),
			void *data)
{
	struct device_node **ptr, *np;
	int ret;

	ptr = devres_alloc(devm_of_clk_release_provider, sizeof(*ptr),
			   GFP_KERNEL);
	if (!ptr)
		return -ENOMEM;

	np = get_clk_provider_node(dev);
	ret = of_clk_add_hw_provider(np, get, data);
	if (!ret) {
		*ptr = np;
		devres_add(dev, ptr);
	} else {
		devres_free(ptr);
	}

	return ret;
}
EXPORT_SYMBOL_GPL(devm_of_clk_add_hw_provider);

/**
 * of_clk_del_provider() - Remove a previously registered clock provider
 * @np: Device node pointer associated with clock provider
 */
void of_clk_del_provider(struct device_node *np)
{
	struct of_clk_provider *cp;

	if (!np)
		return;

	mutex_lock(&of_clk_mutex);
	list_for_each_entry(cp, &of_clk_providers, link) {
		if (cp->node == np) {
			list_del(&cp->link);
			fwnode_dev_initialized(&np->fwnode, false);
			of_node_put(cp->node);
			kfree(cp);
			break;
		}
	}
	mutex_unlock(&of_clk_mutex);
}
EXPORT_SYMBOL_GPL(of_clk_del_provider);

static int devm_clk_provider_match(struct device *dev, void *res, void *data)
{
	struct device_node **np = res;

	if (WARN_ON(!np || !*np))
		return 0;

	return *np == data;
}

/**
 * devm_of_clk_del_provider() - Remove clock provider registered using devm
 * @dev: Device to whose lifetime the clock provider was bound
 */
void devm_of_clk_del_provider(struct device *dev)
{
	int ret;
	struct device_node *np = get_clk_provider_node(dev);

	ret = devres_release(dev, devm_of_clk_release_provider,
			     devm_clk_provider_match, np);

	WARN_ON(ret);
}
EXPORT_SYMBOL(devm_of_clk_del_provider);

/**
 * of_parse_clkspec() - Parse a DT clock specifier for a given device node
 * @np: device node to parse clock specifier from
 * @index: index of phandle to parse clock out of. If index < 0, @name is used
 * @name: clock name to find and parse. If name is NULL, the index is used
 * @out_args: Result of parsing the clock specifier
 *
 * Parses a device node's "clocks" and "clock-names" properties to find the
 * phandle and cells for the index or name that is desired. The resulting clock
 * specifier is placed into @out_args, or an errno is returned when there's a
 * parsing error. The @index argument is ignored if @name is non-NULL.
 *
 * Example:
 *
 * phandle1: clock-controller@1 {
 *	#clock-cells = <2>;
 * }
 *
 * phandle2: clock-controller@2 {
 *	#clock-cells = <1>;
 * }
 *
 * clock-consumer@3 {
 *	clocks = <&phandle1 1 2 &phandle2 3>;
 *	clock-names = "name1", "name2";
 * }
 *
 * To get a device_node for `clock-controller@2' node you may call this
 * function a few different ways:
 *
 *   of_parse_clkspec(clock-consumer@3, -1, "name2", &args);
 *   of_parse_clkspec(clock-consumer@3, 1, NULL, &args);
 *   of_parse_clkspec(clock-consumer@3, 1, "name2", &args);
 *
 * Return: 0 upon successfully parsing the clock specifier. Otherwise, -ENOENT
 * if @name is NULL or -EINVAL if @name is non-NULL and it can't be found in
 * the "clock-names" property of @np.
 */
static int of_parse_clkspec(const struct device_node *np, int index,
			    const char *name, struct of_phandle_args *out_args)
{
	int ret = -ENOENT;

	/* Walk up the tree of devices looking for a clock property that matches */
	while (np) {
		/*
		 * For named clocks, first look up the name in the
		 * "clock-names" property.  If it cannot be found, then index
		 * will be an error code and of_parse_phandle_with_args() will
		 * return -EINVAL.
		 */
		if (name)
			index = of_property_match_string(np, "clock-names", name);
		ret = of_parse_phandle_with_args(np, "clocks", "#clock-cells",
						 index, out_args);
		if (!ret)
			break;
		if (name && index >= 0)
			break;

		/*
		 * No matching clock found on this node.  If the parent node
		 * has a "clock-ranges" property, then we can try one of its
		 * clocks.
		 */
		np = np->parent;
		if (np && !of_get_property(np, "clock-ranges", NULL))
			break;
		index = 0;
	}

	return ret;
}

static struct clk_hw *
__of_clk_get_hw_from_provider(struct of_clk_provider *provider,
			      struct of_phandle_args *clkspec)
{
	struct clk *clk;

	if (provider->get_hw)
		return provider->get_hw(clkspec, provider->data);

	clk = provider->get(clkspec, provider->data);
	if (IS_ERR(clk))
		return ERR_CAST(clk);
	return __clk_get_hw(clk);
}

static struct clk_hw *
of_clk_get_hw_from_clkspec(struct of_phandle_args *clkspec)
{
	struct of_clk_provider *provider;
	struct clk_hw *hw = ERR_PTR(-EPROBE_DEFER);

	if (!clkspec)
		return ERR_PTR(-EINVAL);

	mutex_lock(&of_clk_mutex);
	list_for_each_entry(provider, &of_clk_providers, link) {
		if (provider->node == clkspec->np) {
			hw = __of_clk_get_hw_from_provider(provider, clkspec);
			if (!IS_ERR(hw))
				break;
		}
	}
	mutex_unlock(&of_clk_mutex);

	return hw;
}

/**
 * of_clk_get_from_provider() - Lookup a clock from a clock provider
 * @clkspec: pointer to a clock specifier data structure
 *
 * This function looks up a struct clk from the registered list of clock
 * providers, an input is a clock specifier data structure as returned
 * from the of_parse_phandle_with_args() function call.
 */
struct clk *of_clk_get_from_provider(struct of_phandle_args *clkspec)
{
	struct clk_hw *hw = of_clk_get_hw_from_clkspec(clkspec);

	return clk_hw_create_clk(NULL, hw, NULL, __func__);
}
EXPORT_SYMBOL_GPL(of_clk_get_from_provider);

struct clk_hw *of_clk_get_hw(struct device_node *np, int index,
			     const char *con_id)
{
	int ret;
	struct clk_hw *hw;
	struct of_phandle_args clkspec;

	ret = of_parse_clkspec(np, index, con_id, &clkspec);
	if (ret)
		return ERR_PTR(ret);

	hw = of_clk_get_hw_from_clkspec(&clkspec);
	of_node_put(clkspec.np);

	return hw;
}

static struct clk *__of_clk_get(struct device_node *np,
				int index, const char *dev_id,
				const char *con_id)
{
	struct clk_hw *hw = of_clk_get_hw(np, index, con_id);

	return clk_hw_create_clk(NULL, hw, dev_id, con_id);
}

struct clk *of_clk_get(struct device_node *np, int index)
{
	return __of_clk_get(np, index, np->full_name, NULL);
}
EXPORT_SYMBOL(of_clk_get);

/**
 * of_clk_get_by_name() - Parse and lookup a clock referenced by a device node
 * @np: pointer to clock consumer node
 * @name: name of consumer's clock input, or NULL for the first clock reference
 *
 * This function parses the clocks and clock-names properties,
 * and uses them to look up the struct clk from the registered list of clock
 * providers.
 */
struct clk *of_clk_get_by_name(struct device_node *np, const char *name)
{
	if (!np)
		return ERR_PTR(-ENOENT);

	return __of_clk_get(np, 0, np->full_name, name);
}
EXPORT_SYMBOL(of_clk_get_by_name);

/**
 * of_clk_get_parent_count() - Count the number of clocks a device node has
 * @np: device node to count
 *
 * Returns: The number of clocks that are possible parents of this node
 */
unsigned int of_clk_get_parent_count(const struct device_node *np)
{
	int count;

	count = of_count_phandle_with_args(np, "clocks", "#clock-cells");
	if (count < 0)
		return 0;

	return count;
}
EXPORT_SYMBOL_GPL(of_clk_get_parent_count);

const char *of_clk_get_parent_name(const struct device_node *np, int index)
{
	struct of_phandle_args clkspec;
	struct property *prop;
	const char *clk_name;
	const __be32 *vp;
	u32 pv;
	int rc;
	int count;
	struct clk *clk;

	rc = of_parse_phandle_with_args(np, "clocks", "#clock-cells", index,
					&clkspec);
	if (rc)
		return NULL;

	index = clkspec.args_count ? clkspec.args[0] : 0;
	count = 0;

	/* if there is an indices property, use it to transfer the index
	 * specified into an array offset for the clock-output-names property.
	 */
	of_property_for_each_u32(clkspec.np, "clock-indices", prop, vp, pv) {
		if (index == pv) {
			index = count;
			break;
		}
		count++;
	}
	/* We went off the end of 'clock-indices' without finding it */
	if (prop && !vp)
		return NULL;

	if (of_property_read_string_index(clkspec.np, "clock-output-names",
					  index,
					  &clk_name) < 0) {
		/*
		 * Best effort to get the name if the clock has been
		 * registered with the framework. If the clock isn't
		 * registered, we return the node name as the name of
		 * the clock as long as #clock-cells = 0.
		 */
		clk = of_clk_get_from_provider(&clkspec);
		if (IS_ERR(clk)) {
			if (clkspec.args_count == 0)
				clk_name = clkspec.np->name;
			else
				clk_name = NULL;
		} else {
			clk_name = __clk_get_name(clk);
			clk_put(clk);
		}
	}


	of_node_put(clkspec.np);
	return clk_name;
}
EXPORT_SYMBOL_GPL(of_clk_get_parent_name);

/**
 * of_clk_parent_fill() - Fill @parents with names of @np's parents and return
 * number of parents
 * @np: Device node pointer associated with clock provider
 * @parents: pointer to char array that hold the parents' names
 * @size: size of the @parents array
 *
 * Return: number of parents for the clock node.
 */
int of_clk_parent_fill(struct device_node *np, const char **parents,
		       unsigned int size)
{
	unsigned int i = 0;

	while (i < size && (parents[i] = of_clk_get_parent_name(np, i)) != NULL)
		i++;

	return i;
}
EXPORT_SYMBOL_GPL(of_clk_parent_fill);

struct clock_provider {
	void (*clk_init_cb)(struct device_node *);
	struct device_node *np;
	struct list_head node;
};

/*
 * This function looks for a parent clock. If there is one, then it
 * checks that the provider for this parent clock was initialized, in
 * this case the parent clock will be ready.
 */
static int parent_ready(struct device_node *np)
{
	int i = 0;

	while (true) {
		struct clk *clk = of_clk_get(np, i);

		/* this parent is ready we can check the next one */
		if (!IS_ERR(clk)) {
			clk_put(clk);
			i++;
			continue;
		}

		/* at least one parent is not ready, we exit now */
		if (PTR_ERR(clk) == -EPROBE_DEFER)
			return 0;

		/*
		 * Here we make assumption that the device tree is
		 * written correctly. So an error means that there is
		 * no more parent. As we didn't exit yet, then the
		 * previous parent are ready. If there is no clock
		 * parent, no need to wait for them, then we can
		 * consider their absence as being ready
		 */
		return 1;
	}
}

/**
 * of_clk_detect_critical() - set CLK_IS_CRITICAL flag from Device Tree
 * @np: Device node pointer associated with clock provider
 * @index: clock index
 * @flags: pointer to top-level framework flags
 *
 * Detects if the clock-critical property exists and, if so, sets the
 * corresponding CLK_IS_CRITICAL flag.
 *
 * Do not use this function. It exists only for legacy Device Tree
 * bindings, such as the one-clock-per-node style that are outdated.
 * Those bindings typically put all clock data into .dts and the Linux
 * driver has no clock data, thus making it impossible to set this flag
 * correctly from the driver. Only those drivers may call
 * of_clk_detect_critical from their setup functions.
 *
 * Return: error code or zero on success
 */
int of_clk_detect_critical(struct device_node *np, int index,
			   unsigned long *flags)
{
	struct property *prop;
	const __be32 *cur;
	uint32_t idx;

	if (!np || !flags)
		return -EINVAL;

	of_property_for_each_u32(np, "clock-critical", prop, cur, idx)
		if (index == idx)
			*flags |= CLK_IS_CRITICAL;

	return 0;
}

/**
 * of_clk_init() - Scan and init clock providers from the DT
 * @matches: array of compatible values and init functions for providers.
 *
 * This function scans the device tree for matching clock providers
 * and calls their initialization functions. It also does it by trying
 * to follow the dependencies.
 */
void __init of_clk_init(const struct of_device_id *matches)
{
	const struct of_device_id *match;
	struct device_node *np;
	struct clock_provider *clk_provider, *next;
	bool is_init_done;
	bool force = false;
	LIST_HEAD(clk_provider_list);

	if (!matches)
		matches = &__clk_of_table;

	/* First prepare the list of the clocks providers */
	for_each_matching_node_and_match(np, matches, &match) {
		struct clock_provider *parent;

		if (!of_device_is_available(np))
			continue;

		parent = kzalloc(sizeof(*parent), GFP_KERNEL);
		if (!parent) {
			list_for_each_entry_safe(clk_provider, next,
						 &clk_provider_list, node) {
				list_del(&clk_provider->node);
				of_node_put(clk_provider->np);
				kfree(clk_provider);
			}
			of_node_put(np);
			return;
		}

		parent->clk_init_cb = match->data;
		parent->np = of_node_get(np);
		list_add_tail(&parent->node, &clk_provider_list);
	}

	while (!list_empty(&clk_provider_list)) {
		is_init_done = false;
		list_for_each_entry_safe(clk_provider, next,
					&clk_provider_list, node) {
			if (force || parent_ready(clk_provider->np)) {

				/* Don't populate platform devices */
				of_node_set_flag(clk_provider->np,
						 OF_POPULATED);

				clk_provider->clk_init_cb(clk_provider->np);
				of_clk_set_defaults(clk_provider->np, true);

				list_del(&clk_provider->node);
				of_node_put(clk_provider->np);
				kfree(clk_provider);
				is_init_done = true;
			}
		}

		/*
		 * We didn't manage to initialize any of the
		 * remaining providers during the last loop, so now we
		 * initialize all the remaining ones unconditionally
		 * in case the clock parent was not mandatory
		 */
		if (!is_init_done)
			force = true;
	}
}
#endif<|MERGE_RESOLUTION|>--- conflicted
+++ resolved
@@ -3046,11 +3046,8 @@
 	else
 		seq_puts(s, "-----");
 
-<<<<<<< HEAD
 	seq_printf(s, " %6d %8d\n", clk_core_get_scaled_duty_cycle(c, 100000),
 		   clk_core_get_nshot(c));
-=======
-	seq_printf(s, " %6d", clk_core_get_scaled_duty_cycle(c, 100000));
 
 	if (c->ops->is_enabled)
 		seq_printf(s, " %9c\n", clk_core_is_enabled(c) ? 'Y' : 'N');
@@ -3058,7 +3055,6 @@
 		seq_printf(s, " %9c\n", 'Y');
 	else
 		seq_printf(s, " %9c\n", '?');
->>>>>>> e2662117
 }
 
 static void clk_summary_show_subtree(struct seq_file *s, struct clk_core *c,
@@ -3077,15 +3073,9 @@
 	struct clk_core *c;
 	struct hlist_head **lists = (struct hlist_head **)s->private;
 
-<<<<<<< HEAD
-	seq_puts(s, "                                 enable  prepare  protect                                duty\n");
-	seq_puts(s, "   clock                          count    count    count        rate   accuracy phase  cycle  nshot\n");
-	seq_puts(s, "----------------------------------------------------------------------------------------------------\n");
-=======
-	seq_puts(s, "                                 enable  prepare  protect                                duty  hardware\n");
-	seq_puts(s, "   clock                          count    count    count        rate   accuracy phase  cycle    enable\n");
-	seq_puts(s, "-------------------------------------------------------------------------------------------------------\n");
->>>>>>> e2662117
+	seq_puts(s, "                                 enable  prepare  protect                                duty         hardware\n");
+	seq_puts(s, "   clock                          count    count    count        rate   accuracy phase  cycle  nshot    enable\n");
+	seq_puts(s, "--------------------------------------------------------------------------------------------------------------\n");
 
 	clk_prepare_lock();
 
