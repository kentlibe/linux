--- conflicted
+++ resolved
@@ -451,13 +451,7 @@
 
 static long i8k_ioctl(struct file *fp, unsigned int cmd, unsigned long arg)
 {
-<<<<<<< HEAD
-	int val = 0;
-	int speed, err;
-	unsigned char buff[16];
-=======
 	struct dell_smm_data *data = pde_data(file_inode(fp));
->>>>>>> 754e0b0e
 	int __user *argp = (int __user *)arg;
 	int speed, err;
 	int val = 0;
@@ -482,13 +476,8 @@
 		if (restricted && !capable(CAP_SYS_ADMIN))
 			return -EPERM;
 
-<<<<<<< HEAD
-		strscpy_pad(buff, data->bios_machineid, sizeof(buff));
-		break;
-=======
 		if (copy_to_user(argp, data->bios_machineid, sizeof(data->bios_machineid)))
 			return -EFAULT;
->>>>>>> 754e0b0e
 
 		return 0;
 	case I8K_FN_STATUS:
@@ -527,13 +516,6 @@
 		if (copy_from_user(&speed, argp + 1, sizeof(int)))
 			return -EFAULT;
 
-<<<<<<< HEAD
-		err = i8k_set_fan(data, val, speed);
-		if (err < 0)
-			return err;
-
-		val = i8k_get_fan_status(data, val);
-=======
 		mutex_lock(&data->i8k_mutex);
 		err = i8k_set_fan(data, val, speed);
 		if (err < 0)
@@ -541,7 +523,6 @@
 		else
 			val = i8k_get_fan_status(data, val);
 		mutex_unlock(&data->i8k_mutex);
->>>>>>> 754e0b0e
 		break;
 
 	default:
