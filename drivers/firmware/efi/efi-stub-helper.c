/*
 * Helper functions used by the EFI stub on multiple
 * architectures. This should be #included by the EFI stub
 * implementation files.
 *
 * Copyright 2011 Intel Corporation; author Matt Fleming
 *
 * This file is part of the Linux kernel, and is made available
 * under the terms of the GNU General Public License version 2.
 *
 */
#define EFI_READ_CHUNK_SIZE	(1024 * 1024)

struct file_info {
	efi_file_handle_t *handle;
	u64 size;
};

static void efi_printk(efi_system_table_t *sys_table_arg, char *str)
{
	char *s8;

	for (s8 = str; *s8; s8++) {
		efi_char16_t ch[2] = { 0 };

		ch[0] = *s8;
		if (*s8 == '\n') {
			efi_char16_t nl[2] = { '\r', 0 };
			efi_char16_printk(sys_table_arg, nl);
		}

		efi_char16_printk(sys_table_arg, ch);
	}
}


static efi_status_t efi_get_memory_map(efi_system_table_t *sys_table_arg,
				       efi_memory_desc_t **map,
				       unsigned long *map_size,
				       unsigned long *desc_size,
				       u32 *desc_ver,
				       unsigned long *key_ptr)
{
	efi_memory_desc_t *m = NULL;
	efi_status_t status;
	unsigned long key;
	u32 desc_version;

	*map_size = sizeof(*m) * 32;
again:
	/*
	 * Add an additional efi_memory_desc_t because we're doing an
	 * allocation which may be in a new descriptor region.
	 */
	*map_size += sizeof(*m);
	status = efi_call_early(allocate_pool, EFI_LOADER_DATA,
				*map_size, (void **)&m);
	if (status != EFI_SUCCESS)
		goto fail;

	*desc_size = 0;
	key = 0;
	status = efi_call_early(get_memory_map, map_size, m,
				&key, desc_size, &desc_version);
	if (status == EFI_BUFFER_TOO_SMALL) {
		efi_call_early(free_pool, m);
		goto again;
	}

	if (status != EFI_SUCCESS)
		efi_call_early(free_pool, m);

	if (key_ptr && status == EFI_SUCCESS)
		*key_ptr = key;
	if (desc_ver && status == EFI_SUCCESS)
		*desc_ver = desc_version;

fail:
	*map = m;
	return status;
}

/*
 * Allocate at the highest possible address that is not above 'max'.
 */
static efi_status_t efi_high_alloc(efi_system_table_t *sys_table_arg,
			       unsigned long size, unsigned long align,
			       unsigned long *addr, unsigned long max)
{
	unsigned long map_size, desc_size;
	efi_memory_desc_t *map;
	efi_status_t status;
	unsigned long nr_pages;
	u64 max_addr = 0;
	int i;

	status = efi_get_memory_map(sys_table_arg, &map, &map_size, &desc_size,
				    NULL, NULL);
	if (status != EFI_SUCCESS)
		goto fail;

	/*
	 * Enforce minimum alignment that EFI requires when requesting
	 * a specific address.  We are doing page-based allocations,
	 * so we must be aligned to a page.
	 */
	if (align < EFI_PAGE_SIZE)
		align = EFI_PAGE_SIZE;

	nr_pages = round_up(size, EFI_PAGE_SIZE) / EFI_PAGE_SIZE;
again:
	for (i = 0; i < map_size / desc_size; i++) {
		efi_memory_desc_t *desc;
		unsigned long m = (unsigned long)map;
		u64 start, end;

		desc = (efi_memory_desc_t *)(m + (i * desc_size));
		if (desc->type != EFI_CONVENTIONAL_MEMORY)
			continue;

		if (desc->num_pages < nr_pages)
			continue;

		start = desc->phys_addr;
		end = start + desc->num_pages * (1UL << EFI_PAGE_SHIFT);

		if ((start + size) > end || (start + size) > max)
			continue;

		if (end - size > max)
			end = max;

		if (round_down(end - size, align) < start)
			continue;

		start = round_down(end - size, align);

		/*
		 * Don't allocate at 0x0. It will confuse code that
		 * checks pointers against NULL.
		 */
		if (start == 0x0)
			continue;

		if (start > max_addr)
			max_addr = start;
	}

	if (!max_addr)
		status = EFI_NOT_FOUND;
	else {
		status = efi_call_early(allocate_pages,
					EFI_ALLOCATE_ADDRESS, EFI_LOADER_DATA,
					nr_pages, &max_addr);
		if (status != EFI_SUCCESS) {
			max = max_addr;
			max_addr = 0;
			goto again;
		}

		*addr = max_addr;
	}

	efi_call_early(free_pool, map);
fail:
	return status;
}

/*
 * Allocate at the lowest possible address.
 */
static efi_status_t efi_low_alloc(efi_system_table_t *sys_table_arg,
			      unsigned long size, unsigned long align,
			      unsigned long *addr)
{
	unsigned long map_size, desc_size;
	efi_memory_desc_t *map;
	efi_status_t status;
	unsigned long nr_pages;
	int i;

	status = efi_get_memory_map(sys_table_arg, &map, &map_size, &desc_size,
				    NULL, NULL);
	if (status != EFI_SUCCESS)
		goto fail;

	/*
	 * Enforce minimum alignment that EFI requires when requesting
	 * a specific address.  We are doing page-based allocations,
	 * so we must be aligned to a page.
	 */
	if (align < EFI_PAGE_SIZE)
		align = EFI_PAGE_SIZE;

	nr_pages = round_up(size, EFI_PAGE_SIZE) / EFI_PAGE_SIZE;
	for (i = 0; i < map_size / desc_size; i++) {
		efi_memory_desc_t *desc;
		unsigned long m = (unsigned long)map;
		u64 start, end;

		desc = (efi_memory_desc_t *)(m + (i * desc_size));

		if (desc->type != EFI_CONVENTIONAL_MEMORY)
			continue;

		if (desc->num_pages < nr_pages)
			continue;

		start = desc->phys_addr;
		end = start + desc->num_pages * (1UL << EFI_PAGE_SHIFT);

		/*
		 * Don't allocate at 0x0. It will confuse code that
		 * checks pointers against NULL. Skip the first 8
		 * bytes so we start at a nice even number.
		 */
		if (start == 0x0)
			start += 8;

		start = round_up(start, align);
		if ((start + size) > end)
			continue;

		status = efi_call_early(allocate_pages,
					EFI_ALLOCATE_ADDRESS, EFI_LOADER_DATA,
					nr_pages, &start);
		if (status == EFI_SUCCESS) {
			*addr = start;
			break;
		}
	}

	if (i == map_size / desc_size)
		status = EFI_NOT_FOUND;

	efi_call_early(free_pool, map);
fail:
	return status;
}

static void efi_free(efi_system_table_t *sys_table_arg, unsigned long size,
		     unsigned long addr)
{
	unsigned long nr_pages;

	if (!size)
		return;

	nr_pages = round_up(size, EFI_PAGE_SIZE) / EFI_PAGE_SIZE;
	efi_call_early(free_pages, addr, nr_pages);
}


/*
 * Check the cmdline for a LILO-style file= arguments.
 *
 * We only support loading a file from the same filesystem as
 * the kernel image.
 */
static efi_status_t handle_cmdline_files(efi_system_table_t *sys_table_arg,
					 efi_loaded_image_t *image,
					 char *cmd_line, char *option_string,
					 unsigned long max_addr,
					 unsigned long *load_addr,
					 unsigned long *load_size)
{
	struct file_info *files;
	unsigned long file_addr;
	u64 file_size_total;
	efi_file_handle_t *fh;
	efi_status_t status;
	int nr_files;
	char *str;
	int i, j, k;

	file_addr = 0;
	file_size_total = 0;

	str = cmd_line;

	j = 0;			/* See close_handles */

	if (!load_addr || !load_size)
		return EFI_INVALID_PARAMETER;

	*load_addr = 0;
	*load_size = 0;

	if (!str || !*str)
		return EFI_SUCCESS;

	for (nr_files = 0; *str; nr_files++) {
		str = strstr(str, option_string);
		if (!str)
			break;

		str += strlen(option_string);

		/* Skip any leading slashes */
		while (*str == '/' || *str == '\\')
			str++;

		while (*str && *str != ' ' && *str != '\n')
			str++;
	}

	if (!nr_files)
		return EFI_SUCCESS;

	status = efi_call_early(allocate_pool, EFI_LOADER_DATA,
				nr_files * sizeof(*files), (void **)&files);
	if (status != EFI_SUCCESS) {
		efi_printk(sys_table_arg, "Failed to alloc mem for file handle list\n");
		goto fail;
	}

	str = cmd_line;
	for (i = 0; i < nr_files; i++) {
		struct file_info *file;
		efi_char16_t filename_16[256];
		efi_char16_t *p;

		str = strstr(str, option_string);
		if (!str)
			break;

		str += strlen(option_string);

		file = &files[i];
		p = filename_16;

		/* Skip any leading slashes */
		while (*str == '/' || *str == '\\')
			str++;

		while (*str && *str != ' ' && *str != '\n') {
			if ((u8 *)p >= (u8 *)filename_16 + sizeof(filename_16))
				break;

			if (*str == '/') {
				*p++ = '\\';
				str++;
			} else {
				*p++ = *str++;
			}
		}

		*p = '\0';

		/* Only open the volume once. */
		if (!i) {
			status = efi_open_volume(sys_table_arg, image,
						 (void **)&fh);
			if (status != EFI_SUCCESS)
				goto free_files;
		}

		status = efi_file_size(sys_table_arg, fh, filename_16,
				       (void **)&file->handle, &file->size);
		if (status != EFI_SUCCESS)
			goto close_handles;

		file_size_total += file->size;
	}

	if (file_size_total) {
		unsigned long addr;

		/*
		 * Multiple files need to be at consecutive addresses in memory,
		 * so allocate enough memory for all the files.  This is used
		 * for loading multiple files.
		 */
		status = efi_high_alloc(sys_table_arg, file_size_total, 0x1000,
				    &file_addr, max_addr);
		if (status != EFI_SUCCESS) {
			efi_printk(sys_table_arg, "Failed to alloc highmem for files\n");
			goto close_handles;
		}

		/* We've run out of free low memory. */
		if (file_addr > max_addr) {
			efi_printk(sys_table_arg, "We've run out of free low memory\n");
			status = EFI_INVALID_PARAMETER;
			goto free_file_total;
		}

		addr = file_addr;
		for (j = 0; j < nr_files; j++) {
			unsigned long size;

			size = files[j].size;
			while (size) {
				unsigned long chunksize;
				if (size > EFI_READ_CHUNK_SIZE)
					chunksize = EFI_READ_CHUNK_SIZE;
				else
					chunksize = size;
<<<<<<< HEAD
				status = efi_call_phys3(files[j].handle->read,
							files[j].handle,
							&chunksize,
							(void *)addr);
=======

				status = efi_file_read(files[j].handle,
						       &chunksize,
						       (void *)addr);
>>>>>>> 40dde7e2
				if (status != EFI_SUCCESS) {
					efi_printk(sys_table_arg, "Failed to read file\n");
					goto free_file_total;
				}
				addr += chunksize;
				size -= chunksize;
			}

<<<<<<< HEAD
			efi_call_phys1(files[j].handle->close, files[j].handle);
=======
			efi_file_close(files[j].handle);
>>>>>>> 40dde7e2
		}

	}

	efi_call_early(free_pool, files);

	*load_addr = file_addr;
	*load_size = file_size_total;

	return status;

free_file_total:
	efi_free(sys_table_arg, file_size_total, file_addr);

close_handles:
	for (k = j; k < i; k++)
<<<<<<< HEAD
		efi_call_phys1(files[k].handle->close, files[k].handle);
=======
		efi_file_close(files[k].handle);
>>>>>>> 40dde7e2
free_files:
	efi_call_early(free_pool, files);
fail:
	*load_addr = 0;
	*load_size = 0;

	return status;
}
/*
 * Relocate a kernel image, either compressed or uncompressed.
 * In the ARM64 case, all kernel images are currently
 * uncompressed, and as such when we relocate it we need to
 * allocate additional space for the BSS segment. Any low
 * memory that this function should avoid needs to be
 * unavailable in the EFI memory map, as if the preferred
 * address is not available the lowest available address will
 * be used.
 */
static efi_status_t efi_relocate_kernel(efi_system_table_t *sys_table_arg,
					unsigned long *image_addr,
					unsigned long image_size,
					unsigned long alloc_size,
					unsigned long preferred_addr,
					unsigned long alignment)
{
	unsigned long cur_image_addr;
	unsigned long new_addr = 0;
	efi_status_t status;
	unsigned long nr_pages;
	efi_physical_addr_t efi_addr = preferred_addr;

	if (!image_addr || !image_size || !alloc_size)
		return EFI_INVALID_PARAMETER;
	if (alloc_size < image_size)
		return EFI_INVALID_PARAMETER;

	cur_image_addr = *image_addr;

	/*
	 * The EFI firmware loader could have placed the kernel image
	 * anywhere in memory, but the kernel has restrictions on the
	 * max physical address it can run at.  Some architectures
	 * also have a prefered address, so first try to relocate
	 * to the preferred address.  If that fails, allocate as low
	 * as possible while respecting the required alignment.
	 */
	nr_pages = round_up(alloc_size, EFI_PAGE_SIZE) / EFI_PAGE_SIZE;
	status = efi_call_early(allocate_pages,
				EFI_ALLOCATE_ADDRESS, EFI_LOADER_DATA,
				nr_pages, &efi_addr);
	new_addr = efi_addr;
	/*
	 * If preferred address allocation failed allocate as low as
	 * possible.
	 */
	if (status != EFI_SUCCESS) {
		status = efi_low_alloc(sys_table_arg, alloc_size, alignment,
				       &new_addr);
	}
	if (status != EFI_SUCCESS) {
		efi_printk(sys_table_arg, "ERROR: Failed to allocate usable memory for kernel.\n");
		return status;
	}

	/*
	 * We know source/dest won't overlap since both memory ranges
	 * have been allocated by UEFI, so we can safely use memcpy.
	 */
	memcpy((void *)new_addr, (void *)cur_image_addr, image_size);

	/* Return the new address of the relocated image. */
	*image_addr = new_addr;

	return status;
}

/*
 * Convert the unicode UEFI command line to ASCII to pass to kernel.
 * Size of memory allocated return in *cmd_line_len.
 * Returns NULL on error.
 */
static char *efi_convert_cmdline_to_ascii(efi_system_table_t *sys_table_arg,
				      efi_loaded_image_t *image,
				      int *cmd_line_len)
{
	u16 *s2;
	u8 *s1 = NULL;
	unsigned long cmdline_addr = 0;
	int load_options_size = image->load_options_size / 2; /* ASCII */
	void *options = image->load_options;
	int options_size = 0;
	efi_status_t status;
	int i;
	u16 zero = 0;

	if (options) {
		s2 = options;
		while (*s2 && *s2 != '\n' && options_size < load_options_size) {
			s2++;
			options_size++;
		}
	}

	if (options_size == 0) {
		/* No command line options, so return empty string*/
		options_size = 1;
		options = &zero;
	}

	options_size++;  /* NUL termination */
#ifdef CONFIG_ARM
	/*
	 * For ARM, allocate at a high address to avoid reserved
	 * regions at low addresses that we don't know the specfics of
	 * at the time we are processing the command line.
	 */
	status = efi_high_alloc(sys_table_arg, options_size, 0,
			    &cmdline_addr, 0xfffff000);
#else
	status = efi_low_alloc(sys_table_arg, options_size, 0,
			    &cmdline_addr);
#endif
	if (status != EFI_SUCCESS)
		return NULL;

	s1 = (u8 *)cmdline_addr;
	s2 = (u16 *)options;

	for (i = 0; i < options_size - 1; i++)
		*s1++ = *s2++;

	*s1 = '\0';

	*cmd_line_len = options_size;
	return (char *)cmdline_addr;
}<|MERGE_RESOLUTION|>--- conflicted
+++ resolved
@@ -396,17 +396,10 @@
 					chunksize = EFI_READ_CHUNK_SIZE;
 				else
 					chunksize = size;
-<<<<<<< HEAD
-				status = efi_call_phys3(files[j].handle->read,
-							files[j].handle,
-							&chunksize,
-							(void *)addr);
-=======
 
 				status = efi_file_read(files[j].handle,
 						       &chunksize,
 						       (void *)addr);
->>>>>>> 40dde7e2
 				if (status != EFI_SUCCESS) {
 					efi_printk(sys_table_arg, "Failed to read file\n");
 					goto free_file_total;
@@ -415,11 +408,7 @@
 				size -= chunksize;
 			}
 
-<<<<<<< HEAD
-			efi_call_phys1(files[j].handle->close, files[j].handle);
-=======
 			efi_file_close(files[j].handle);
->>>>>>> 40dde7e2
 		}
 
 	}
@@ -436,11 +425,7 @@
 
 close_handles:
 	for (k = j; k < i; k++)
-<<<<<<< HEAD
-		efi_call_phys1(files[k].handle->close, files[k].handle);
-=======
 		efi_file_close(files[k].handle);
->>>>>>> 40dde7e2
 free_files:
 	efi_call_early(free_pool, files);
 fail:
